--- conflicted
+++ resolved
@@ -1,11 +1,7 @@
 ---
 title: Our new web client, evitaLab
 perex: |
-<<<<<<< HEAD
-  It’s always a bit painful to troubleshoot a problem with your production data inside a database if you don’t have a
-=======
   It's always a bit painful to troubleshoot a problem with your production data inside a database if you don't have a
->>>>>>> 2f76f270
   handy tool to look inside easily, and instead, you have to write different kinds of queries using different tools to get
   the information that you need. We feel the same way. That's why we've created a hopefully handy GUI client for evitaDB
   called evitaLab, so you have a buddy when you're either just playing with evitaDB or you're already debugging production
@@ -16,17 +12,6 @@
 proofreading: 'done'
 ---
 
-<<<<<<< HEAD
-=======
-It's always a bit “painful” to troubleshoot a problem with your production data inside a database if you don't have a
-handy tool to look inside easily, and instead, you have to write different kinds of queries using different tools to get
-the information that you need. We feel the same way. That's why we've created a hopefully handy GUI client for evitaDB
-called evitaLab, so you have a buddy when you're either just playing with evitaDB or you're already debugging production
-data.
-
-![evitaLab preview](assets/images/09-preview.png "evitaLab preview")
-
->>>>>>> 2f76f270
 The idea behind evitaLab is simple and that is to provide a common environment for all your evitaDB instances that you
 need to access and manage. Currently, the main available tools are:
 
