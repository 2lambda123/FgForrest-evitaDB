---
title: Facet filtering
date: '29.10.2023'
perex: |
  Faceted filtering, also known as parameterized filtering, is a user interface feature that allows users to refine 
  search results by applying multiple filters based on various properties or "facets" like category, parameter, or 
  brand. Users can toggle these filters on or off to drill down into a data set interactively, essentially performing 
  real-time complex queries without technical knowledge. The benefits are twofold: First, it improves user experience 
  by enabling more targeted and efficient searching. Second, it can increase conversion rates for e-commerce sites by
  helping users quickly find and purchase products that meet their specific criteria.
author: 'Ing. Jan Novotný'
proofreading: 'done'
preferredLang: 'evitaql'
---

![Facet filter example](assets/facet-filtering.png "Facet filter example")

The key success factor of faceted search is to help users avoid situations where their filter combination returns no 
results. It works best when we gradually limit the facet options that don't make sense with the ones already selected, 
and also provide accurate, on-the-spot, real-time feedback about the number of results that will expand or limit 
the current selection when another facet is selected.

Facets are usually displayed as a list of checkboxes, radio buttons, drop-down menus, or sliders, and are organized into 
groups. The options within a group usually expand the current selection (logical disjunction), and the groups are usually 
combined with logical conjunction. Some of the facets can be negated (logical negation) to exclude results that match 
the facet option.

High cardinality facets are sometimes presented in the form of a search box or interval slider (sometimes with 
a [histogram](histogram.md) of the distribution of values) to allow users to specify the exact value or range of values 
they are looking for.

evitaDB supports all of the above forms of facet search using the operators documented in this chapter and 
in [histogram](histogram.md).

## evitaLab visualization

If you want to get more familiar with the facet summary calculation, you can try to play with the query and see how it affects the visualization tab you can find in our [evitaLab](https://demo.evitadb.io) console:

![Facet summary visualization in the evitaLab console](assets/facet-visualization.png "Facet summary visualization in the evitaLab console")

The visualization is organized in the same way as the facet summary itself:

| Icon                                                                                          | Meaning                                                                                                                                                                                                         |
|-----------------------------------------------------------------------------------------------|-----------------------------------------------------------------------------------------------------------------------------------------------------------------------------------------------------------------|
| ![Reference](assets/link-variant-custom.png)                                                  | At the top level, you can see the links marked with the chain icon.                                                                                                                                          |
| ![Facet group](assets/format-list-group-custom.png)                                           | Below them are the groups found within these reference types, marked with the group icon, and finally below the groups are the facet options themselves.                                     |
| ![Results matching facet](assets/counter-custom.png)                                          | Represents the number of entities returned that match this facet option when the user has no other facets selected (i.e., has an empty [`userFilter`](../filtering/behavioral.md#user-filter) constraint). |
| ![Current number of results / difference when facet is selected](assets/set-right-custom.png) | Represents the current number of entities returned that match the filter constraints, next to the slash there is a difference in the number of results when this facet option is added to the user filter.             |
| ![Total number of results with this facet selected](assets/set-all-custom.png)                | Represents the total number of entities that will be displayed in the result when this facet option is selected (i.e., the number of entities that match the facet option in the entire dataset). )                   |

### Facet calculation rules

<<<<<<< HEAD
1. The facet summary is calculated only for entities that are returned in the current query result.
=======
1. The facet summary is calculated only for entities that are returned in the current query result (excluding the effect of `userFilter` part of the query if present)
>>>>>>> 50fc30e5
2. The calculation respects any filter constraints placed outside the [`userFilter`](../filtering/behavioral.md#user-filter)
   container.
3. The default relation between facets within a group is logical disjunction (logical OR).
4. The default relation between facets in different groups / references is a logical AND.

## Facet summary

<LanguageSpecific to="evitaql,java,csharp">

<<<<<<< HEAD
<dl>
    <dt>argument:enum(COUNTS|IMPACT)</dt>
    <dd>
        <p>**Default:** `COUNTS`</p>

        <p>
            <LanguageSpecific to="java,evitaql,rest,graphql">
            </LanguageSpecific>

        </p>
        <LanguageSpecific to="java,evitaql,rest,graphql">
            <p>optional argument of type <SourceClass>evita_query/src/main/java/io/evitadb/api/query/require/FacetStatisticsDepth.java</SourceClass>
            that allows you to specify the computation depth of the facet summary:</p>
        </LanguageSpecific>

        <LanguageSpecific to="csharp">
            <p>optional argument of type <SourceClass>EvitaDB.Client/Queries/Requires/FacetStatisticsDepth.cs</SourceClass>
            that allows you to specify the computation depth of the facet summary:</p>
        </LanguageSpecific>

        <p>
        - **COUNTS**: each facet contains the number of results that match the facet option only 
        - **IMPACT**: each non-selected facet contains the prediction of the number of results that would be returned 
            if the facet option were selected (the impact analysis), this calculation is affected by the required 
            constraints that change the default facet calculation behavior: [conjunction](#facet-groups-conjunction), 
            [disjunction](#facet-groups-disjunction), [negation](#facet-groups-negation).
        </p>

    </dd>
    <dt>filterConstraint:filterBy</dt>
    <dd>
        optional filter constraint that limits the facets displayed and calculated in the summary to those that match
        the specified filter constraint.
    </dd>
    <dt>filterConstraint:filterGroupBy</dt>
    <dd>
        optional filter constraint that restricts the entire facet group whose facets are displayed and calculated in 
        the summary to those that belong to the facet group matching the filter constraint.
    </dd>
    <dt>orderConstraint:orderBy</dt>
    <dd>
        optional order constraint that specifies the order of the facet options within each facet group
    </dd>
    <dt>orderConstraint:orderGroupBy</dt>
    <dd>
        optional order constraint that specifies the order of the facet groups
    </dd>
    <dd>
        optional requirement constraint that allows you to fetch the referenced entity body; the `entityFetch` 
        constraint can contain nested `referenceContent` with an additional `entityFetch` / `entityGroupFetch` 
        constraints that allows you to fetch the entities in a graph-like manner to an "infinite" depth
    </dd>
    <dt>requireConstraint:entityGroupFetch</dt>
    <dd>
        optional requirement constraint that allows you to fetch the referenced entity group body; the `entityGroupFetch` 
        constraint can contain nested `referenceContent` with an additional `entityFetch` / `entityGroupFetch` 
        constraints that allows you to fetch the entities in a graph-like manner to an "infinite" depth
    </dd>
</dl>
=======
<MDInclude>[Syntax of constraint facetSummary](/documentation/user/en/query/requirements/assets/facet-summary-syntax.md)</MDInclude>
>>>>>>> 50fc30e5

<LanguageSpecific to="java,evitaql,rest,graphql">

The request triggers the calculation of the <SourceClass>evita_api/src/main/java/io/evitadb/api/requestResponse/extraResult/FacetSummary.java</SourceClass>
containing the facet summary calculation. The calculated facet summary will contain all entity references marked as 
`faceted` in the [entity schema](../../use/schema.md). The facet summary can be further modified by the 
[facet summary of reference](#facet-summary-of-reference) constraint, which allows you to override the general facet 
summary behavior specified in the generic facet summary require constraint.
</LanguageSpecific>
<LanguageSpecific to="csharp">

The request triggers the calculation of the <SourceClass>EvitaDB.Client/Models/ExtraResults/FacetSummary.cs</SourceClass> 
containing the facet summary calculation. The calculated facet summary will contain all entity references marked as
`faceted` in the [entity schema](../../use/schema.md). The facet summary can be further modified by the
[facet summary of reference](#facet-summary-of-reference) constraint, which allows you to override the general facet
summary behavior specified in the generic facet summary require constraint.

</LanguageSpecific>

</LanguageSpecific>
<LanguageSpecific to="graphql">

The facet summary can be requested with the `facetSummary` field within extra results. This request triggers the calculation
of the facet summary object, which contains the facet summary calculation. 
The calculated facet summary can contain all entity references marked as
`faceted` in the [entity schema](../../use/schema.md). The facet summary calculation is requested separately for each reference, so
each reference can have its own behaviour defined.

</LanguageSpecific>
<LanguageSpecific to="rest">

<MDInclude>[Syntax of constraint facetSummaryOfReference](/documentation/user/en/query/requirements/assets/facet-summary-of-reference-syntax.md)</MDInclude>

The <SourceClass>evita_query/src/main/java/io/evitadb/api/query/require/FacetSummaryOfReference.java</SourceClass>
requirement triggers the calculation of the <SourceClass>evita_api/src/main/java/io/evitadb/api/requestResponse/extraResult/FacetSummary.java</SourceClass>
for a specific reference.
The facet summary can be requested for all entity references marked as
`faceted` in the [entity schema](../../use/schema.md). The facet summary calculation is requested separately for each reference, so
each reference can have its own behaviour defined.

</LanguageSpecific>

<Note type="warning">

The `faceted` property affects the size of the indexes kept in memory and the scale / complexity of the general facet 
summary (i.e. the summary generated by the `facetSummary` request). It is recommended to mark only the references used 
for faceted filtering as `faceted` to keep the indexes small and the calculation of the facet summary in the user 
interface fast and simple. The combinatorial complexity of the facet summary is quite high for large datasets, and you
may be forced to optimize it by narrowing the summary using the [filtering](#filtering-facet-summary) facility or
selecting only [a few references](#facet-summary-of-reference) for the summary.

</Note>

### Facet summary structure

The facet summary contains only entities referenced by entities returned in the current query response (excluding the 
effect of userFilter part of the query if present) and is organized in a three-tier structure:

- **[reference](#1st-tier-reference)**: the top-level contains the names of the references that are marked as `faceted` 
  in the [entity schema](../../use/schema.md)
- **[facet group](#2nd-tier-facet-group)**: the second-level contains the groups that are specified in 
  the returned [entity's references](../../use/data-model.md#references)
- **[facet](#3rd-tier-facet)**: the third-level contains the facet options that represent entities of the returned 
  [entity's references](../../use/data-model.md#references)

#### 1st tier: reference

For each entity reference marked as `faceted` in the facet summary, there is a separate data container for collection of 
the [2nd-tier facet groups](#2nd-tier-facet-group). If the facets for this reference are not organized in groups
(the reference lacks the group information), the facet summary will contain only one facet group named "non-grouped
facets".

#### 2nd tier: facet group

Facet group lists all [facet options](#3rd-tier-facet) available for the given group and reference combination. It also 
contains a `count` of all entities in the current query result that match at least one facet in the group / reference. 
<LanguageSpecific to="evitaql,java,csharp,rest">
Optionally, it can contain the body of the group entity if the [`entityGroupFetch`](#entity-group-fetch) requirement is
specified.
</LanguageSpecific>
<LanguageSpecific to="graphql">
Optionally, it can contain the body of the group entity if the `groupEntity` field is specified.
</LanguageSpecific>

There may also be a special "group" for facets that are not related to a group.
<LanguageSpecific to="evitaql,java,csharp">
This group will be placed in the facet summary as a `nonGroupedStatistics` property.
</LanguageSpecific>
<LanguageSpecific to="graphql,rest">
This group will be returned as a single group for the reference.
</LanguageSpecific>

#### 3rd tier: facet

Facet contains the statistics for that facet option:

<dl>
  <dt>count</dt>
  <dd>
    It represents the number of all entities in the current query result that match this facet (have reference to entity 
    with this primary key).
  </dd>
  <dt>requested</dt>
  <dd>
    `TRUE` if this facet is requested in the [`user filter`](../filtering/behavioral.md#user-filter) container of this 
    query, `FALSE` otherwise (this property allows you to easily mark the facet checkbox as checked in the user 
    interface).
  </dd>
</dl>

<LanguageSpecific to="evitaql,java,csharp,rest">
And optionally the body of the facet (referenced) entity if the [`entityFetch`](#entity-fetch) requirement is specified.
If the `IMPACT` statistics depth is requested in the facet summary, the statistics will also include the impact analysis 
calculation, which contains the following data:
</LanguageSpecific>
<LanguageSpecific to="graphql">
And optionally the body of the facet (referenced) entity if the `facetEntity` field is specified.
If the `impact` object is requested in the facet summary, the statistics will also include the impact analysis
calculation, which can contains the following data:
</LanguageSpecific>

<dl>
  <dt>matchCount</dt>
  <dd>
    It represents the number of all entities that would match a new query derived from the current query if this 
    particular facet option were selected (has reference to entity with this primary key). The current query is left 
    intact, including the [`user filter`](../filtering/behavioral.md#user-filter) part, but a new facet query is 
    virtually added to the user filter to calculate the hypothetical impact of selecting the facet option.
  </dd>
  <dt>difference</dt>
  <dd>
    It represents the difference between the `matchCount` (hypothetical result should this facet be selected) and 
    the current number of entities returned. It represents the size of the impact on the current result. It can be 
    either positive (the facet option would expand the current result) or negative (the facet option would limit 
    the current result). The difference can be `0` if the facet option doesn't change the current result.
  </dd>
  <dt>hasSense</dt>
  <dd>
    `TRUE` if the facet option combined with the current query still returns some results (matchCount > 0), `FALSE`
    otherwise. This property allows you to easily mark the facet checkbox as "disabled" in the user interface.
  </dd>
</dl>

<<<<<<< HEAD
<LanguageSpecific to="java,evitaql,rest,graphql">
=======
<LanguageSpecific to="evitaql,java,csharp">
>>>>>>> 50fc30e5

The <SourceClass>evita_query/src/main/java/io/evitadb/api/query/require/FacetSummary.java</SourceClass> requirement 
triggers the calculation of the <SourceClass>evita_api/src/main/java/io/evitadb/api/requestResponse/extraResult/FacetSummary.java</SourceClass>
extra result. The facet summary is always computed as a side result of the main entity query and respects any filtering 
constraints placed on the queried entities. To demonstrate the facet summary calculation, we will use the following
example:

<<<<<<< HEAD
</LanguageSpecific>
<LanguageSpecific to="csharp">

The <SourceClass>EvitaDB.Client/Queries/Requires/FacetSummary.cs</SourceClass> requirement 
triggers the calculation of the <SourceClass>EvitaDB.Client/Models/ExtraResults/FacetSummary.cs</SourceClass>
extra result. The facet summary is always computed as a side result of the main entity query and respects any filtering 
constraints placed on the queried entities. To demonstrate the facet summary calculation, we will use the following
example:

</LanguageSpecific>

<SourceCodeTabs langSpecificTabOnly>
=======
<SourceCodeTabs requires="evita_functional_tests/src/test/resources/META-INF/documentation/evitaql-init.java" langSpecificTabOnly>
>>>>>>> 50fc30e5

[Facet summary calculation for products in "e-readers" category](/documentation/user/en/query/requirements/examples/facet/facet-summary.evitaql)

</SourceCodeTabs>

</LanguageSpecific>
<LanguageSpecific to="rest">

The `facetSummary` requirement
triggers the calculation of the `FacetSummary`
extra result. The facet summary is always computed as a side result of the main entity query, and respects any filter
constraints placed on the queried entities. To demonstrate the facet summary calculation, we will use the following
example:

</LanguageSpecific>
<LanguageSpecific to="graphql">

When the `facetSummary` field is specified with specific references within the `extraResults` field is specified, it triggers the calculation
of the facet summary extra result.
The facet summary is always computed as a side result of the main entity query, and respects any filter
constraints placed on the queried entities. To demonstrate the facet summary calculation, we will use the following
example:

</LanguageSpecific>
<LanguageSpecific to="graphql,rest">

<SourceCodeTabs requires="evita_functional_tests/src/test/resources/META-INF/documentation/evitaql-init.java" langSpecificTabOnly>

[Facet summary calculation for products in "e-readers" category](/documentation/user/en/query/requirements/examples/facet/facet-summary-of-reference-simple.evitaql)

</SourceCodeTabs>

</LanguageSpecific>

<Note type="info">

<NoteTitle toggles="true">

##### The result of the facet summarization in the "e-readers" category

</NoteTitle>

The query returns a list of "active" products in the "e-readers" category, and in the extra results index it also
includes the facet summary calculation:

<LanguageSpecific to="evitaql,java,csharp">

<MDInclude sourceVariable="extraResults.FacetSummary">[The result of the facet summarization in the "e-readers" category](/documentation/user/en/query/requirements/examples/facet/facet-summary.evitaql.string.md)</MDInclude>

</LanguageSpecific>
<LanguageSpecific to="graphql">

<MDInclude sourceVariable="data.queryProduct.extraResults.facetSummary">[The result of the facet summarization in the "e-readers" category](/documentation/user/en/query/requirements/examples/facet/facet-summary-of-reference-simple.graphql.json.md)</MDInclude>

</LanguageSpecific>
<LanguageSpecific to="rest">

<MDInclude sourceVariable="extraResults.facetSummary">[The result of the facet summarization in the "e-readers" category](/documentation/user/en/query/requirements/examples/facet/facet-summary-of-reference-simple.rest.json.md)</MDInclude>

</LanguageSpecific>

<LanguageSpecific to="evitaql,java,csharp">

The format has been simplified because the raw JSON result would be too long and hard to read. This is the output format
of the `prettyPrint` method of <SourceClass>evita_api/src/main/java/io/evitadb/api/requestResponse/extraResult/FacetSummary.java</SourceClass>
and you can see the summary organized in a three-tier structure, along with the information about the number of result
entities for each of the facets and facet groups. No facet is currently selected and therefore the lead `[ ]` is
not checked anywhere. The listing doesn't contain any human-readable information except the primary keys of
the references, facet groups, and facets - to get them we would have to add [their bodies](#fetching-facet-group-bodies).

</LanguageSpecific>
<LanguageSpecific to="graphql,rest">

You can see the summary organized in a three-tier structure, along with the information about the number of result
entities for each of the facets and facet groups. No facet is currently selected and therefore the `requested` property is
`false` everywhere. The listing doesn't contain any human-readable information except the primary keys of
the references, facet groups, and facets - to get them we would have to add [their bodies](#fetching-facet-group-bodies).

</LanguageSpecific>

</Note>

### Fetching facet (group) bodies

<LanguageSpecific to="evitaql,java,csharp,rest">

The facet summary makes little sense without the bodies of the facet groups and facets. To get those bodies, you need to 
add [`entityFetch`](#entity-fetch) or [`entityGroupFetch`](#entity-group-fetch) requirement to the query. Let's modify 
the example to fetch the facet summary along with the codes of the facets and their groups:

</LanguageSpecific>
<LanguageSpecific to="graphql">

The facet summary makes little sense without the bodies of the facet groups and facets. To get those bodies, you need to 
request [`facetEntity`](#entity-fetch) or [`groupEntity`](#entity-group-fetch) fields. Let's modify 
the example to fetch the facet summary along with the codes of the facets and their groups:

</LanguageSpecific>

<LanguageSpecific to="evitaql,java,csharp">

<SourceCodeTabs requires="evita_functional_tests/src/test/resources/META-INF/documentation/evitaql-init.java" langSpecificTabOnly>

[Facet summary calculation with bodies for products in "e-readers" category](/documentation/user/en/query/requirements/examples/facet/facet-summary-bodies.evitaql)

</SourceCodeTabs>

</LanguageSpecific>
<LanguageSpecific to="graphql,rest">

<SourceCodeTabs langSpecificTabOnly>

[Facet summary calculation with bodies for products in "e-readers" category](/documentation/user/en/query/requirements/examples/facet/facet-summary-of-reference-bodies.evitaql)

</SourceCodeTabs>

</LanguageSpecific>

<Note type="info">

<NoteTitle toggles="true">

##### The result of the facet summarization in the "e-readers" category including the referenced entity bodies

</NoteTitle>

Now you can see that the facet summary contains not only the primary keys, but also the somewhat comprehensible codes 
of the facets and their respective groups:

<LanguageSpecific to="evitaql,java,csharp">

<MDInclude sourceVariable="extraResults.FacetSummary">[The result of the facet summarization in the "e-readers" category including the referenced entity bodies](/documentation/user/en/query/requirements/examples/facet/facet-summary-bodies.evitaql.string.md)</MDInclude>

</LanguageSpecific>
<LanguageSpecific to="graphql">

<MDInclude sourceVariable="data.queryProduct.extraResults.facetSummary">[The result of the facet summarization in the "e-readers" category including the referenced entity bodies](/documentation/user/en/query/requirements/examples/facet/facet-summary-of-reference-bodies.graphql.json.md)</MDInclude>

</LanguageSpecific>
<LanguageSpecific to="rest">

<MDInclude sourceVariable="extraResults.facetSummary">[The result of the facet summarization in the "e-readers" category including the referenced entity bodies](/documentation/user/en/query/requirements/examples/facet/facet-summary-of-reference-bodies.rest.json.md)</MDInclude>

</LanguageSpecific>

If you add the desired locale to the query and also list localized names, you'll get a result that's very close to 
the version you want to see in the user interface:

<LanguageSpecific to="evitaql,java,csharp">

<SourceCodeTabs requires="evita_functional_tests/src/test/resources/META-INF/documentation/evitaql-init.java" langSpecificTabOnly>

[Facet summary calculation with localized names for products in the "e-readers" category](/documentation/user/en/query/requirements/examples/facet/facet-summary-localized-bodies.evitaql)

</SourceCodeTabs>

</LanguageSpecific>
<LanguageSpecific to="graphql,rest">

<SourceCodeTabs langSpecificTabOnly>

[Facet summary calculation with localized names for products in the "e-readers" category](/documentation/user/en/query/requirements/examples/facet/facet-summary-of-reference-localized-bodies.evitaql)

</SourceCodeTabs>

</LanguageSpecific>

<LanguageSpecific to="evitaql,java,csharp">

<MDInclude sourceVariable="extraResults.FacetSummary">[The result of facet summary with localized names for products in the "e-readers" category](/documentation/user/en/query/requirements/examples/facet/facet-summary-localized-bodies.evitaql.string.md)</MDInclude>

</LanguageSpecific>
<LanguageSpecific to="graphql">

<MDInclude sourceVariable="data.queryProduct.extraResults.facetSummary">[The result of facet summary with localized names for products in the "e-readers" category](/documentation/user/en/query/requirements/examples/facet/facet-summary-of-reference-localized-bodies.graphql.json.md)</MDInclude>

</LanguageSpecific>
<LanguageSpecific to="rest">

<MDInclude sourceVariable="extraResults.facetSummary">[The result of facet summary with localized names for products in the "e-readers" category](/documentation/user/en/query/requirements/examples/facet/facet-summary-of-reference-localized-bodies.rest.json.md)</MDInclude>

</LanguageSpecific>

</Note>

### Filtering facet summary

The facet summary sometimes gets very big, and besides the fact that it is not very useful to show all facet options in 
the user interface, it also takes a lot of time to calculate it.
To limit the facet summary, you can use 
the [`filterBy`](../basics.md#filter-by) and `filterGroupBy` (which is the same as `filterBy`, but it filters the entire
facet group instead of individual facets) constraints.

<LanguageSpecific to="graphql">

The `filterGroupBy` can be specified on each reference field returning facet groups. The `filterBy` can be specified 
deeper in the facet summary structure, specifically within the group definition on the `facetStatistics` field, which 
returns the actual facet options.

</LanguageSpecific>

<Note type="warning">

<LanguageSpecific to="evitaql,java,csharp">

If you add the filtering constraints to the `facetSummary` requirement, you can only refer to filterable properties that
are shared by all referenced entities. This may not be feasible in some cases, and you will need to split the generic 
`facetSummary` requirement into multiple individual [`facetSummaryOfReference`](#facet-summary-of-reference) 
requirements with specific filters for each reference type.

</LanguageSpecific>

The filter conditions can only target properties on the target entity and cannot target reference attributes in 
the source entity that are specific to a relationship with the target entity.

</Note>

It's hard to find a good example for filtering a generic facet summary even for our demo dataset, so the example will be
a bit artificial. Let's say we want to display only the facet options whose *code* attribute contains the substring 
*ar*, and only those that are within groups with *code* starting with the letter *o*:

<LanguageSpecific to="evitaql,java,csharp">

<SourceCodeTabs requires="evita_functional_tests/src/test/resources/META-INF/documentation/evitaql-init.java" langSpecificTabOnly>

[Filtering facet summary options](/documentation/user/en/query/requirements/examples/facet/facet-summary-filtering.evitaql)

</SourceCodeTabs>

</LanguageSpecific>
<LanguageSpecific to="graphql,rest">

<SourceCodeTabs langSpecificTabOnly>

[Filtering facet summary options](/documentation/user/en/query/requirements/examples/facet/facet-summary-of-reference-filtering.evitaql)

</SourceCodeTabs>

</LanguageSpecific>

<Note type="info">

<NoteTitle toggles="true">

##### The result of facet summary filtering

</NoteTitle>

We don't limit the search to a specific hierarchy because the filter is quite selective, as you can see in the result:

<LanguageSpecific to="evitaql,java,csharp">

<MDInclude sourceVariable="extraResults.FacetSummary">[The result of facet summary filtering](/documentation/user/en/query/requirements/examples/facet/facet-summary-filtering.evitaql.string.md)</MDInclude>

</LanguageSpecific>
<LanguageSpecific to="graphql">

<MDInclude sourceVariable="data.queryProduct.extraResults.facetSummary">[The result of facet summary filtering](/documentation/user/en/query/requirements/examples/facet/facet-summary-of-reference-filtering.graphql.json.md)</MDInclude>

</LanguageSpecific>
<LanguageSpecific to="rest">

<MDInclude sourceVariable="extraResults.facetSummary">[The result of facet summary filtering](/documentation/user/en/query/requirements/examples/facet/facet-summary-of-reference-filtering.rest.json.md)</MDInclude>

</LanguageSpecific>

</Note>

### Ordering facet summary

Typically, the facet summary is ordered in some way to present the most relevant facet options first. The same is true 
for ordering facet groups. To sort the facet summary items the way you like, you can use 
the [`orderBy`](../basics.md#order-by) and `orderGroupBy` (which is the same as `orderBy` but it sorts the facet groups
instead of the individual facets) constraints.
<LanguageSpecific to="graphql">
The `orderGroupBy` can be specified on each reference field returning facet groups. The `orderBy` can be specified 
deeper in the facet summary structure, specifically inside the group definition on `facetStatistics` field returning actual
facet options.
</LanguageSpecific>

<Note type="warning">

<LanguageSpecific to="evitaql,java,csharp">

If you add the ordering constraints to the `facetSummary` requirement, you can only refer to sortable properties that 
are shared by all referenced entities. This may not be feasible in some cases, and you will need to split the generic 
`facetSummary` requirement into multiple individual [`facetSummaryOfReference`](#facet-summary-of-reference) 
requirements with specific ordering constraints for each reference type.

</LanguageSpecific>

The ordering constraints can only target properties on the target entity and cannot target reference attributes in 
the source entity that are specific to a relationship with the target entity.

</Note>

Let's sort both facet groups and facets alphabetically by their English names:

<LanguageSpecific to="evitaql,java,csharp">

<SourceCodeTabs requires="evita_functional_tests/src/test/resources/META-INF/documentation/evitaql-init.java" langSpecificTabOnly>

[Sort facet summary options](/documentation/user/en/query/requirements/examples/facet/facet-summary-ordering.evitaql)

</SourceCodeTabs>

</LanguageSpecific>
<LanguageSpecific to="graphql,rest">

<SourceCodeTabs langSpecificTabOnly>

[Sort facet summary options](/documentation/user/en/query/requirements/examples/facet/facet-summary-of-reference-ordering.evitaql)

</SourceCodeTabs>

</LanguageSpecific>

<Note type="info">

<NoteTitle toggles="true">

##### The result of facet summary sorting

</NoteTitle>

You can see that the facet summary is now sorted where appropriate:

<LanguageSpecific to="evitaql,java,csharp">

<MDInclude sourceVariable="extraResults.FacetSummary">[The result of facet summary sorting](/documentation/user/en/query/requirements/examples/facet/facet-summary-ordering.evitaql.string.md)</MDInclude>

</LanguageSpecific>
<LanguageSpecific to="graphql">

<MDInclude sourceVariable="data.queryProduct.extraResults.facetSummary">[The result of facet summary sorting](/documentation/user/en/query/requirements/examples/facet/facet-summary-of-reference-ordering.graphql.json.md)</MDInclude>

</LanguageSpecific>
<LanguageSpecific to="rest">

<MDInclude sourceVariable="extraResults.facetSummary">[The result of facet summary sorting](/documentation/user/en/query/requirements/examples/facet/facet-summary-of-reference-ordering.rest.json.md)</MDInclude>

</LanguageSpecific>

</Note>

<LanguageSpecific to="evitaql,java,csharp">

## Facet summary of reference

<<<<<<< HEAD
```evitaql-syntax
facetSummaryOfReference(
    argument:string!,
    argument:enum(COUNTS|IMPACT),
    filterConstraint:filterBy,   
    filterConstraint:filterGroupBy,   
    orderConstraint:orderBy,   
    orderConstraint:orderGroupBy,
    requireConstraint:entityFetch,   
    requireConstraint:entityGroupFetch   
)
```

<dl>
    <dt>argument:string!</dt>
    <dd>
      mandatory argument specifying the name of the [reference](../../use/schema.md#reference) that is requested by this
      constraint, the reference must be marked as `faceted` in the [entity schema](../../use/schema.md)
    </dd>
    <dt>argument:enum(COUNTS|IMPACT)</dt>
    <dd>
        <p>**Default:** `COUNTS`</p>

        <LanguageSpecific to="java,evitaql,rest,graphql">

            <p>optional argument of type <SourceClass>evita_query/src/main/java/io/evitadb/api/query/require/FacetStatisticsDepth.java</SourceClass>
            that allows you to specify the computation depth of the facet summary:</p>

        </LanguageSpecific>

        <LanguageSpecific to="csharp">

            <p>optional argument of type <SourceClass>EvitaDB.Client/Queries/Requires/FacetStatisticsDepth.cs</SourceClass>
            that allows you to specify the computation depth of the facet summary:</p>

        </LanguageSpecific>

        <p>
        - **COUNTS**: each facet contains the number of results that match the facet option only 
        - **IMPACT**: each non-selected facet contains the prediction of the number of results that would be returned 
            if the facet option were selected (the impact analysis), this calculation is affected by the required 
            constraints that change the default facet calculation behavior: [conjunction](#facet-groups-conjunction), 
            [disjunction](#facet-groups-disjunction), [negation](#facet-groups-negation).
        </p>
    </dd>
    <dt>filterConstraint:filterBy</dt>
    <dd>
        optional filter constraint that limits the facets displayed and calculated in the summary to those that match
        the specified filter constraint.
    </dd>
    <dt>filterConstraint:filterGroupBy</dt>
    <dd>
        optional filter constraint that restricts the entire facet group whose facets are displayed and calculated in 
        the summary to those that belong to the facet group matching the filter constraint.
    </dd>
    <dt>orderConstraint:orderBy</dt>
    <dd>
        optional order constraint that specifies the order of the facet options within each facet group
    </dd>
    <dt>orderConstraint:orderGroupBy</dt>
    <dd>
        optional order constraint that specifies the order of the facet groups
    </dd>
    <dd>
        optional requirement constraint that allows you to fetch the referenced entity body; the `entityFetch` 
        constraint can contain nested `referenceContent` with an additional `entityFetch` / `entityGroupFetch` 
        constraints that allows you to fetch the entities in a graph-like manner to an "infinite" depth
    </dd>
    <dt>requireConstraint:entityGroupFetch</dt>
    <dd>
        optional requirement constraint that allows you to fetch the referenced entity group body; the `entityGroupFetch` 
        constraint can contain nested `referenceContent` with an additional `entityFetch` / `entityGroupFetch` 
        constraints that allows you to fetch the entities in a graph-like manner to an "infinite" depth
    </dd>
</dl>
=======
<MDInclude>[Syntax of constraint facetSummaryOfReference](/documentation/user/en/query/requirements/assets/facet-summary-of-reference-syntax.md)</MDInclude>
>>>>>>> 50fc30e5

<LanguageSpecific to="java,evitaql,rest,graphql">

The <SourceClass>evita_query/src/main/java/io/evitadb/api/query/require/FacetSummaryOfReference.java</SourceClass> 
requirement triggers the calculation of the <SourceClass>evita_api/src/main/java/io/evitadb/api/requestResponse/extraResult/FacetSummary.java</SourceClass> 
for a specific reference. When a generic [`facetSummary`](#facet-summary) requirement is specified, this require constraint
overrides the default constraints from the generic requirement to constraints specific to this particular reference.
By combining the generic [`facetSummary`](#facet-summary) and `facetSummaryOfReference`, you define common requirements
for the facet summary calculation, and redefine them only for references where they are insufficient.
The `facetSummaryOfReference` requirements redefine all constraints from the generic `facetSummary` requirement.

</LanguageSpecific>
<LanguageSpecific to="csharp">

The <SourceClass>EvitaDB.Client/Queries/Requires/FacetSummaryOfReference.cs</SourceClass> 
requirement triggers the calculation of the <SourceClass>EvitaDB.Client/Models/ExtraResults/FacetSummary.cs</SourceClass> 
for a specific reference. When a generic [`facetSummary`](#facet-summary) requirement is specified, this require constraint
overrides the default constraints from the generic requirement to constraints specific to this particular reference.
By combining the generic [`facetSummary`](#facet-summary) and `facetSummaryOfReference`, you define common requirements
for the facet summary calculation, and redefine them only for references where they are insufficient.
The `facetSummaryOfReference` requirements redefine all constraints from the generic `facetSummary` requirement.

<<<<<<< HEAD
</LanguageSpecific>

Let's say we want to display the facet summary for products in the "e-readers" category, but we want the summary to be 
=======
Let's say we want to display the facet summary for products in the _e-readers_ category, but we want the summary to be 
>>>>>>> 50fc30e5
computed only for the `brand` and `parameterValues` references. The facets within the `brand` reference should be 
ordered by name in alphabetical order, and the facets within the `parameterValues` reference should be ordered by their 
`order` attribute, both at the group level and at the facet level. Only the facets inside facet groups (`parameter`) 
with `isVisible` attribute equal to `TRUE` should be calculated for the summary:

<SourceCodeTabs requires="evita_functional_tests/src/test/resources/META-INF/documentation/evitaql-init.java" langSpecificTabOnly>

[Calculate facet summary for selected references](/documentation/user/en/query/requirements/examples/facet/facet-summary-of-reference.evitaql)

</SourceCodeTabs>

<Note type="info">

<NoteTitle toggles="true">

##### The result of facet summarization of named references

</NoteTitle>

As you can see, this is a fairly complex scenario that uses all the key features of the facet summary calculation:

<MDInclude sourceVariable="extraResults.FacetSummary">[The result of facet summarization of named references](/documentation/user/en/query/requirements/examples/facet/facet-summary-of-reference.evitaql.string.md)</MDInclude>

</Note>

</LanguageSpecific>

## Entity group fetch

<LanguageSpecific to="evitaql,java,csharp,rest">

The `entityGroupFetch` constraint used within the [`facetSummary`](#facet-summary) or 
[`facetSummaryOfReference`](#facet-summary-of-reference) requirement is identical to 
the [`entityFetch`](fetching.md#entity-fetch) requirement described in the referenced chapter. The only difference is
that the `entityGroupFetch` refers to the related group entity schema specified by the faceted 
[reference schema](../../use/schema.md#reference), and is named `entityGroupFetch` instead of `entityFetch` to 
distinguish the requirements for referenced (facet) entity and referenced (facet) entity group.

</LanguageSpecific>
<LanguageSpecific to="graphql">

The `groupEntity` field used within the facet group object in the [`facetSummary`](#facet-summary) has same meaning
as [standard entity fetching](fetching.md#entity-fetch). The only difference is
that the `groupEntity` refers to the related group entity schema specified by the faceted
[reference schema](../../use/schema.md#reference).

</LanguageSpecific>

## Entity fetch

<LanguageSpecific to="evitaql,java,csharp,rest">

The `entityFetch` constraint used within the [`facetSummary`](#facet-summary) or 
[`facetSummaryOfReference`](#facet-summary-of-reference) requirement is identical to 
the [`entityFetch`](fetching.md#entity-fetch) requirement described in the referenced chapter. The only difference 
is that the `entityFetch` refers to the related entity schema specified by the faceted [reference schema](../../use/schema.md#reference).

</LanguageSpecific>

<LanguageSpecific to="graphql">

The `facetEntity` field used within the facet object in the [`facetSummary`](#facet-summary) has same meaning
as [standard entity fetching](fetching.md#entity-fetch). The only difference is that the `facetEntity` refers to the
related entity schema specified by the faceted [reference schema](../../use/schema.md#reference).

</LanguageSpecific>

## Facet groups conjunction

```evitaql-syntax
facetGroupsConjunction(
    argument:string!,
    filterConstraint:filterBy
)
```

<dl>
    <dt>argument:string!</dt>
    <dd>
        Mandatory argument specifying the name of the [reference](../../use/schema.md#reference) to which this 
        constraint refers.
    </dd>
    <dt>filterConstraint:filterBy</dt>
    <dd>
        Optional filter constraint that selects one or more facet groups whose facets will be combined with logical AND 
        instead of the default logical OR.

        If the filter is not defined, the behavior applies to all groups of a given reference in the facet summary.
    </dd>
</dl>

<LanguageSpecific to="java,evitaql,rest,graphql">

The <SourceClass>evita_query/src/main/java/io/evitadb/api/query/require/FacetGroupsConjunction.java</SourceClass>
changes the default behavior of the facet summary calculation for the facet groups specified in the `filterBy` 
constraint. Instead of logical disjunction (logical OR), the facet options in the facet groups are combined with logical 
conjunction (logical AND).

</LanguageSpecific>
<LanguageSpecific to="csharp">

The <SourceClass>EvitaDB.Client/Queries/Requires/FacetGroupsConjunction.cs</SourceClass>
changes the default behavior of the facet summary calculation for the facet groups specified in the `filterBy` 
constraint. Instead of logical disjunction (logical OR), the facet options in the facet groups are combined with logical 
conjunction (logical AND).

</LanguageSpecific>

To understand the difference between the default behavior and the behavior of this requirement, let's compare the facet 
summary calculation for the same query with and without this requirement. We will need a query that targets some 
reference (let's say `groups`) and pretend that the user has already requested (checked) some of the facets. If we now 
want to calculate the `IMPACT` analysis for the rest of the facets in the group, we will see that changing the default
behavior changes the numbers produced:

<SourceCodeTabs requires="evita_functional_tests/src/test/resources/META-INF/documentation/evitaql-init.java" langSpecificTabOnly>

[Facet groups conjunction example](/documentation/user/en/query/requirements/examples/facet/facet-groups-conjunction.evitaql)

</SourceCodeTabs>

<Note type="info">

Note that the `facetGroupsConjunction` in the example doesn't contain a `filterBy` constraint, so it applies to all
the facet groups in the facet summary, or in this particular case to facets in the reference `groups` that are not
part of any group.

</Note>

| Default behaviour                                      | Altered behaviour                                    |
|--------------------------------------------------------|------------------------------------------------------|
| ![Before](assets/facet-conjunction-before.png "Before") | ![After](assets/facet-conjunction-after.png "After") |

<Note type="info">

<NoteTitle toggles="true">

##### The result of facet summarization with inverted facet relation behavior

</NoteTitle>

You can see that instead of increasing the number of results in the final set, the impact analysis predicts their
reduction:

<LanguageSpecific to="evitaql,java,csharp">

<MDInclude sourceVariable="extraResults.FacetSummary">[The result of facet summarization with inverted facet relation behavior](/documentation/user/en/query/requirements/examples/facet/facet-groups-conjunction.evitaql.string.md)</MDInclude>

</LanguageSpecific>
<LanguageSpecific to="graphql">

<MDInclude sourceVariable="data.queryProduct.extraResults.facetSummary">[The result of facet summarization with inverted facet relation behavior](/documentation/user/en/query/requirements/examples/facet/facet-groups-conjunction.graphql.json.md)</MDInclude>

</LanguageSpecific>
<LanguageSpecific to="rest">

<MDInclude sourceVariable="extraResults.facetSummary">[The result of facet summarization with inverted facet relation behavior](/documentation/user/en/query/requirements/examples/facet/facet-groups-conjunction.rest.json.md)</MDInclude>

</LanguageSpecific>

</Note>

## Facet groups disjunction

```evitaql-syntax
facetGroupsDisjunction(
    argument:string!,
    filterConstraint:filterBy
)
```

<dl>
    <dt>argument:string!</dt>
    <dd>
        Mandatory argument specifying the name of the [reference](../../use/schema.md#reference) to which this 
        constraint refers.
    </dd>
    <dt>filterConstraint:filterBy</dt>
    <dd>
        Optional filter constraint that selects one or more facet groups whose facet options will be combined with logical 
        disjunction (logical OR) with facets of different groups instead of the default logical conjunction (logical 
        AND). 

        If the filter is not defined, the behavior applies to all groups of a given reference in the facet summary.
    </dd>
</dl>

<LanguageSpecific to="java,evitaql,rest,graphql">

The <SourceClass>evita_query/src/main/java/io/evitadb/api/query/require/FacetGroupsDisjunction.java</SourceClass> 
changes the default behavior of the facet summary calculation for the facet groups specified in the `filterBy` constraint.
Instead of logical AND, the facet options in the facet groups are combined with logical OR with facets from different
facet groups.

</LanguageSpecific>
<LanguageSpecific to="csharp">
The <SourceClass>EvitaDB.Client/Queries/Requires/FacetGroupsDisjunction.cs</SourceClass>
changes the default behavior of the facet summary calculation for the facet groups specified in the `filterBy` constraint. 
Instead of logical AND, the facet options in the facet groups are combined with logical OR with facets from different
facet groups.
</LanguageSpecific>

To understand the difference between the default behavior and the behavior of this constraint, let's compare the facet 
summary calculation for the same query with and without this constraint. We will need a query that targets some 
reference (let's say `parameterValues`) and pretend that the user has already requested (checked) some of the facets.
Now, if we want to calculate the `IMPACT` analysis for the other group in the facet summary, we will see that instead of 
reducing the numbers, the impact analysis predicts their expansion:

<SourceCodeTabs requires="evita_functional_tests/src/test/resources/META-INF/documentation/evitaql-init.java" langSpecificTabOnly>

[Facet groups disjunction example](/documentation/user/en/query/requirements/examples/facet/facet-groups-disjunction.evitaql)

</SourceCodeTabs>

| Default behaviour                                       | Altered behaviour                                    |
|---------------------------------------------------------|------------------------------------------------------|
| ![Before](assets/facet-disjunction-before.png "Before") | ![After](assets/facet-disjunction-after.png "After") |

<Note type="info">

<NoteTitle toggles="true">

##### The result of facet summarization with inverted facet group relation behavior

</NoteTitle>

You can see that instead of reducing the number of results in the final set, the impact analysis predicts their 
expansion:

<LanguageSpecific to="evitaql,java,csharp">

<MDInclude sourceVariable="extraResults.FacetSummary">[The result of facet summarization with inverted facet group relation behavior](/documentation/user/en/query/requirements/examples/facet/facet-groups-disjunction.evitaql.string.md)</MDInclude>

</LanguageSpecific>
<LanguageSpecific to="graphql">

<MDInclude sourceVariable="data.queryProduct.extraResults.facetSummary">[The result of facet summarization with inverted facet group relation behavior](/documentation/user/en/query/requirements/examples/facet/facet-groups-disjunction.graphql.json.md)</MDInclude>

</LanguageSpecific>
<LanguageSpecific to="rest">

<MDInclude sourceVariable="extraResults.facetSummary">[The result of facet summarization with inverted facet group relation behavior](/documentation/user/en/query/requirements/examples/facet/facet-groups-disjunction.rest.json.md)</MDInclude>

</LanguageSpecific>

</Note>

## Facet groups negation

```evitaql-syntax
facetGroupsNegation(
    argument:string!,
    filterConstraint:filterBy
)
```

<dl>
    <dt>argument:string!</dt>
    <dd>
        Mandatory argument specifying the name of the [reference](../../use/schema.md#reference) to which this 
        constraint refers.
    </dd>
    <dt>filterConstraint:filterBy</dt>
    <dd>
        Optional filter constraint that selects one or more facet groups whose facet options are negated. Thus, instead 
        of returning only those items that reference that particular faceted entity, the query result will return only 
        those items that don't reference it.

        If the filter is not defined, the behavior applies to all groups of a particular reference in the facet summary.
    </dd>
</dl>

<LanguageSpecific to="java,evitaql,rest,graphql">

The <SourceClass>evita_query/src/main/java/io/evitadb/api/query/require/FacetGroupsNegation.java</SourceClass>
changes the behavior of the facet option in all facet groups specified in the `filterBy` constraint. Instead of returning only
those items that have a reference to that particular faceted entity, the query result will return only those items that
don't have a reference to it.

</LanguageSpecific>
<LanguageSpecific to="csharp">

The <SourceClass>EvitaDB.Client/Queries/Requires/FacetGroupsNegation.cs</SourceClass>
changes the behavior of the facet option in all facet groups specified in the `filterBy` constraint. Instead of returning only
those items that have a reference to that particular faceted entity, the query result will return only those items that
don't have a reference to it.

</LanguageSpecific>

To demonstrate this effect, we need a query that targets some reference (let's say `parameterValues`) and makes some of 
the listed group as negated.

<SourceCodeTabs requires="evita_functional_tests/src/test/resources/META-INF/documentation/evitaql-init.java" langSpecificTabOnly>

[Facet groups disjunction example](/documentation/user/en/query/requirements/examples/facet/facet-groups-negation.evitaql)

</SourceCodeTabs>

| Default behaviour                                    | Altered behaviour                                    |
|------------------------------------------------------|------------------------------------------------------|
| ![Before](assets/facet-negation-before.png "Before") | ![After](assets/facet-negation-after.png "After") |

<Note type="info">

<NoteTitle toggles="true">

##### The result of facet summarization with negated facet relation behavior in the group

</NoteTitle>

The predicted results in the negated groups are far greater than the numbers produced by the default behavior. As you 
can see, selecting any option in the RAM facet group predicts returning thousands of results, while the ROM facet group
with default behavior predicts only a dozen of them:

<LanguageSpecific to="evitaql,java,csharp">

<MDInclude sourceVariable="extraResults.FacetSummary">[The result of facet summarization with negated facet relation behavior in the group](/documentation/user/en/query/requirements/examples/facet/facet-groups-negation.evitaql.string.md)</MDInclude>

</LanguageSpecific>
<LanguageSpecific to="graphql">

<MDInclude sourceVariable="data.queryProduct.extraResults.facetSummary">[The result of facet summarization with negated facet relation behavior in the group](/documentation/user/en/query/requirements/examples/facet/facet-groups-negation.graphql.json.md)</MDInclude>

</LanguageSpecific>
<LanguageSpecific to="rest">

<MDInclude sourceVariable="extraResults.FacetSummary">[The result of facet summarization with negated facet relation behavior in the group](/documentation/user/en/query/requirements/examples/facet/facet-groups-negation.rest.json.md)</MDInclude>

</LanguageSpecific>

</Note><|MERGE_RESOLUTION|>--- conflicted
+++ resolved
@@ -50,11 +50,7 @@
 
 ### Facet calculation rules
 
-<<<<<<< HEAD
-1. The facet summary is calculated only for entities that are returned in the current query result.
-=======
 1. The facet summary is calculated only for entities that are returned in the current query result (excluding the effect of `userFilter` part of the query if present)
->>>>>>> 50fc30e5
 2. The calculation respects any filter constraints placed outside the [`userFilter`](../filtering/behavioral.md#user-filter)
    container.
 3. The default relation between facets within a group is logical disjunction (logical OR).
@@ -64,69 +60,7 @@
 
 <LanguageSpecific to="evitaql,java,csharp">
 
-<<<<<<< HEAD
-<dl>
-    <dt>argument:enum(COUNTS|IMPACT)</dt>
-    <dd>
-        <p>**Default:** `COUNTS`</p>
-
-        <p>
-            <LanguageSpecific to="java,evitaql,rest,graphql">
-            </LanguageSpecific>
-
-        </p>
-        <LanguageSpecific to="java,evitaql,rest,graphql">
-            <p>optional argument of type <SourceClass>evita_query/src/main/java/io/evitadb/api/query/require/FacetStatisticsDepth.java</SourceClass>
-            that allows you to specify the computation depth of the facet summary:</p>
-        </LanguageSpecific>
-
-        <LanguageSpecific to="csharp">
-            <p>optional argument of type <SourceClass>EvitaDB.Client/Queries/Requires/FacetStatisticsDepth.cs</SourceClass>
-            that allows you to specify the computation depth of the facet summary:</p>
-        </LanguageSpecific>
-
-        <p>
-        - **COUNTS**: each facet contains the number of results that match the facet option only 
-        - **IMPACT**: each non-selected facet contains the prediction of the number of results that would be returned 
-            if the facet option were selected (the impact analysis), this calculation is affected by the required 
-            constraints that change the default facet calculation behavior: [conjunction](#facet-groups-conjunction), 
-            [disjunction](#facet-groups-disjunction), [negation](#facet-groups-negation).
-        </p>
-
-    </dd>
-    <dt>filterConstraint:filterBy</dt>
-    <dd>
-        optional filter constraint that limits the facets displayed and calculated in the summary to those that match
-        the specified filter constraint.
-    </dd>
-    <dt>filterConstraint:filterGroupBy</dt>
-    <dd>
-        optional filter constraint that restricts the entire facet group whose facets are displayed and calculated in 
-        the summary to those that belong to the facet group matching the filter constraint.
-    </dd>
-    <dt>orderConstraint:orderBy</dt>
-    <dd>
-        optional order constraint that specifies the order of the facet options within each facet group
-    </dd>
-    <dt>orderConstraint:orderGroupBy</dt>
-    <dd>
-        optional order constraint that specifies the order of the facet groups
-    </dd>
-    <dd>
-        optional requirement constraint that allows you to fetch the referenced entity body; the `entityFetch` 
-        constraint can contain nested `referenceContent` with an additional `entityFetch` / `entityGroupFetch` 
-        constraints that allows you to fetch the entities in a graph-like manner to an "infinite" depth
-    </dd>
-    <dt>requireConstraint:entityGroupFetch</dt>
-    <dd>
-        optional requirement constraint that allows you to fetch the referenced entity group body; the `entityGroupFetch` 
-        constraint can contain nested `referenceContent` with an additional `entityFetch` / `entityGroupFetch` 
-        constraints that allows you to fetch the entities in a graph-like manner to an "infinite" depth
-    </dd>
-</dl>
-=======
 <MDInclude>[Syntax of constraint facetSummary](/documentation/user/en/query/requirements/assets/facet-summary-syntax.md)</MDInclude>
->>>>>>> 50fc30e5
 
 <LanguageSpecific to="java,evitaql,rest,graphql">
 
@@ -270,11 +204,7 @@
   </dd>
 </dl>
 
-<<<<<<< HEAD
 <LanguageSpecific to="java,evitaql,rest,graphql">
-=======
-<LanguageSpecific to="evitaql,java,csharp">
->>>>>>> 50fc30e5
 
 The <SourceClass>evita_query/src/main/java/io/evitadb/api/query/require/FacetSummary.java</SourceClass> requirement 
 triggers the calculation of the <SourceClass>evita_api/src/main/java/io/evitadb/api/requestResponse/extraResult/FacetSummary.java</SourceClass>
@@ -282,7 +212,6 @@
 constraints placed on the queried entities. To demonstrate the facet summary calculation, we will use the following
 example:
 
-<<<<<<< HEAD
 </LanguageSpecific>
 <LanguageSpecific to="csharp">
 
@@ -294,16 +223,12 @@
 
 </LanguageSpecific>
 
-<SourceCodeTabs langSpecificTabOnly>
-=======
 <SourceCodeTabs requires="evita_functional_tests/src/test/resources/META-INF/documentation/evitaql-init.java" langSpecificTabOnly>
->>>>>>> 50fc30e5
 
 [Facet summary calculation for products in "e-readers" category](/documentation/user/en/query/requirements/examples/facet/facet-summary.evitaql)
 
 </SourceCodeTabs>
 
-</LanguageSpecific>
 <LanguageSpecific to="rest">
 
 The `facetSummary` requirement
@@ -647,85 +572,7 @@
 
 ## Facet summary of reference
 
-<<<<<<< HEAD
-```evitaql-syntax
-facetSummaryOfReference(
-    argument:string!,
-    argument:enum(COUNTS|IMPACT),
-    filterConstraint:filterBy,   
-    filterConstraint:filterGroupBy,   
-    orderConstraint:orderBy,   
-    orderConstraint:orderGroupBy,
-    requireConstraint:entityFetch,   
-    requireConstraint:entityGroupFetch   
-)
-```
-
-<dl>
-    <dt>argument:string!</dt>
-    <dd>
-      mandatory argument specifying the name of the [reference](../../use/schema.md#reference) that is requested by this
-      constraint, the reference must be marked as `faceted` in the [entity schema](../../use/schema.md)
-    </dd>
-    <dt>argument:enum(COUNTS|IMPACT)</dt>
-    <dd>
-        <p>**Default:** `COUNTS`</p>
-
-        <LanguageSpecific to="java,evitaql,rest,graphql">
-
-            <p>optional argument of type <SourceClass>evita_query/src/main/java/io/evitadb/api/query/require/FacetStatisticsDepth.java</SourceClass>
-            that allows you to specify the computation depth of the facet summary:</p>
-
-        </LanguageSpecific>
-
-        <LanguageSpecific to="csharp">
-
-            <p>optional argument of type <SourceClass>EvitaDB.Client/Queries/Requires/FacetStatisticsDepth.cs</SourceClass>
-            that allows you to specify the computation depth of the facet summary:</p>
-
-        </LanguageSpecific>
-
-        <p>
-        - **COUNTS**: each facet contains the number of results that match the facet option only 
-        - **IMPACT**: each non-selected facet contains the prediction of the number of results that would be returned 
-            if the facet option were selected (the impact analysis), this calculation is affected by the required 
-            constraints that change the default facet calculation behavior: [conjunction](#facet-groups-conjunction), 
-            [disjunction](#facet-groups-disjunction), [negation](#facet-groups-negation).
-        </p>
-    </dd>
-    <dt>filterConstraint:filterBy</dt>
-    <dd>
-        optional filter constraint that limits the facets displayed and calculated in the summary to those that match
-        the specified filter constraint.
-    </dd>
-    <dt>filterConstraint:filterGroupBy</dt>
-    <dd>
-        optional filter constraint that restricts the entire facet group whose facets are displayed and calculated in 
-        the summary to those that belong to the facet group matching the filter constraint.
-    </dd>
-    <dt>orderConstraint:orderBy</dt>
-    <dd>
-        optional order constraint that specifies the order of the facet options within each facet group
-    </dd>
-    <dt>orderConstraint:orderGroupBy</dt>
-    <dd>
-        optional order constraint that specifies the order of the facet groups
-    </dd>
-    <dd>
-        optional requirement constraint that allows you to fetch the referenced entity body; the `entityFetch` 
-        constraint can contain nested `referenceContent` with an additional `entityFetch` / `entityGroupFetch` 
-        constraints that allows you to fetch the entities in a graph-like manner to an "infinite" depth
-    </dd>
-    <dt>requireConstraint:entityGroupFetch</dt>
-    <dd>
-        optional requirement constraint that allows you to fetch the referenced entity group body; the `entityGroupFetch` 
-        constraint can contain nested `referenceContent` with an additional `entityFetch` / `entityGroupFetch` 
-        constraints that allows you to fetch the entities in a graph-like manner to an "infinite" depth
-    </dd>
-</dl>
-=======
 <MDInclude>[Syntax of constraint facetSummaryOfReference](/documentation/user/en/query/requirements/assets/facet-summary-of-reference-syntax.md)</MDInclude>
->>>>>>> 50fc30e5
 
 <LanguageSpecific to="java,evitaql,rest,graphql">
 
@@ -748,13 +595,9 @@
 for the facet summary calculation, and redefine them only for references where they are insufficient.
 The `facetSummaryOfReference` requirements redefine all constraints from the generic `facetSummary` requirement.
 
-<<<<<<< HEAD
-</LanguageSpecific>
-
-Let's say we want to display the facet summary for products in the "e-readers" category, but we want the summary to be 
-=======
+</LanguageSpecific>
+
 Let's say we want to display the facet summary for products in the _e-readers_ category, but we want the summary to be 
->>>>>>> 50fc30e5
 computed only for the `brand` and `parameterValues` references. The facets within the `brand` reference should be 
 ordered by name in alphabetical order, and the facets within the `parameterValues` reference should be ordered by their 
 `order` attribute, both at the group level and at the facet level. Only the facets inside facet groups (`parameter`) 
