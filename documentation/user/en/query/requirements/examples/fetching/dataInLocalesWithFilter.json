--- conflicted
+++ resolved
@@ -1,27 +1,19 @@
 ```json
 {
-  "data": {
-    "queryBrand": {
-      "recordPage": {
-        "data": [
+  "data" : {
+    "queryBrand" : {
+      "recordPage" : {
+        "data" : [
           {
-            "primaryKey": 64703,
-            "attributesGlobal": {
-              "code": "samsung"
+            "primaryKey" : 64703,
+            "attributesGlobal" : {
+              "code" : "samsung"
             },
-<<<<<<< HEAD
-            "attributesEn": {
-              "name": "Samsung"
-            },
-            "attributesCs": {
-              "name": "Samsung"
-=======
             "attributesCs" : {
               "name" : "Samsung"
             },
             "attributesEn" : {
               "name" : "Samsung"
->>>>>>> 721a48d7
             }
           }
         ]
