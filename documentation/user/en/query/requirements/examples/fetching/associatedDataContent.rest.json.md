--- conflicted
+++ resolved
@@ -1,50 +1,41 @@
 ```json
 {
-  "data": [
+  "data" : [
     {
-      "primaryKey": 64703,
-      "type": "Brand",
-      "version": 1,
-      "locales": [
+      "primaryKey" : 64703,
+      "type" : "Brand",
+      "version" : 1,
+      "locales" : [
         "en"
       ],
-<<<<<<< HEAD
-      "allLocales": [
-=======
       "allLocales" : [
         "de",
->>>>>>> 721a48d7
         "en",
         "cs"
       ],
-      "associatedData": {
-        "global": {
-          "allActiveUrls": [
+      "associatedData" : {
+        "global" : {
+          "allActiveUrls" : [
             {
-              "locale": "cs",
-              "url": "/cs/samsung"
+              "locale" : "cs",
+              "url" : "/cs/samsung"
             },
             {
-<<<<<<< HEAD
-              "locale": "en",
-              "url": "/en/samsung"
-=======
               "locale" : "de",
               "url" : "/de/samsung"
             },
             {
               "locale" : "en",
               "url" : "/en/samsung"
->>>>>>> 721a48d7
             }
           ]
         },
-        "localized": {
-          "en": {
-            "localization": [
+        "localized" : {
+          "en" : {
+            "localization" : [
               {
-                "code": "name",
-                "label": "Samsung"
+                "code" : "name",
+                "label" : "Samsung"
               }
             ]
           }
@@ -52,18 +43,18 @@
       }
     }
   ],
-  "type": "PAGE",
-  "totalRecordCount": 1,
-  "first": true,
-  "last": true,
-  "hasPrevious": false,
-  "hasNext": false,
-  "singlePage": true,
-  "empty": false,
-  "pageSize": 20,
-  "pageNumber": 1,
-  "lastPageNumber": 1,
-  "firstPageItemNumber": 0,
-  "lastPageItemNumber": 1
+  "type" : "PAGE",
+  "totalRecordCount" : 1,
+  "first" : true,
+  "last" : true,
+  "hasPrevious" : false,
+  "hasNext" : false,
+  "singlePage" : true,
+  "empty" : false,
+  "pageSize" : 20,
+  "pageNumber" : 1,
+  "lastPageNumber" : 1,
+  "firstPageItemNumber" : 0,
+  "lastPageItemNumber" : 1
 }
 ```