--- conflicted
+++ resolved
@@ -1,169 +1,10 @@
 ```json
 {
-  "data": {
-    "queryProduct": {
-      "recordPage": {
-        "data": [
+  "data" : {
+    "queryProduct" : {
+      "recordPage" : {
+        "data" : [
           {
-<<<<<<< HEAD
-            "primaryKey": 109034,
-            "attributes": {
-              "code": "asus-chromebook-flip-cx5-6",
-              "ean": "10000494",
-              "catalogNumber": "2500123"
-            }
-          },
-          {
-            "primaryKey": 110704,
-            "attributes": {
-              "code": "msi-gf66-11uc-katana-5",
-              "ean": "10001700",
-              "catalogNumber": "2500425"
-            }
-          },
-          {
-            "primaryKey": 113360,
-            "attributes": {
-              "code": "27b2am",
-              "ean": "10006607",
-              "catalogNumber": "2501651"
-            }
-          },
-          {
-            "primaryKey": 106033,
-            "attributes": {
-              "code": "samsung-galaxy-tab-s8-12-4-2022-9",
-              "ean": "10008764",
-              "catalogNumber": "2502191"
-            }
-          },
-          {
-            "primaryKey": 111400,
-            "attributes": {
-              "code": "msi-summit-e13-flip-evo-a12mt-3",
-              "ean": "10011729",
-              "catalogNumber": "2502932"
-            }
-          },
-          {
-            "primaryKey": 107187,
-            "attributes": {
-              "code": "oppo-a73-2",
-              "ean": "10013365",
-              "catalogNumber": "2503341"
-            }
-          },
-          {
-            "primaryKey": 106804,
-            "attributes": {
-              "code": "huawei-p50-pro",
-              "ean": "10019551",
-              "catalogNumber": "2504887"
-            }
-          },
-          {
-            "primaryKey": 110908,
-            "attributes": {
-              "code": "msi-gl75-9sdk-3",
-              "ean": "10020345",
-              "catalogNumber": "2505086"
-            }
-          },
-          {
-            "primaryKey": 110127,
-            "attributes": {
-              "code": "lenovo-thinkpad-11e-yoga",
-              "ean": "10020587",
-              "catalogNumber": "2505146"
-            }
-          },
-          {
-            "primaryKey": 107848,
-            "attributes": {
-              "code": "zte-axon-40-pro-1",
-              "ean": "10021410",
-              "catalogNumber": "2505352"
-            }
-          },
-          {
-            "primaryKey": 110938,
-            "attributes": {
-              "code": "msi-gp65-10sfk-leopard-4",
-              "ean": "10021789",
-              "catalogNumber": "2505447"
-            }
-          },
-          {
-            "primaryKey": 109149,
-            "attributes": {
-              "code": "asus-rog-zephyrus-g14-5",
-              "ean": "10023435",
-              "catalogNumber": "2505858"
-            }
-          },
-          {
-            "primaryKey": 109159,
-            "attributes": {
-              "code": "asus-rog-zephyrus-g15-4",
-              "ean": "10023687",
-              "catalogNumber": "2505921"
-            }
-          },
-          {
-            "primaryKey": 109575,
-            "attributes": {
-              "code": "hp-elitebook-850-g6-4",
-              "ean": "10024829",
-              "catalogNumber": "2506207"
-            }
-          },
-          {
-            "primaryKey": 108187,
-            "attributes": {
-              "code": "apple-watch-series-5-44mm-3",
-              "ean": "10025075",
-              "catalogNumber": "2506268"
-            }
-          },
-          {
-            "primaryKey": 109404,
-            "attributes": {
-              "code": "fujitsu-celsius-h7510-3",
-              "ean": "10029603",
-              "catalogNumber": "2507400"
-            }
-          },
-          {
-            "primaryKey": 109474,
-            "attributes": {
-              "code": "fujitsu-lifebook-u7411-2",
-              "ean": "10043198",
-              "catalogNumber": "2510799"
-            }
-          },
-          {
-            "primaryKey": 110968,
-            "attributes": {
-              "code": "msi-gp76-10ue-leopard-5",
-              "ean": "10043718",
-              "catalogNumber": "2510929"
-            }
-          },
-          {
-            "primaryKey": 107183,
-            "attributes": {
-              "code": "oppo-a73",
-              "ean": "10043989",
-              "catalogNumber": "2510997"
-            }
-          },
-          {
-            "primaryKey": 111247,
-            "attributes": {
-              "code": "msi-modern-15-a10ras-1",
-              "ean": "10044055",
-              "catalogNumber": "2511013"
-=======
             "primaryKey" : 109034,
             "attributes" : {
               "code" : "asus-chromebook-flip-cx5-6",
@@ -321,7 +162,6 @@
               "code" : "msi-modern-15-a10ras-1",
               "ean" : "10044055",
               "catalogNumber" : "2511013"
->>>>>>> 3ddb1578
             }
           }
         ]
