/*
 *
 *                         _ _        ____  ____
 *               _____   _(_) |_ __ _|  _ \| __ )
 *              / _ \ \ / / | __/ _` | | | |  _ \
 *             |  __/\ V /| | || (_| | |_| | |_) |
 *              \___| \_/ |_|\__\__,_|____/|____/
 *
 *   Copyright (c) 2023
 *
 *   Licensed under the Business Source License, Version 1.1 (the "License");
 *   you may not use this file except in compliance with the License.
 *   You may obtain a copy of the License at
 *
 *   https://github.com/FgForrest/evitaDB/blob/main/LICENSE
 *
 *   Unless required by applicable law or agreed to in writing, software
 *   distributed under the License is distributed on an "AS IS" BASIS,
 *   WITHOUT WARRANTIES OR CONDITIONS OF ANY KIND, either express or implied.
 *   See the License for the specific language governing permissions and
 *   limitations under the License.
 */

// Generated from EvitaQL.g4 by ANTLR 4.9.2

package io.evitadb.api.query.parser.grammar;

import org.antlr.v4.runtime.atn.*;
import org.antlr.v4.runtime.dfa.DFA;
import org.antlr.v4.runtime.*;
import org.antlr.v4.runtime.misc.*;
import org.antlr.v4.runtime.tree.*;
import java.util.List;
import java.util.Iterator;
import java.util.ArrayList;

@SuppressWarnings({"all", "warnings", "unchecked", "unused", "cast"})
public class EvitaQLParser extends Parser {
	static { RuntimeMetaData.checkVersion("4.9.2", RuntimeMetaData.VERSION); }

	protected static final DFA[] _decisionToDFA;
	protected static final PredictionContextCache _sharedContextCache =
		new PredictionContextCache();
	public static final int
<<<<<<< HEAD
		T__0=1, T__1=2, T__2=3, T__3=4, T__4=5, T__5=6, T__6=7, T__7=8, T__8=9,
		T__9=10, T__10=11, T__11=12, T__12=13, T__13=14, T__14=15, T__15=16, T__16=17,
		T__17=18, T__18=19, T__19=20, T__20=21, T__21=22, T__22=23, T__23=24,
		T__24=25, T__25=26, T__26=27, T__27=28, T__28=29, T__29=30, T__30=31,
		T__31=32, T__32=33, T__33=34, T__34=35, T__35=36, T__36=37, T__37=38,
		T__38=39, T__39=40, T__40=41, T__41=42, T__42=43, T__43=44, T__44=45,
		T__45=46, T__46=47, T__47=48, T__48=49, T__49=50, T__50=51, T__51=52,
		T__52=53, T__53=54, T__54=55, T__55=56, T__56=57, T__57=58, T__58=59,
		T__59=60, T__60=61, T__61=62, T__62=63, T__63=64, T__64=65, T__65=66,
		T__66=67, T__67=68, T__68=69, T__69=70, T__70=71, T__71=72, T__72=73,
		T__73=74, T__74=75, T__75=76, T__76=77, T__77=78, T__78=79, T__79=80,
		T__80=81, T__81=82, T__82=83, T__83=84, T__84=85, T__85=86, T__86=87,
		T__87=88, T__88=89, T__89=90, T__90=91, T__91=92, T__92=93, POSITIONAL_PARAMETER=94,
		NAMED_PARAMETER=95, STRING=96, INT=97, FLOAT=98, BOOLEAN=99, DATE=100,
		TIME=101, DATE_TIME=102, OFFSET_DATE_TIME=103, FLOAT_NUMBER_RANGE=104,
		INT_NUMBER_RANGE=105, DATE_TIME_RANGE=106, ENUM=107, ARGS_OPENING=108,
		ARGS_CLOSING=109, ARGS_DELIMITER=110, COMMENT=111, WHITESPACE=112, UNEXPECTED_CHAR=113;
=======
		T__0=1, T__1=2, T__2=3, T__3=4, T__4=5, T__5=6, T__6=7, T__7=8, T__8=9, 
		T__9=10, T__10=11, T__11=12, T__12=13, T__13=14, T__14=15, T__15=16, T__16=17, 
		T__17=18, T__18=19, T__19=20, T__20=21, T__21=22, T__22=23, T__23=24, 
		T__24=25, T__25=26, T__26=27, T__27=28, T__28=29, T__29=30, T__30=31, 
		T__31=32, T__32=33, T__33=34, T__34=35, T__35=36, T__36=37, T__37=38, 
		T__38=39, T__39=40, T__40=41, T__41=42, T__42=43, T__43=44, T__44=45, 
		T__45=46, T__46=47, T__47=48, T__48=49, T__49=50, T__50=51, T__51=52, 
		T__52=53, T__53=54, T__54=55, T__55=56, T__56=57, T__57=58, T__58=59, 
		T__59=60, T__60=61, T__61=62, T__62=63, T__63=64, T__64=65, T__65=66, 
		T__66=67, T__67=68, T__68=69, T__69=70, T__70=71, T__71=72, T__72=73, 
		T__73=74, T__74=75, T__75=76, T__76=77, T__77=78, T__78=79, T__79=80, 
		T__80=81, T__81=82, T__82=83, T__83=84, T__84=85, T__85=86, T__86=87, 
		T__87=88, T__88=89, T__89=90, T__90=91, T__91=92, T__92=93, T__93=94, 
		POSITIONAL_PARAMETER=95, NAMED_PARAMETER=96, STRING=97, INT=98, FLOAT=99, 
		BOOLEAN=100, DATE=101, TIME=102, DATE_TIME=103, OFFSET_DATE_TIME=104, 
		FLOAT_NUMBER_RANGE=105, INT_NUMBER_RANGE=106, DATE_TIME_RANGE=107, UUID=108, 
		ENUM=109, ARGS_OPENING=110, ARGS_CLOSING=111, ARGS_DELIMITER=112, WHITESPACE=113, 
		UNEXPECTED_CHAR=114;
>>>>>>> eef7c98d
	public static final int
		RULE_queryUnit = 0, RULE_headConstraintListUnit = 1, RULE_filterConstraintListUnit = 2,
		RULE_orderConstraintListUnit = 3, RULE_requireConstraintListUnit = 4,
		RULE_classifierTokenUnit = 5, RULE_valueTokenUnit = 6, RULE_query = 7,
		RULE_constraint = 8, RULE_headConstraint = 9, RULE_filterConstraint = 10,
		RULE_orderConstraint = 11, RULE_requireConstraint = 12, RULE_headConstraintList = 13,
		RULE_filterConstraintList = 14, RULE_orderConstraintList = 15, RULE_requireConstraintList = 16,
		RULE_constraintListArgs = 17, RULE_emptyArgs = 18, RULE_filterConstraintListArgs = 19,
		RULE_filterConstraintArgs = 20, RULE_orderConstraintListArgs = 21, RULE_requireConstraintArgs = 22,
		RULE_requireConstraintListArgs = 23, RULE_classifierArgs = 24, RULE_classifierWithValueArgs = 25,
		RULE_classifierWithOptionalValueArgs = 26, RULE_classifierWithValueListArgs = 27,
		RULE_classifierWithBetweenValuesArgs = 28, RULE_valueArgs = 29, RULE_valueListArgs = 30,
		RULE_betweenValuesArgs = 31, RULE_classifierListArgs = 32, RULE_valueWithClassifierListArgs = 33,
		RULE_classifierWithFilterConstraintArgs = 34, RULE_classifierWithOrderConstraintListArgs = 35,
		RULE_valueWithRequireConstraintListArgs = 36, RULE_hierarchyWithinConstraintArgs = 37,
		RULE_hierarchyWithinSelfConstraintArgs = 38, RULE_hierarchyWithinRootConstraintArgs = 39,
		RULE_hierarchyWithinRootSelfConstraintArgs = 40, RULE_attributeSetExactArgs = 41,
		RULE_pageConstraintArgs = 42, RULE_stripConstraintArgs = 43, RULE_priceContentArgs = 44,
		RULE_singleRefReferenceContent1Args = 45, RULE_singleRefReferenceContent2Args = 46,
		RULE_singleRefReferenceContent3Args = 47, RULE_singleRefReferenceContent4Args = 48,
		RULE_singleRefReferenceContent5Args = 49, RULE_singleRefReferenceContent6Args = 50,
		RULE_singleRefReferenceContent7Args = 51, RULE_singleRefReferenceContent8Args = 52,
		RULE_singleRefReferenceContentWithAttributes1Args = 53, RULE_singleRefReferenceContentWithAttributes2Args = 54,
		RULE_singleRefReferenceContentWithAttributes3Args = 55, RULE_singleRefReferenceContentWithAttributes4Args = 56,
		RULE_singleRefReferenceContentWithAttributes5Args = 57, RULE_singleRefReferenceContentWithAttributes6Args = 58,
		RULE_singleRefReferenceContentWithAttributes7Args = 59, RULE_singleRefReferenceContentWithAttributes8Args = 60,
		RULE_multipleRefsReferenceContentArgs = 61, RULE_allRefsReferenceContentArgs = 62,
		RULE_allRefsWithAttributesReferenceContent1Args = 63, RULE_allRefsWithAttributesReferenceContent2Args = 64,
		RULE_allRefsWithAttributesReferenceContent3Args = 65, RULE_singleRequireHierarchyContentArgs = 66,
		RULE_allRequiresHierarchyContentArgs = 67, RULE_facetSummary1Args = 68,
		RULE_facetSummary2Args = 69, RULE_facetSummaryOfReference1Args = 70, RULE_facetSummaryOfReference2Args = 71,
		RULE_facetSummaryRequirementsArgs = 72, RULE_facetSummaryFilterArgs = 73,
		RULE_facetSummaryOrderArgs = 74, RULE_hierarchyStatisticsArgs = 75, RULE_hierarchyRequireConstraintArgs = 76,
		RULE_hierarchyFromNodeArgs = 77, RULE_fullHierarchyOfSelfArgs = 78, RULE_basicHierarchyOfReferenceArgs = 79,
		RULE_basicHierarchyOfReferenceWithBehaviourArgs = 80, RULE_fullHierarchyOfReferenceArgs = 81,
		RULE_fullHierarchyOfReferenceWithBehaviourArgs = 82, RULE_positionalParameter = 83,
		RULE_namedParameter = 84, RULE_variadicClassifierTokens = 85, RULE_classifierToken = 86,
		RULE_variadicValueTokens = 87, RULE_valueToken = 88;
	private static String[] makeRuleNames() {
		return new String[] {
			"queryUnit", "headConstraintListUnit", "filterConstraintListUnit", "orderConstraintListUnit",
			"requireConstraintListUnit", "classifierTokenUnit", "valueTokenUnit",
			"query", "constraint", "headConstraint", "filterConstraint", "orderConstraint",
			"requireConstraint", "headConstraintList", "filterConstraintList", "orderConstraintList",
			"requireConstraintList", "constraintListArgs", "emptyArgs", "filterConstraintListArgs",
			"filterConstraintArgs", "orderConstraintListArgs", "requireConstraintArgs",
			"requireConstraintListArgs", "classifierArgs", "classifierWithValueArgs",
			"classifierWithOptionalValueArgs", "classifierWithValueListArgs", "classifierWithBetweenValuesArgs",
			"valueArgs", "valueListArgs", "betweenValuesArgs", "classifierListArgs",
			"valueWithClassifierListArgs", "classifierWithFilterConstraintArgs",
			"classifierWithOrderConstraintListArgs", "valueWithRequireConstraintListArgs",
			"hierarchyWithinConstraintArgs", "hierarchyWithinSelfConstraintArgs",
			"hierarchyWithinRootConstraintArgs", "hierarchyWithinRootSelfConstraintArgs",
			"attributeSetExactArgs", "pageConstraintArgs", "stripConstraintArgs",
			"priceContentArgs", "singleRefReferenceContent1Args", "singleRefReferenceContent2Args",
			"singleRefReferenceContent3Args", "singleRefReferenceContent4Args", "singleRefReferenceContent5Args",
			"singleRefReferenceContent6Args", "singleRefReferenceContent7Args", "singleRefReferenceContent8Args",
			"singleRefReferenceContentWithAttributes1Args", "singleRefReferenceContentWithAttributes2Args",
			"singleRefReferenceContentWithAttributes3Args", "singleRefReferenceContentWithAttributes4Args",
			"singleRefReferenceContentWithAttributes5Args", "singleRefReferenceContentWithAttributes6Args",
			"singleRefReferenceContentWithAttributes7Args", "singleRefReferenceContentWithAttributes8Args",
			"multipleRefsReferenceContentArgs", "allRefsReferenceContentArgs", "allRefsWithAttributesReferenceContent1Args",
			"allRefsWithAttributesReferenceContent2Args", "allRefsWithAttributesReferenceContent3Args",
			"singleRequireHierarchyContentArgs", "allRequiresHierarchyContentArgs",
			"facetSummary1Args", "facetSummary2Args", "facetSummaryOfReference1Args",
			"facetSummaryOfReference2Args", "facetSummaryRequirementsArgs", "facetSummaryFilterArgs",
			"facetSummaryOrderArgs", "hierarchyStatisticsArgs", "hierarchyRequireConstraintArgs",
			"hierarchyFromNodeArgs", "fullHierarchyOfSelfArgs", "basicHierarchyOfReferenceArgs",
			"basicHierarchyOfReferenceWithBehaviourArgs", "fullHierarchyOfReferenceArgs",
			"fullHierarchyOfReferenceWithBehaviourArgs", "positionalParameter", "namedParameter",
			"variadicClassifierTokens", "classifierToken", "variadicValueTokens",
			"valueToken"
		};
	}
	public static final String[] ruleNames = makeRuleNames();

	private static String[] makeLiteralNames() {
		return new String[] {
<<<<<<< HEAD
			null, "'query'", "'collection'", "'filterBy'", "'filterGroupBy'", "'and'",
			"'or'", "'not'", "'userFilter'", "'attributeEquals'", "'attributeGreaterThan'",
			"'attributeGreaterThanEquals'", "'attributeLessThan'", "'attributeLessThanEquals'",
			"'attributeBetween'", "'attributeInSet'", "'attributeContains'", "'attributeStartsWith'",
			"'attributeEndsWith'", "'attributeEqualsTrue'", "'attributeEqualsFalse'",
			"'attributeIs'", "'attributeIsNull'", "'attributeIsNotNull'", "'attributeInRange'",
			"'entityPrimaryKeyInSet'", "'entityLocaleEquals'", "'priceInCurrency'",
			"'priceInPriceLists'", "'priceValidInNow'", "'priceValidIn'", "'priceBetween'",
			"'facetHaving'", "'referenceHaving'", "'hierarchyWithin'", "'hierarchyWithinSelf'",
			"'hierarchyWithinRoot'", "'hierarchyWithinRootSelf'", "'directRelation'",
			"'having'", "'excludingRoot'", "'excluding'", "'entityHaving'", "'orderBy'",
			"'orderGroupBy'", "'attributeNatural'", "'attributeSetExact'", "'attributeSetInFilter'",
			"'priceNatural'", "'random'", "'referenceProperty'", "'entityPrimaryKeyExact'",
			"'entityPrimaryKeyInFilter'", "'entityProperty'", "'require'", "'page'",
			"'strip'", "'entityFetch'", "'entityGroupFetch'", "'attributeContent'",
			"'attributeContentAll'", "'priceContent'", "'priceContentAll'", "'priceContentRespectingFilter'",
			"'associatedDataContent'", "'associatedDataContentAll'", "'referenceContentAll'",
			"'referenceContent'", "'referenceContentAllWithAttributes'", "'referenceContentWithAttributes'",
			"'hierarchyContent'", "'priceType'", "'dataInLocalesAll'", "'dataInLocales'",
			"'facetSummary'", "'facetSummaryOfReference'", "'facetGroupsConjunction'",
			"'facetGroupsDisjunction'", "'facetGroupsNegation'", "'attributeHistogram'",
			"'priceHistogram'", "'distance'", "'level'", "'node'", "'stopAt'", "'statistics'",
			"'fromRoot'", "'fromNode'", "'children'", "'siblings'", "'parents'",
			"'hierarchyOfSelf'", "'hierarchyOfReference'", "'queryTelemetry'", "'?'",
			null, null, null, null, null, null, null, null, null, null, null, null,
			null, "'('", "')'", "','"
=======
			null, "'query'", "'collection'", "'filterBy'", "'filterGroupBy'", "'and'", 
			"'or'", "'not'", "'userFilter'", "'attributeEquals'", "'attributeGreaterThan'", 
			"'attributeGreaterThanEquals'", "'attributeLessThan'", "'attributeLessThanEquals'", 
			"'attributeBetween'", "'attributeInSet'", "'attributeContains'", "'attributeStartsWith'", 
			"'attributeEndsWith'", "'attributeEqualsTrue'", "'attributeEqualsFalse'", 
			"'attributeIs'", "'attributeIsNull'", "'attributeIsNotNull'", "'attributeInRange'", 
			"'attributeInRangeNow'", "'entityPrimaryKeyInSet'", "'entityLocaleEquals'", 
			"'priceInCurrency'", "'priceInPriceLists'", "'priceValidInNow'", "'priceValidIn'", 
			"'priceBetween'", "'facetHaving'", "'referenceHaving'", "'hierarchyWithin'", 
			"'hierarchyWithinSelf'", "'hierarchyWithinRoot'", "'hierarchyWithinRootSelf'", 
			"'directRelation'", "'having'", "'excludingRoot'", "'excluding'", "'entityHaving'", 
			"'orderBy'", "'orderGroupBy'", "'attributeNatural'", "'attributeSetExact'", 
			"'attributeSetInFilter'", "'priceNatural'", "'random'", "'referenceProperty'", 
			"'entityPrimaryKeyExact'", "'entityPrimaryKeyInFilter'", "'entityProperty'", 
			"'require'", "'page'", "'strip'", "'entityFetch'", "'entityGroupFetch'", 
			"'attributeContent'", "'attributeContentAll'", "'priceContent'", "'priceContentAll'", 
			"'priceContentRespectingFilter'", "'associatedDataContent'", "'associatedDataContentAll'", 
			"'referenceContentAll'", "'referenceContent'", "'referenceContentAllWithAttributes'", 
			"'referenceContentWithAttributes'", "'hierarchyContent'", "'priceType'", 
			"'dataInLocalesAll'", "'dataInLocales'", "'facetSummary'", "'facetSummaryOfReference'", 
			"'facetGroupsConjunction'", "'facetGroupsDisjunction'", "'facetGroupsNegation'", 
			"'attributeHistogram'", "'priceHistogram'", "'distance'", "'level'", 
			"'node'", "'stopAt'", "'statistics'", "'fromRoot'", "'fromNode'", "'children'", 
			"'siblings'", "'parents'", "'hierarchyOfSelf'", "'hierarchyOfReference'", 
			"'queryTelemetry'", "'?'", null, null, null, null, null, null, null, 
			null, null, null, null, null, null, null, "'('", "')'", "','"
>>>>>>> eef7c98d
		};
	}
	private static final String[] _LITERAL_NAMES = makeLiteralNames();
	private static String[] makeSymbolicNames() {
		return new String[] {
<<<<<<< HEAD
			null, null, null, null, null, null, null, null, null, null, null, null,
			null, null, null, null, null, null, null, null, null, null, null, null,
			null, null, null, null, null, null, null, null, null, null, null, null,
			null, null, null, null, null, null, null, null, null, null, null, null,
			null, null, null, null, null, null, null, null, null, null, null, null,
			null, null, null, null, null, null, null, null, null, null, null, null,
			null, null, null, null, null, null, null, null, null, null, null, null,
			null, null, null, null, null, null, null, null, null, null, "POSITIONAL_PARAMETER",
			"NAMED_PARAMETER", "STRING", "INT", "FLOAT", "BOOLEAN", "DATE", "TIME",
			"DATE_TIME", "OFFSET_DATE_TIME", "FLOAT_NUMBER_RANGE", "INT_NUMBER_RANGE",
			"DATE_TIME_RANGE", "ENUM", "ARGS_OPENING", "ARGS_CLOSING", "ARGS_DELIMITER",
			"COMMENT", "WHITESPACE", "UNEXPECTED_CHAR"
=======
			null, null, null, null, null, null, null, null, null, null, null, null, 
			null, null, null, null, null, null, null, null, null, null, null, null, 
			null, null, null, null, null, null, null, null, null, null, null, null, 
			null, null, null, null, null, null, null, null, null, null, null, null, 
			null, null, null, null, null, null, null, null, null, null, null, null, 
			null, null, null, null, null, null, null, null, null, null, null, null, 
			null, null, null, null, null, null, null, null, null, null, null, null, 
			null, null, null, null, null, null, null, null, null, null, null, "POSITIONAL_PARAMETER", 
			"NAMED_PARAMETER", "STRING", "INT", "FLOAT", "BOOLEAN", "DATE", "TIME", 
			"DATE_TIME", "OFFSET_DATE_TIME", "FLOAT_NUMBER_RANGE", "INT_NUMBER_RANGE", 
			"DATE_TIME_RANGE", "UUID", "ENUM", "ARGS_OPENING", "ARGS_CLOSING", "ARGS_DELIMITER", 
			"WHITESPACE", "UNEXPECTED_CHAR"
>>>>>>> eef7c98d
		};
	}
	private static final String[] _SYMBOLIC_NAMES = makeSymbolicNames();
	public static final Vocabulary VOCABULARY = new VocabularyImpl(_LITERAL_NAMES, _SYMBOLIC_NAMES);

	/**
	 * @deprecated Use {@link #VOCABULARY} instead.
	 */
	@Deprecated
	public static final String[] tokenNames;
	static {
		tokenNames = new String[_SYMBOLIC_NAMES.length];
		for (int i = 0; i < tokenNames.length; i++) {
			tokenNames[i] = VOCABULARY.getLiteralName(i);
			if (tokenNames[i] == null) {
				tokenNames[i] = VOCABULARY.getSymbolicName(i);
			}

			if (tokenNames[i] == null) {
				tokenNames[i] = "<INVALID>";
			}
		}
	}

	@Override
	@Deprecated
	public String[] getTokenNames() {
		return tokenNames;
	}

	@Override

	public Vocabulary getVocabulary() {
		return VOCABULARY;
	}

	@Override
	public String getGrammarFileName() { return "EvitaQL.g4"; }

	@Override
	public String[] getRuleNames() { return ruleNames; }

	@Override
	public String getSerializedATN() { return _serializedATN; }

	@Override
	public ATN getATN() { return _ATN; }

	public EvitaQLParser(TokenStream input) {
		super(input);
		_interp = new ParserATNSimulator(this,_ATN,_decisionToDFA,_sharedContextCache);
	}

	public static class QueryUnitContext extends ParserRuleContext {
		public QueryContext query() {
			return getRuleContext(QueryContext.class,0);
		}
		public TerminalNode EOF() { return getToken(EvitaQLParser.EOF, 0); }
		public QueryUnitContext(ParserRuleContext parent, int invokingState) {
			super(parent, invokingState);
		}
		@Override public int getRuleIndex() { return RULE_queryUnit; }
		@Override
		public void enterRule(ParseTreeListener listener) {
			if ( listener instanceof EvitaQLListener ) ((EvitaQLListener)listener).enterQueryUnit(this);
		}
		@Override
		public void exitRule(ParseTreeListener listener) {
			if ( listener instanceof EvitaQLListener ) ((EvitaQLListener)listener).exitQueryUnit(this);
		}
		@Override
		public <T> T accept(ParseTreeVisitor<? extends T> visitor) {
			if ( visitor instanceof EvitaQLVisitor ) return ((EvitaQLVisitor<? extends T>)visitor).visitQueryUnit(this);
			else return visitor.visitChildren(this);
		}
	}

	public final QueryUnitContext queryUnit() throws RecognitionException {
		QueryUnitContext _localctx = new QueryUnitContext(_ctx, getState());
		enterRule(_localctx, 0, RULE_queryUnit);
		try {
			enterOuterAlt(_localctx, 1);
			{
			setState(178);
			query();
			setState(179);
			match(EOF);
			}
		}
		catch (RecognitionException re) {
			_localctx.exception = re;
			_errHandler.reportError(this, re);
			_errHandler.recover(this, re);
		}
		finally {
			exitRule();
		}
		return _localctx;
	}

	public static class HeadConstraintListUnitContext extends ParserRuleContext {
		public HeadConstraintListContext headConstraintList() {
			return getRuleContext(HeadConstraintListContext.class,0);
		}
		public TerminalNode EOF() { return getToken(EvitaQLParser.EOF, 0); }
		public HeadConstraintListUnitContext(ParserRuleContext parent, int invokingState) {
			super(parent, invokingState);
		}
		@Override public int getRuleIndex() { return RULE_headConstraintListUnit; }
		@Override
		public void enterRule(ParseTreeListener listener) {
			if ( listener instanceof EvitaQLListener ) ((EvitaQLListener)listener).enterHeadConstraintListUnit(this);
		}
		@Override
		public void exitRule(ParseTreeListener listener) {
			if ( listener instanceof EvitaQLListener ) ((EvitaQLListener)listener).exitHeadConstraintListUnit(this);
		}
		@Override
		public <T> T accept(ParseTreeVisitor<? extends T> visitor) {
			if ( visitor instanceof EvitaQLVisitor ) return ((EvitaQLVisitor<? extends T>)visitor).visitHeadConstraintListUnit(this);
			else return visitor.visitChildren(this);
		}
	}

	public final HeadConstraintListUnitContext headConstraintListUnit() throws RecognitionException {
		HeadConstraintListUnitContext _localctx = new HeadConstraintListUnitContext(_ctx, getState());
		enterRule(_localctx, 2, RULE_headConstraintListUnit);
		try {
			enterOuterAlt(_localctx, 1);
			{
			setState(181);
			headConstraintList();
			setState(182);
			match(EOF);
			}
		}
		catch (RecognitionException re) {
			_localctx.exception = re;
			_errHandler.reportError(this, re);
			_errHandler.recover(this, re);
		}
		finally {
			exitRule();
		}
		return _localctx;
	}

	public static class FilterConstraintListUnitContext extends ParserRuleContext {
		public FilterConstraintListContext filterConstraintList() {
			return getRuleContext(FilterConstraintListContext.class,0);
		}
		public TerminalNode EOF() { return getToken(EvitaQLParser.EOF, 0); }
		public FilterConstraintListUnitContext(ParserRuleContext parent, int invokingState) {
			super(parent, invokingState);
		}
		@Override public int getRuleIndex() { return RULE_filterConstraintListUnit; }
		@Override
		public void enterRule(ParseTreeListener listener) {
			if ( listener instanceof EvitaQLListener ) ((EvitaQLListener)listener).enterFilterConstraintListUnit(this);
		}
		@Override
		public void exitRule(ParseTreeListener listener) {
			if ( listener instanceof EvitaQLListener ) ((EvitaQLListener)listener).exitFilterConstraintListUnit(this);
		}
		@Override
		public <T> T accept(ParseTreeVisitor<? extends T> visitor) {
			if ( visitor instanceof EvitaQLVisitor ) return ((EvitaQLVisitor<? extends T>)visitor).visitFilterConstraintListUnit(this);
			else return visitor.visitChildren(this);
		}
	}

	public final FilterConstraintListUnitContext filterConstraintListUnit() throws RecognitionException {
		FilterConstraintListUnitContext _localctx = new FilterConstraintListUnitContext(_ctx, getState());
		enterRule(_localctx, 4, RULE_filterConstraintListUnit);
		try {
			enterOuterAlt(_localctx, 1);
			{
			setState(184);
			filterConstraintList();
			setState(185);
			match(EOF);
			}
		}
		catch (RecognitionException re) {
			_localctx.exception = re;
			_errHandler.reportError(this, re);
			_errHandler.recover(this, re);
		}
		finally {
			exitRule();
		}
		return _localctx;
	}

	public static class OrderConstraintListUnitContext extends ParserRuleContext {
		public OrderConstraintListContext orderConstraintList() {
			return getRuleContext(OrderConstraintListContext.class,0);
		}
		public TerminalNode EOF() { return getToken(EvitaQLParser.EOF, 0); }
		public OrderConstraintListUnitContext(ParserRuleContext parent, int invokingState) {
			super(parent, invokingState);
		}
		@Override public int getRuleIndex() { return RULE_orderConstraintListUnit; }
		@Override
		public void enterRule(ParseTreeListener listener) {
			if ( listener instanceof EvitaQLListener ) ((EvitaQLListener)listener).enterOrderConstraintListUnit(this);
		}
		@Override
		public void exitRule(ParseTreeListener listener) {
			if ( listener instanceof EvitaQLListener ) ((EvitaQLListener)listener).exitOrderConstraintListUnit(this);
		}
		@Override
		public <T> T accept(ParseTreeVisitor<? extends T> visitor) {
			if ( visitor instanceof EvitaQLVisitor ) return ((EvitaQLVisitor<? extends T>)visitor).visitOrderConstraintListUnit(this);
			else return visitor.visitChildren(this);
		}
	}

	public final OrderConstraintListUnitContext orderConstraintListUnit() throws RecognitionException {
		OrderConstraintListUnitContext _localctx = new OrderConstraintListUnitContext(_ctx, getState());
		enterRule(_localctx, 6, RULE_orderConstraintListUnit);
		try {
			enterOuterAlt(_localctx, 1);
			{
			setState(187);
			orderConstraintList();
			setState(188);
			match(EOF);
			}
		}
		catch (RecognitionException re) {
			_localctx.exception = re;
			_errHandler.reportError(this, re);
			_errHandler.recover(this, re);
		}
		finally {
			exitRule();
		}
		return _localctx;
	}

	public static class RequireConstraintListUnitContext extends ParserRuleContext {
		public RequireConstraintListContext requireConstraintList() {
			return getRuleContext(RequireConstraintListContext.class,0);
		}
		public TerminalNode EOF() { return getToken(EvitaQLParser.EOF, 0); }
		public RequireConstraintListUnitContext(ParserRuleContext parent, int invokingState) {
			super(parent, invokingState);
		}
		@Override public int getRuleIndex() { return RULE_requireConstraintListUnit; }
		@Override
		public void enterRule(ParseTreeListener listener) {
			if ( listener instanceof EvitaQLListener ) ((EvitaQLListener)listener).enterRequireConstraintListUnit(this);
		}
		@Override
		public void exitRule(ParseTreeListener listener) {
			if ( listener instanceof EvitaQLListener ) ((EvitaQLListener)listener).exitRequireConstraintListUnit(this);
		}
		@Override
		public <T> T accept(ParseTreeVisitor<? extends T> visitor) {
			if ( visitor instanceof EvitaQLVisitor ) return ((EvitaQLVisitor<? extends T>)visitor).visitRequireConstraintListUnit(this);
			else return visitor.visitChildren(this);
		}
	}

	public final RequireConstraintListUnitContext requireConstraintListUnit() throws RecognitionException {
		RequireConstraintListUnitContext _localctx = new RequireConstraintListUnitContext(_ctx, getState());
		enterRule(_localctx, 8, RULE_requireConstraintListUnit);
		try {
			enterOuterAlt(_localctx, 1);
			{
			setState(190);
			requireConstraintList();
			setState(191);
			match(EOF);
			}
		}
		catch (RecognitionException re) {
			_localctx.exception = re;
			_errHandler.reportError(this, re);
			_errHandler.recover(this, re);
		}
		finally {
			exitRule();
		}
		return _localctx;
	}

	public static class ClassifierTokenUnitContext extends ParserRuleContext {
		public ClassifierTokenContext classifierToken() {
			return getRuleContext(ClassifierTokenContext.class,0);
		}
		public TerminalNode EOF() { return getToken(EvitaQLParser.EOF, 0); }
		public ClassifierTokenUnitContext(ParserRuleContext parent, int invokingState) {
			super(parent, invokingState);
		}
		@Override public int getRuleIndex() { return RULE_classifierTokenUnit; }
		@Override
		public void enterRule(ParseTreeListener listener) {
			if ( listener instanceof EvitaQLListener ) ((EvitaQLListener)listener).enterClassifierTokenUnit(this);
		}
		@Override
		public void exitRule(ParseTreeListener listener) {
			if ( listener instanceof EvitaQLListener ) ((EvitaQLListener)listener).exitClassifierTokenUnit(this);
		}
		@Override
		public <T> T accept(ParseTreeVisitor<? extends T> visitor) {
			if ( visitor instanceof EvitaQLVisitor ) return ((EvitaQLVisitor<? extends T>)visitor).visitClassifierTokenUnit(this);
			else return visitor.visitChildren(this);
		}
	}

	public final ClassifierTokenUnitContext classifierTokenUnit() throws RecognitionException {
		ClassifierTokenUnitContext _localctx = new ClassifierTokenUnitContext(_ctx, getState());
		enterRule(_localctx, 10, RULE_classifierTokenUnit);
		try {
			enterOuterAlt(_localctx, 1);
			{
			setState(193);
			classifierToken();
			setState(194);
			match(EOF);
			}
		}
		catch (RecognitionException re) {
			_localctx.exception = re;
			_errHandler.reportError(this, re);
			_errHandler.recover(this, re);
		}
		finally {
			exitRule();
		}
		return _localctx;
	}

	public static class ValueTokenUnitContext extends ParserRuleContext {
		public ValueTokenContext valueToken() {
			return getRuleContext(ValueTokenContext.class,0);
		}
		public TerminalNode EOF() { return getToken(EvitaQLParser.EOF, 0); }
		public ValueTokenUnitContext(ParserRuleContext parent, int invokingState) {
			super(parent, invokingState);
		}
		@Override public int getRuleIndex() { return RULE_valueTokenUnit; }
		@Override
		public void enterRule(ParseTreeListener listener) {
			if ( listener instanceof EvitaQLListener ) ((EvitaQLListener)listener).enterValueTokenUnit(this);
		}
		@Override
		public void exitRule(ParseTreeListener listener) {
			if ( listener instanceof EvitaQLListener ) ((EvitaQLListener)listener).exitValueTokenUnit(this);
		}
		@Override
		public <T> T accept(ParseTreeVisitor<? extends T> visitor) {
			if ( visitor instanceof EvitaQLVisitor ) return ((EvitaQLVisitor<? extends T>)visitor).visitValueTokenUnit(this);
			else return visitor.visitChildren(this);
		}
	}

	public final ValueTokenUnitContext valueTokenUnit() throws RecognitionException {
		ValueTokenUnitContext _localctx = new ValueTokenUnitContext(_ctx, getState());
		enterRule(_localctx, 12, RULE_valueTokenUnit);
		try {
			enterOuterAlt(_localctx, 1);
			{
			setState(196);
			valueToken();
			setState(197);
			match(EOF);
			}
		}
		catch (RecognitionException re) {
			_localctx.exception = re;
			_errHandler.reportError(this, re);
			_errHandler.recover(this, re);
		}
		finally {
			exitRule();
		}
		return _localctx;
	}

	public static class QueryContext extends ParserRuleContext {
		public ConstraintListArgsContext args;
		public ConstraintListArgsContext constraintListArgs() {
			return getRuleContext(ConstraintListArgsContext.class,0);
		}
		public QueryContext(ParserRuleContext parent, int invokingState) {
			super(parent, invokingState);
		}
		@Override public int getRuleIndex() { return RULE_query; }
		@Override
		public void enterRule(ParseTreeListener listener) {
			if ( listener instanceof EvitaQLListener ) ((EvitaQLListener)listener).enterQuery(this);
		}
		@Override
		public void exitRule(ParseTreeListener listener) {
			if ( listener instanceof EvitaQLListener ) ((EvitaQLListener)listener).exitQuery(this);
		}
		@Override
		public <T> T accept(ParseTreeVisitor<? extends T> visitor) {
			if ( visitor instanceof EvitaQLVisitor ) return ((EvitaQLVisitor<? extends T>)visitor).visitQuery(this);
			else return visitor.visitChildren(this);
		}
	}

	public final QueryContext query() throws RecognitionException {
		QueryContext _localctx = new QueryContext(_ctx, getState());
		enterRule(_localctx, 14, RULE_query);
		try {
			enterOuterAlt(_localctx, 1);
			{
			setState(199);
			match(T__0);
			setState(200);
			((QueryContext)_localctx).args = constraintListArgs();
			}
		}
		catch (RecognitionException re) {
			_localctx.exception = re;
			_errHandler.reportError(this, re);
			_errHandler.recover(this, re);
		}
		finally {
			exitRule();
		}
		return _localctx;
	}

	public static class ConstraintContext extends ParserRuleContext {
		public HeadConstraintContext headConstraint() {
			return getRuleContext(HeadConstraintContext.class,0);
		}
		public FilterConstraintContext filterConstraint() {
			return getRuleContext(FilterConstraintContext.class,0);
		}
		public OrderConstraintContext orderConstraint() {
			return getRuleContext(OrderConstraintContext.class,0);
		}
		public RequireConstraintContext requireConstraint() {
			return getRuleContext(RequireConstraintContext.class,0);
		}
		public ConstraintContext(ParserRuleContext parent, int invokingState) {
			super(parent, invokingState);
		}
		@Override public int getRuleIndex() { return RULE_constraint; }
		@Override
		public void enterRule(ParseTreeListener listener) {
			if ( listener instanceof EvitaQLListener ) ((EvitaQLListener)listener).enterConstraint(this);
		}
		@Override
		public void exitRule(ParseTreeListener listener) {
			if ( listener instanceof EvitaQLListener ) ((EvitaQLListener)listener).exitConstraint(this);
		}
		@Override
		public <T> T accept(ParseTreeVisitor<? extends T> visitor) {
			if ( visitor instanceof EvitaQLVisitor ) return ((EvitaQLVisitor<? extends T>)visitor).visitConstraint(this);
			else return visitor.visitChildren(this);
		}
	}

	public final ConstraintContext constraint() throws RecognitionException {
		ConstraintContext _localctx = new ConstraintContext(_ctx, getState());
		enterRule(_localctx, 16, RULE_constraint);
		try {
			setState(206);
			_errHandler.sync(this);
			switch (_input.LA(1)) {
			case T__1:
				enterOuterAlt(_localctx, 1);
				{
				setState(202);
				headConstraint();
				}
				break;
			case T__2:
			case T__3:
			case T__4:
			case T__5:
			case T__6:
			case T__7:
			case T__8:
			case T__9:
			case T__10:
			case T__11:
			case T__12:
			case T__13:
			case T__14:
			case T__15:
			case T__16:
			case T__17:
			case T__18:
			case T__19:
			case T__20:
			case T__21:
			case T__22:
			case T__23:
			case T__24:
			case T__25:
			case T__26:
			case T__27:
			case T__28:
			case T__29:
			case T__30:
			case T__31:
			case T__32:
			case T__33:
			case T__34:
			case T__35:
			case T__36:
			case T__37:
			case T__38:
			case T__39:
			case T__40:
			case T__41:
			case T__42:
				enterOuterAlt(_localctx, 2);
				{
				setState(203);
				filterConstraint();
				}
				break;
			case T__43:
			case T__44:
			case T__45:
			case T__46:
			case T__47:
			case T__48:
			case T__49:
			case T__50:
			case T__51:
			case T__52:
			case T__53:
				enterOuterAlt(_localctx, 3);
				{
				setState(204);
				orderConstraint();
				}
				break;
			case T__54:
			case T__55:
			case T__56:
			case T__57:
			case T__58:
			case T__59:
			case T__60:
			case T__61:
			case T__62:
			case T__63:
			case T__64:
			case T__65:
			case T__66:
			case T__67:
			case T__68:
			case T__69:
			case T__70:
			case T__71:
			case T__72:
			case T__73:
			case T__74:
			case T__75:
			case T__76:
			case T__77:
			case T__78:
			case T__79:
			case T__80:
			case T__81:
			case T__82:
			case T__83:
			case T__84:
			case T__85:
			case T__86:
			case T__87:
			case T__88:
			case T__89:
			case T__90:
			case T__91:
			case T__92:
			case T__93:
				enterOuterAlt(_localctx, 4);
				{
				setState(205);
				requireConstraint();
				}
				break;
			default:
				throw new NoViableAltException(this);
			}
		}
		catch (RecognitionException re) {
			_localctx.exception = re;
			_errHandler.reportError(this, re);
			_errHandler.recover(this, re);
		}
		finally {
			exitRule();
		}
		return _localctx;
	}

	public static class HeadConstraintContext extends ParserRuleContext {
		public HeadConstraintContext(ParserRuleContext parent, int invokingState) {
			super(parent, invokingState);
		}
		@Override public int getRuleIndex() { return RULE_headConstraint; }

		public HeadConstraintContext() { }
		public void copyFrom(HeadConstraintContext ctx) {
			super.copyFrom(ctx);
		}
	}
	public static class CollectionConstraintContext extends HeadConstraintContext {
		public ClassifierArgsContext args;
		public ClassifierArgsContext classifierArgs() {
			return getRuleContext(ClassifierArgsContext.class,0);
		}
		public CollectionConstraintContext(HeadConstraintContext ctx) { copyFrom(ctx); }
		@Override
		public void enterRule(ParseTreeListener listener) {
			if ( listener instanceof EvitaQLListener ) ((EvitaQLListener)listener).enterCollectionConstraint(this);
		}
		@Override
		public void exitRule(ParseTreeListener listener) {
			if ( listener instanceof EvitaQLListener ) ((EvitaQLListener)listener).exitCollectionConstraint(this);
		}
		@Override
		public <T> T accept(ParseTreeVisitor<? extends T> visitor) {
			if ( visitor instanceof EvitaQLVisitor ) return ((EvitaQLVisitor<? extends T>)visitor).visitCollectionConstraint(this);
			else return visitor.visitChildren(this);
		}
	}

	public final HeadConstraintContext headConstraint() throws RecognitionException {
		HeadConstraintContext _localctx = new HeadConstraintContext(_ctx, getState());
		enterRule(_localctx, 18, RULE_headConstraint);
		try {
			_localctx = new CollectionConstraintContext(_localctx);
			enterOuterAlt(_localctx, 1);
			{
			setState(208);
			match(T__1);
			setState(209);
			((CollectionConstraintContext)_localctx).args = classifierArgs();
			}
		}
		catch (RecognitionException re) {
			_localctx.exception = re;
			_errHandler.reportError(this, re);
			_errHandler.recover(this, re);
		}
		finally {
			exitRule();
		}
		return _localctx;
	}

	public static class FilterConstraintContext extends ParserRuleContext {
		public FilterConstraintContext(ParserRuleContext parent, int invokingState) {
			super(parent, invokingState);
		}
		@Override public int getRuleIndex() { return RULE_filterConstraint; }

		public FilterConstraintContext() { }
		public void copyFrom(FilterConstraintContext ctx) {
			super.copyFrom(ctx);
		}
	}
	public static class AttributeBetweenConstraintContext extends FilterConstraintContext {
		public ClassifierWithBetweenValuesArgsContext args;
		public ClassifierWithBetweenValuesArgsContext classifierWithBetweenValuesArgs() {
			return getRuleContext(ClassifierWithBetweenValuesArgsContext.class,0);
		}
		public AttributeBetweenConstraintContext(FilterConstraintContext ctx) { copyFrom(ctx); }
		@Override
		public void enterRule(ParseTreeListener listener) {
			if ( listener instanceof EvitaQLListener ) ((EvitaQLListener)listener).enterAttributeBetweenConstraint(this);
		}
		@Override
		public void exitRule(ParseTreeListener listener) {
			if ( listener instanceof EvitaQLListener ) ((EvitaQLListener)listener).exitAttributeBetweenConstraint(this);
		}
		@Override
		public <T> T accept(ParseTreeVisitor<? extends T> visitor) {
			if ( visitor instanceof EvitaQLVisitor ) return ((EvitaQLVisitor<? extends T>)visitor).visitAttributeBetweenConstraint(this);
			else return visitor.visitChildren(this);
		}
	}
	public static class HierarchyWithinConstraintContext extends FilterConstraintContext {
		public HierarchyWithinConstraintArgsContext args;
		public HierarchyWithinConstraintArgsContext hierarchyWithinConstraintArgs() {
			return getRuleContext(HierarchyWithinConstraintArgsContext.class,0);
		}
		public HierarchyWithinConstraintContext(FilterConstraintContext ctx) { copyFrom(ctx); }
		@Override
		public void enterRule(ParseTreeListener listener) {
			if ( listener instanceof EvitaQLListener ) ((EvitaQLListener)listener).enterHierarchyWithinConstraint(this);
		}
		@Override
		public void exitRule(ParseTreeListener listener) {
			if ( listener instanceof EvitaQLListener ) ((EvitaQLListener)listener).exitHierarchyWithinConstraint(this);
		}
		@Override
		public <T> T accept(ParseTreeVisitor<? extends T> visitor) {
			if ( visitor instanceof EvitaQLVisitor ) return ((EvitaQLVisitor<? extends T>)visitor).visitHierarchyWithinConstraint(this);
			else return visitor.visitChildren(this);
		}
	}
	public static class AttributeIsNotNullConstraintContext extends FilterConstraintContext {
		public ClassifierArgsContext args;
		public ClassifierArgsContext classifierArgs() {
			return getRuleContext(ClassifierArgsContext.class,0);
		}
		public AttributeIsNotNullConstraintContext(FilterConstraintContext ctx) { copyFrom(ctx); }
		@Override
		public void enterRule(ParseTreeListener listener) {
			if ( listener instanceof EvitaQLListener ) ((EvitaQLListener)listener).enterAttributeIsNotNullConstraint(this);
		}
		@Override
		public void exitRule(ParseTreeListener listener) {
			if ( listener instanceof EvitaQLListener ) ((EvitaQLListener)listener).exitAttributeIsNotNullConstraint(this);
		}
		@Override
		public <T> T accept(ParseTreeVisitor<? extends T> visitor) {
			if ( visitor instanceof EvitaQLVisitor ) return ((EvitaQLVisitor<? extends T>)visitor).visitAttributeIsNotNullConstraint(this);
			else return visitor.visitChildren(this);
		}
	}
	public static class PriceValidInNowConstraintContext extends FilterConstraintContext {
		public EmptyArgsContext emptyArgs() {
			return getRuleContext(EmptyArgsContext.class,0);
		}
		public PriceValidInNowConstraintContext(FilterConstraintContext ctx) { copyFrom(ctx); }
		@Override
		public void enterRule(ParseTreeListener listener) {
			if ( listener instanceof EvitaQLListener ) ((EvitaQLListener)listener).enterPriceValidInNowConstraint(this);
		}
		@Override
		public void exitRule(ParseTreeListener listener) {
			if ( listener instanceof EvitaQLListener ) ((EvitaQLListener)listener).exitPriceValidInNowConstraint(this);
		}
		@Override
		public <T> T accept(ParseTreeVisitor<? extends T> visitor) {
			if ( visitor instanceof EvitaQLVisitor ) return ((EvitaQLVisitor<? extends T>)visitor).visitPriceValidInNowConstraint(this);
			else return visitor.visitChildren(this);
		}
	}
	public static class AttributeInRangeConstraintContext extends FilterConstraintContext {
		public ClassifierWithValueArgsContext args;
		public ClassifierWithValueArgsContext classifierWithValueArgs() {
			return getRuleContext(ClassifierWithValueArgsContext.class,0);
		}
		public AttributeInRangeConstraintContext(FilterConstraintContext ctx) { copyFrom(ctx); }
		@Override
		public void enterRule(ParseTreeListener listener) {
			if ( listener instanceof EvitaQLListener ) ((EvitaQLListener)listener).enterAttributeInRangeConstraint(this);
		}
		@Override
		public void exitRule(ParseTreeListener listener) {
			if ( listener instanceof EvitaQLListener ) ((EvitaQLListener)listener).exitAttributeInRangeConstraint(this);
		}
		@Override
		public <T> T accept(ParseTreeVisitor<? extends T> visitor) {
			if ( visitor instanceof EvitaQLVisitor ) return ((EvitaQLVisitor<? extends T>)visitor).visitAttributeInRangeConstraint(this);
			else return visitor.visitChildren(this);
		}
	}
	public static class AttributeEndsWithConstraintContext extends FilterConstraintContext {
		public ClassifierWithValueArgsContext args;
		public ClassifierWithValueArgsContext classifierWithValueArgs() {
			return getRuleContext(ClassifierWithValueArgsContext.class,0);
		}
		public AttributeEndsWithConstraintContext(FilterConstraintContext ctx) { copyFrom(ctx); }
		@Override
		public void enterRule(ParseTreeListener listener) {
			if ( listener instanceof EvitaQLListener ) ((EvitaQLListener)listener).enterAttributeEndsWithConstraint(this);
		}
		@Override
		public void exitRule(ParseTreeListener listener) {
			if ( listener instanceof EvitaQLListener ) ((EvitaQLListener)listener).exitAttributeEndsWithConstraint(this);
		}
		@Override
		public <T> T accept(ParseTreeVisitor<? extends T> visitor) {
			if ( visitor instanceof EvitaQLVisitor ) return ((EvitaQLVisitor<? extends T>)visitor).visitAttributeEndsWithConstraint(this);
			else return visitor.visitChildren(this);
		}
	}
	public static class HierarchyWithinRootSelfConstraintContext extends FilterConstraintContext {
		public HierarchyWithinRootSelfConstraintArgsContext args;
		public EmptyArgsContext emptyArgs() {
			return getRuleContext(EmptyArgsContext.class,0);
		}
		public HierarchyWithinRootSelfConstraintArgsContext hierarchyWithinRootSelfConstraintArgs() {
			return getRuleContext(HierarchyWithinRootSelfConstraintArgsContext.class,0);
		}
		public HierarchyWithinRootSelfConstraintContext(FilterConstraintContext ctx) { copyFrom(ctx); }
		@Override
		public void enterRule(ParseTreeListener listener) {
			if ( listener instanceof EvitaQLListener ) ((EvitaQLListener)listener).enterHierarchyWithinRootSelfConstraint(this);
		}
		@Override
		public void exitRule(ParseTreeListener listener) {
			if ( listener instanceof EvitaQLListener ) ((EvitaQLListener)listener).exitHierarchyWithinRootSelfConstraint(this);
		}
		@Override
		public <T> T accept(ParseTreeVisitor<? extends T> visitor) {
			if ( visitor instanceof EvitaQLVisitor ) return ((EvitaQLVisitor<? extends T>)visitor).visitHierarchyWithinRootSelfConstraint(this);
			else return visitor.visitChildren(this);
		}
	}
	public static class UserFilterConstraintContext extends FilterConstraintContext {
		public FilterConstraintListArgsContext args;
		public EmptyArgsContext emptyArgs() {
			return getRuleContext(EmptyArgsContext.class,0);
		}
		public FilterConstraintListArgsContext filterConstraintListArgs() {
			return getRuleContext(FilterConstraintListArgsContext.class,0);
		}
		public UserFilterConstraintContext(FilterConstraintContext ctx) { copyFrom(ctx); }
		@Override
		public void enterRule(ParseTreeListener listener) {
			if ( listener instanceof EvitaQLListener ) ((EvitaQLListener)listener).enterUserFilterConstraint(this);
		}
		@Override
		public void exitRule(ParseTreeListener listener) {
			if ( listener instanceof EvitaQLListener ) ((EvitaQLListener)listener).exitUserFilterConstraint(this);
		}
		@Override
		public <T> T accept(ParseTreeVisitor<? extends T> visitor) {
			if ( visitor instanceof EvitaQLVisitor ) return ((EvitaQLVisitor<? extends T>)visitor).visitUserFilterConstraint(this);
			else return visitor.visitChildren(this);
		}
	}
	public static class HierarchyDirectRelationConstraintContext extends FilterConstraintContext {
		public EmptyArgsContext emptyArgs() {
			return getRuleContext(EmptyArgsContext.class,0);
		}
		public HierarchyDirectRelationConstraintContext(FilterConstraintContext ctx) { copyFrom(ctx); }
		@Override
		public void enterRule(ParseTreeListener listener) {
			if ( listener instanceof EvitaQLListener ) ((EvitaQLListener)listener).enterHierarchyDirectRelationConstraint(this);
		}
		@Override
		public void exitRule(ParseTreeListener listener) {
			if ( listener instanceof EvitaQLListener ) ((EvitaQLListener)listener).exitHierarchyDirectRelationConstraint(this);
		}
		@Override
		public <T> T accept(ParseTreeVisitor<? extends T> visitor) {
			if ( visitor instanceof EvitaQLVisitor ) return ((EvitaQLVisitor<? extends T>)visitor).visitHierarchyDirectRelationConstraint(this);
			else return visitor.visitChildren(this);
		}
	}
	public static class HierarchyExcludingRootConstraintContext extends FilterConstraintContext {
		public EmptyArgsContext emptyArgs() {
			return getRuleContext(EmptyArgsContext.class,0);
		}
		public HierarchyExcludingRootConstraintContext(FilterConstraintContext ctx) { copyFrom(ctx); }
		@Override
		public void enterRule(ParseTreeListener listener) {
			if ( listener instanceof EvitaQLListener ) ((EvitaQLListener)listener).enterHierarchyExcludingRootConstraint(this);
		}
		@Override
		public void exitRule(ParseTreeListener listener) {
			if ( listener instanceof EvitaQLListener ) ((EvitaQLListener)listener).exitHierarchyExcludingRootConstraint(this);
		}
		@Override
		public <T> T accept(ParseTreeVisitor<? extends T> visitor) {
			if ( visitor instanceof EvitaQLVisitor ) return ((EvitaQLVisitor<? extends T>)visitor).visitHierarchyExcludingRootConstraint(this);
			else return visitor.visitChildren(this);
		}
	}
	public static class AttributeGreaterThanEqualsConstraintContext extends FilterConstraintContext {
		public ClassifierWithValueArgsContext args;
		public ClassifierWithValueArgsContext classifierWithValueArgs() {
			return getRuleContext(ClassifierWithValueArgsContext.class,0);
		}
		public AttributeGreaterThanEqualsConstraintContext(FilterConstraintContext ctx) { copyFrom(ctx); }
		@Override
		public void enterRule(ParseTreeListener listener) {
			if ( listener instanceof EvitaQLListener ) ((EvitaQLListener)listener).enterAttributeGreaterThanEqualsConstraint(this);
		}
		@Override
		public void exitRule(ParseTreeListener listener) {
			if ( listener instanceof EvitaQLListener ) ((EvitaQLListener)listener).exitAttributeGreaterThanEqualsConstraint(this);
		}
		@Override
		public <T> T accept(ParseTreeVisitor<? extends T> visitor) {
			if ( visitor instanceof EvitaQLVisitor ) return ((EvitaQLVisitor<? extends T>)visitor).visitAttributeGreaterThanEqualsConstraint(this);
			else return visitor.visitChildren(this);
		}
	}
	public static class PriceValidInConstraintContext extends FilterConstraintContext {
		public ValueArgsContext args;
		public ValueArgsContext valueArgs() {
			return getRuleContext(ValueArgsContext.class,0);
		}
		public PriceValidInConstraintContext(FilterConstraintContext ctx) { copyFrom(ctx); }
		@Override
		public void enterRule(ParseTreeListener listener) {
			if ( listener instanceof EvitaQLListener ) ((EvitaQLListener)listener).enterPriceValidInConstraint(this);
		}
		@Override
		public void exitRule(ParseTreeListener listener) {
			if ( listener instanceof EvitaQLListener ) ((EvitaQLListener)listener).exitPriceValidInConstraint(this);
		}
		@Override
		public <T> T accept(ParseTreeVisitor<? extends T> visitor) {
			if ( visitor instanceof EvitaQLVisitor ) return ((EvitaQLVisitor<? extends T>)visitor).visitPriceValidInConstraint(this);
			else return visitor.visitChildren(this);
		}
	}
	public static class EntityPrimaryKeyInSetConstraintContext extends FilterConstraintContext {
		public ValueListArgsContext args;
		public ValueListArgsContext valueListArgs() {
			return getRuleContext(ValueListArgsContext.class,0);
		}
		public EntityPrimaryKeyInSetConstraintContext(FilterConstraintContext ctx) { copyFrom(ctx); }
		@Override
		public void enterRule(ParseTreeListener listener) {
			if ( listener instanceof EvitaQLListener ) ((EvitaQLListener)listener).enterEntityPrimaryKeyInSetConstraint(this);
		}
		@Override
		public void exitRule(ParseTreeListener listener) {
			if ( listener instanceof EvitaQLListener ) ((EvitaQLListener)listener).exitEntityPrimaryKeyInSetConstraint(this);
		}
		@Override
		public <T> T accept(ParseTreeVisitor<? extends T> visitor) {
			if ( visitor instanceof EvitaQLVisitor ) return ((EvitaQLVisitor<? extends T>)visitor).visitEntityPrimaryKeyInSetConstraint(this);
			else return visitor.visitChildren(this);
		}
	}
	public static class FilterByConstraintContext extends FilterConstraintContext {
		public FilterConstraintListArgsContext args;
		public FilterConstraintListArgsContext filterConstraintListArgs() {
			return getRuleContext(FilterConstraintListArgsContext.class,0);
		}
		public FilterByConstraintContext(FilterConstraintContext ctx) { copyFrom(ctx); }
		@Override
		public void enterRule(ParseTreeListener listener) {
			if ( listener instanceof EvitaQLListener ) ((EvitaQLListener)listener).enterFilterByConstraint(this);
		}
		@Override
		public void exitRule(ParseTreeListener listener) {
			if ( listener instanceof EvitaQLListener ) ((EvitaQLListener)listener).exitFilterByConstraint(this);
		}
		@Override
		public <T> T accept(ParseTreeVisitor<? extends T> visitor) {
			if ( visitor instanceof EvitaQLVisitor ) return ((EvitaQLVisitor<? extends T>)visitor).visitFilterByConstraint(this);
			else return visitor.visitChildren(this);
		}
	}
	public static class HierarchyWithinSelfConstraintContext extends FilterConstraintContext {
		public HierarchyWithinSelfConstraintArgsContext args;
		public HierarchyWithinSelfConstraintArgsContext hierarchyWithinSelfConstraintArgs() {
			return getRuleContext(HierarchyWithinSelfConstraintArgsContext.class,0);
		}
		public HierarchyWithinSelfConstraintContext(FilterConstraintContext ctx) { copyFrom(ctx); }
		@Override
		public void enterRule(ParseTreeListener listener) {
			if ( listener instanceof EvitaQLListener ) ((EvitaQLListener)listener).enterHierarchyWithinSelfConstraint(this);
		}
		@Override
		public void exitRule(ParseTreeListener listener) {
			if ( listener instanceof EvitaQLListener ) ((EvitaQLListener)listener).exitHierarchyWithinSelfConstraint(this);
		}
		@Override
		public <T> T accept(ParseTreeVisitor<? extends T> visitor) {
			if ( visitor instanceof EvitaQLVisitor ) return ((EvitaQLVisitor<? extends T>)visitor).visitHierarchyWithinSelfConstraint(this);
			else return visitor.visitChildren(this);
		}
	}
	public static class PriceInPriceListsConstraintsContext extends FilterConstraintContext {
		public ClassifierListArgsContext args;
		public EmptyArgsContext emptyArgs() {
			return getRuleContext(EmptyArgsContext.class,0);
		}
		public ClassifierListArgsContext classifierListArgs() {
			return getRuleContext(ClassifierListArgsContext.class,0);
		}
		public PriceInPriceListsConstraintsContext(FilterConstraintContext ctx) { copyFrom(ctx); }
		@Override
		public void enterRule(ParseTreeListener listener) {
			if ( listener instanceof EvitaQLListener ) ((EvitaQLListener)listener).enterPriceInPriceListsConstraints(this);
		}
		@Override
		public void exitRule(ParseTreeListener listener) {
			if ( listener instanceof EvitaQLListener ) ((EvitaQLListener)listener).exitPriceInPriceListsConstraints(this);
		}
		@Override
		public <T> T accept(ParseTreeVisitor<? extends T> visitor) {
			if ( visitor instanceof EvitaQLVisitor ) return ((EvitaQLVisitor<? extends T>)visitor).visitPriceInPriceListsConstraints(this);
			else return visitor.visitChildren(this);
		}
	}
	public static class AttributeEqualsTrueConstraintContext extends FilterConstraintContext {
		public ClassifierArgsContext args;
		public ClassifierArgsContext classifierArgs() {
			return getRuleContext(ClassifierArgsContext.class,0);
		}
		public AttributeEqualsTrueConstraintContext(FilterConstraintContext ctx) { copyFrom(ctx); }
		@Override
		public void enterRule(ParseTreeListener listener) {
			if ( listener instanceof EvitaQLListener ) ((EvitaQLListener)listener).enterAttributeEqualsTrueConstraint(this);
		}
		@Override
		public void exitRule(ParseTreeListener listener) {
			if ( listener instanceof EvitaQLListener ) ((EvitaQLListener)listener).exitAttributeEqualsTrueConstraint(this);
		}
		@Override
		public <T> T accept(ParseTreeVisitor<? extends T> visitor) {
			if ( visitor instanceof EvitaQLVisitor ) return ((EvitaQLVisitor<? extends T>)visitor).visitAttributeEqualsTrueConstraint(this);
			else return visitor.visitChildren(this);
		}
	}
	public static class FacetHavingConstraintContext extends FilterConstraintContext {
		public ClassifierWithFilterConstraintArgsContext args;
		public ClassifierWithFilterConstraintArgsContext classifierWithFilterConstraintArgs() {
			return getRuleContext(ClassifierWithFilterConstraintArgsContext.class,0);
		}
		public FacetHavingConstraintContext(FilterConstraintContext ctx) { copyFrom(ctx); }
		@Override
		public void enterRule(ParseTreeListener listener) {
			if ( listener instanceof EvitaQLListener ) ((EvitaQLListener)listener).enterFacetHavingConstraint(this);
		}
		@Override
		public void exitRule(ParseTreeListener listener) {
			if ( listener instanceof EvitaQLListener ) ((EvitaQLListener)listener).exitFacetHavingConstraint(this);
		}
		@Override
		public <T> T accept(ParseTreeVisitor<? extends T> visitor) {
			if ( visitor instanceof EvitaQLVisitor ) return ((EvitaQLVisitor<? extends T>)visitor).visitFacetHavingConstraint(this);
			else return visitor.visitChildren(this);
		}
	}
	public static class AndConstraintContext extends FilterConstraintContext {
		public FilterConstraintListArgsContext args;
		public EmptyArgsContext emptyArgs() {
			return getRuleContext(EmptyArgsContext.class,0);
		}
		public FilterConstraintListArgsContext filterConstraintListArgs() {
			return getRuleContext(FilterConstraintListArgsContext.class,0);
		}
		public AndConstraintContext(FilterConstraintContext ctx) { copyFrom(ctx); }
		@Override
		public void enterRule(ParseTreeListener listener) {
			if ( listener instanceof EvitaQLListener ) ((EvitaQLListener)listener).enterAndConstraint(this);
		}
		@Override
		public void exitRule(ParseTreeListener listener) {
			if ( listener instanceof EvitaQLListener ) ((EvitaQLListener)listener).exitAndConstraint(this);
		}
		@Override
		public <T> T accept(ParseTreeVisitor<? extends T> visitor) {
			if ( visitor instanceof EvitaQLVisitor ) return ((EvitaQLVisitor<? extends T>)visitor).visitAndConstraint(this);
			else return visitor.visitChildren(this);
		}
	}
	public static class AttributeContainsConstraintContext extends FilterConstraintContext {
		public ClassifierWithValueArgsContext args;
		public ClassifierWithValueArgsContext classifierWithValueArgs() {
			return getRuleContext(ClassifierWithValueArgsContext.class,0);
		}
		public AttributeContainsConstraintContext(FilterConstraintContext ctx) { copyFrom(ctx); }
		@Override
		public void enterRule(ParseTreeListener listener) {
			if ( listener instanceof EvitaQLListener ) ((EvitaQLListener)listener).enterAttributeContainsConstraint(this);
		}
		@Override
		public void exitRule(ParseTreeListener listener) {
			if ( listener instanceof EvitaQLListener ) ((EvitaQLListener)listener).exitAttributeContainsConstraint(this);
		}
		@Override
		public <T> T accept(ParseTreeVisitor<? extends T> visitor) {
			if ( visitor instanceof EvitaQLVisitor ) return ((EvitaQLVisitor<? extends T>)visitor).visitAttributeContainsConstraint(this);
			else return visitor.visitChildren(this);
		}
	}
	public static class PriceInCurrencyConstraintContext extends FilterConstraintContext {
		public ValueArgsContext args;
		public ValueArgsContext valueArgs() {
			return getRuleContext(ValueArgsContext.class,0);
		}
		public PriceInCurrencyConstraintContext(FilterConstraintContext ctx) { copyFrom(ctx); }
		@Override
		public void enterRule(ParseTreeListener listener) {
			if ( listener instanceof EvitaQLListener ) ((EvitaQLListener)listener).enterPriceInCurrencyConstraint(this);
		}
		@Override
		public void exitRule(ParseTreeListener listener) {
			if ( listener instanceof EvitaQLListener ) ((EvitaQLListener)listener).exitPriceInCurrencyConstraint(this);
		}
		@Override
		public <T> T accept(ParseTreeVisitor<? extends T> visitor) {
			if ( visitor instanceof EvitaQLVisitor ) return ((EvitaQLVisitor<? extends T>)visitor).visitPriceInCurrencyConstraint(this);
			else return visitor.visitChildren(this);
		}
	}
	public static class AttributeInSetConstraintContext extends FilterConstraintContext {
		public ClassifierWithValueListArgsContext args;
		public ClassifierWithValueListArgsContext classifierWithValueListArgs() {
			return getRuleContext(ClassifierWithValueListArgsContext.class,0);
		}
		public AttributeInSetConstraintContext(FilterConstraintContext ctx) { copyFrom(ctx); }
		@Override
		public void enterRule(ParseTreeListener listener) {
			if ( listener instanceof EvitaQLListener ) ((EvitaQLListener)listener).enterAttributeInSetConstraint(this);
		}
		@Override
		public void exitRule(ParseTreeListener listener) {
			if ( listener instanceof EvitaQLListener ) ((EvitaQLListener)listener).exitAttributeInSetConstraint(this);
		}
		@Override
		public <T> T accept(ParseTreeVisitor<? extends T> visitor) {
			if ( visitor instanceof EvitaQLVisitor ) return ((EvitaQLVisitor<? extends T>)visitor).visitAttributeInSetConstraint(this);
			else return visitor.visitChildren(this);
		}
	}
	public static class AttributeLessThanEqualsConstraintContext extends FilterConstraintContext {
		public ClassifierWithValueArgsContext args;
		public ClassifierWithValueArgsContext classifierWithValueArgs() {
			return getRuleContext(ClassifierWithValueArgsContext.class,0);
		}
		public AttributeLessThanEqualsConstraintContext(FilterConstraintContext ctx) { copyFrom(ctx); }
		@Override
		public void enterRule(ParseTreeListener listener) {
			if ( listener instanceof EvitaQLListener ) ((EvitaQLListener)listener).enterAttributeLessThanEqualsConstraint(this);
		}
		@Override
		public void exitRule(ParseTreeListener listener) {
			if ( listener instanceof EvitaQLListener ) ((EvitaQLListener)listener).exitAttributeLessThanEqualsConstraint(this);
		}
		@Override
		public <T> T accept(ParseTreeVisitor<? extends T> visitor) {
			if ( visitor instanceof EvitaQLVisitor ) return ((EvitaQLVisitor<? extends T>)visitor).visitAttributeLessThanEqualsConstraint(this);
			else return visitor.visitChildren(this);
		}
	}
	public static class PriceBetweenConstraintContext extends FilterConstraintContext {
		public BetweenValuesArgsContext args;
		public BetweenValuesArgsContext betweenValuesArgs() {
			return getRuleContext(BetweenValuesArgsContext.class,0);
		}
		public PriceBetweenConstraintContext(FilterConstraintContext ctx) { copyFrom(ctx); }
		@Override
		public void enterRule(ParseTreeListener listener) {
			if ( listener instanceof EvitaQLListener ) ((EvitaQLListener)listener).enterPriceBetweenConstraint(this);
		}
		@Override
		public void exitRule(ParseTreeListener listener) {
			if ( listener instanceof EvitaQLListener ) ((EvitaQLListener)listener).exitPriceBetweenConstraint(this);
		}
		@Override
		public <T> T accept(ParseTreeVisitor<? extends T> visitor) {
			if ( visitor instanceof EvitaQLVisitor ) return ((EvitaQLVisitor<? extends T>)visitor).visitPriceBetweenConstraint(this);
			else return visitor.visitChildren(this);
		}
	}
	public static class HierarchyWithinRootConstraintContext extends FilterConstraintContext {
		public HierarchyWithinRootConstraintArgsContext args;
		public HierarchyWithinRootConstraintArgsContext hierarchyWithinRootConstraintArgs() {
			return getRuleContext(HierarchyWithinRootConstraintArgsContext.class,0);
		}
		public HierarchyWithinRootConstraintContext(FilterConstraintContext ctx) { copyFrom(ctx); }
		@Override
		public void enterRule(ParseTreeListener listener) {
			if ( listener instanceof EvitaQLListener ) ((EvitaQLListener)listener).enterHierarchyWithinRootConstraint(this);
		}
		@Override
		public void exitRule(ParseTreeListener listener) {
			if ( listener instanceof EvitaQLListener ) ((EvitaQLListener)listener).exitHierarchyWithinRootConstraint(this);
		}
		@Override
		public <T> T accept(ParseTreeVisitor<? extends T> visitor) {
			if ( visitor instanceof EvitaQLVisitor ) return ((EvitaQLVisitor<? extends T>)visitor).visitHierarchyWithinRootConstraint(this);
			else return visitor.visitChildren(this);
		}
	}
	public static class HierarchyExcludingConstraintContext extends FilterConstraintContext {
		public FilterConstraintListArgsContext args;
		public FilterConstraintListArgsContext filterConstraintListArgs() {
			return getRuleContext(FilterConstraintListArgsContext.class,0);
		}
		public HierarchyExcludingConstraintContext(FilterConstraintContext ctx) { copyFrom(ctx); }
		@Override
		public void enterRule(ParseTreeListener listener) {
			if ( listener instanceof EvitaQLListener ) ((EvitaQLListener)listener).enterHierarchyExcludingConstraint(this);
		}
		@Override
		public void exitRule(ParseTreeListener listener) {
			if ( listener instanceof EvitaQLListener ) ((EvitaQLListener)listener).exitHierarchyExcludingConstraint(this);
		}
		@Override
		public <T> T accept(ParseTreeVisitor<? extends T> visitor) {
			if ( visitor instanceof EvitaQLVisitor ) return ((EvitaQLVisitor<? extends T>)visitor).visitHierarchyExcludingConstraint(this);
			else return visitor.visitChildren(this);
		}
	}
	public static class AttributeLessThanConstraintContext extends FilterConstraintContext {
		public ClassifierWithValueArgsContext args;
		public ClassifierWithValueArgsContext classifierWithValueArgs() {
			return getRuleContext(ClassifierWithValueArgsContext.class,0);
		}
		public AttributeLessThanConstraintContext(FilterConstraintContext ctx) { copyFrom(ctx); }
		@Override
		public void enterRule(ParseTreeListener listener) {
			if ( listener instanceof EvitaQLListener ) ((EvitaQLListener)listener).enterAttributeLessThanConstraint(this);
		}
		@Override
		public void exitRule(ParseTreeListener listener) {
			if ( listener instanceof EvitaQLListener ) ((EvitaQLListener)listener).exitAttributeLessThanConstraint(this);
		}
		@Override
		public <T> T accept(ParseTreeVisitor<? extends T> visitor) {
			if ( visitor instanceof EvitaQLVisitor ) return ((EvitaQLVisitor<? extends T>)visitor).visitAttributeLessThanConstraint(this);
			else return visitor.visitChildren(this);
		}
	}
	public static class AttributeIsConstraintContext extends FilterConstraintContext {
		public ClassifierWithValueArgsContext args;
		public ClassifierWithValueArgsContext classifierWithValueArgs() {
			return getRuleContext(ClassifierWithValueArgsContext.class,0);
		}
		public AttributeIsConstraintContext(FilterConstraintContext ctx) { copyFrom(ctx); }
		@Override
		public void enterRule(ParseTreeListener listener) {
			if ( listener instanceof EvitaQLListener ) ((EvitaQLListener)listener).enterAttributeIsConstraint(this);
		}
		@Override
		public void exitRule(ParseTreeListener listener) {
			if ( listener instanceof EvitaQLListener ) ((EvitaQLListener)listener).exitAttributeIsConstraint(this);
		}
		@Override
		public <T> T accept(ParseTreeVisitor<? extends T> visitor) {
			if ( visitor instanceof EvitaQLVisitor ) return ((EvitaQLVisitor<? extends T>)visitor).visitAttributeIsConstraint(this);
			else return visitor.visitChildren(this);
		}
	}
	public static class EntityHavingConstraintContext extends FilterConstraintContext {
		public FilterConstraintArgsContext args;
		public FilterConstraintArgsContext filterConstraintArgs() {
			return getRuleContext(FilterConstraintArgsContext.class,0);
		}
		public EntityHavingConstraintContext(FilterConstraintContext ctx) { copyFrom(ctx); }
		@Override
		public void enterRule(ParseTreeListener listener) {
			if ( listener instanceof EvitaQLListener ) ((EvitaQLListener)listener).enterEntityHavingConstraint(this);
		}
		@Override
		public void exitRule(ParseTreeListener listener) {
			if ( listener instanceof EvitaQLListener ) ((EvitaQLListener)listener).exitEntityHavingConstraint(this);
		}
		@Override
		public <T> T accept(ParseTreeVisitor<? extends T> visitor) {
			if ( visitor instanceof EvitaQLVisitor ) return ((EvitaQLVisitor<? extends T>)visitor).visitEntityHavingConstraint(this);
			else return visitor.visitChildren(this);
		}
	}
	public static class FilterGroupByConstraintContext extends FilterConstraintContext {
		public FilterConstraintListArgsContext args;
		public FilterConstraintListArgsContext filterConstraintListArgs() {
			return getRuleContext(FilterConstraintListArgsContext.class,0);
		}
		public FilterGroupByConstraintContext(FilterConstraintContext ctx) { copyFrom(ctx); }
		@Override
		public void enterRule(ParseTreeListener listener) {
			if ( listener instanceof EvitaQLListener ) ((EvitaQLListener)listener).enterFilterGroupByConstraint(this);
		}
		@Override
		public void exitRule(ParseTreeListener listener) {
			if ( listener instanceof EvitaQLListener ) ((EvitaQLListener)listener).exitFilterGroupByConstraint(this);
		}
		@Override
		public <T> T accept(ParseTreeVisitor<? extends T> visitor) {
			if ( visitor instanceof EvitaQLVisitor ) return ((EvitaQLVisitor<? extends T>)visitor).visitFilterGroupByConstraint(this);
			else return visitor.visitChildren(this);
		}
	}
	public static class AttributeIsNullConstraintContext extends FilterConstraintContext {
		public ClassifierArgsContext args;
		public ClassifierArgsContext classifierArgs() {
			return getRuleContext(ClassifierArgsContext.class,0);
		}
		public AttributeIsNullConstraintContext(FilterConstraintContext ctx) { copyFrom(ctx); }
		@Override
		public void enterRule(ParseTreeListener listener) {
			if ( listener instanceof EvitaQLListener ) ((EvitaQLListener)listener).enterAttributeIsNullConstraint(this);
		}
		@Override
		public void exitRule(ParseTreeListener listener) {
			if ( listener instanceof EvitaQLListener ) ((EvitaQLListener)listener).exitAttributeIsNullConstraint(this);
		}
		@Override
		public <T> T accept(ParseTreeVisitor<? extends T> visitor) {
			if ( visitor instanceof EvitaQLVisitor ) return ((EvitaQLVisitor<? extends T>)visitor).visitAttributeIsNullConstraint(this);
			else return visitor.visitChildren(this);
		}
	}
	public static class EntityLocaleEqualsConstraintContext extends FilterConstraintContext {
		public ValueArgsContext args;
		public ValueArgsContext valueArgs() {
			return getRuleContext(ValueArgsContext.class,0);
		}
		public EntityLocaleEqualsConstraintContext(FilterConstraintContext ctx) { copyFrom(ctx); }
		@Override
		public void enterRule(ParseTreeListener listener) {
			if ( listener instanceof EvitaQLListener ) ((EvitaQLListener)listener).enterEntityLocaleEqualsConstraint(this);
		}
		@Override
		public void exitRule(ParseTreeListener listener) {
			if ( listener instanceof EvitaQLListener ) ((EvitaQLListener)listener).exitEntityLocaleEqualsConstraint(this);
		}
		@Override
		public <T> T accept(ParseTreeVisitor<? extends T> visitor) {
			if ( visitor instanceof EvitaQLVisitor ) return ((EvitaQLVisitor<? extends T>)visitor).visitEntityLocaleEqualsConstraint(this);
			else return visitor.visitChildren(this);
		}
	}
	public static class AttributeEqualsConstraintContext extends FilterConstraintContext {
		public ClassifierWithValueArgsContext args;
		public ClassifierWithValueArgsContext classifierWithValueArgs() {
			return getRuleContext(ClassifierWithValueArgsContext.class,0);
		}
		public AttributeEqualsConstraintContext(FilterConstraintContext ctx) { copyFrom(ctx); }
		@Override
		public void enterRule(ParseTreeListener listener) {
			if ( listener instanceof EvitaQLListener ) ((EvitaQLListener)listener).enterAttributeEqualsConstraint(this);
		}
		@Override
		public void exitRule(ParseTreeListener listener) {
			if ( listener instanceof EvitaQLListener ) ((EvitaQLListener)listener).exitAttributeEqualsConstraint(this);
		}
		@Override
		public <T> T accept(ParseTreeVisitor<? extends T> visitor) {
			if ( visitor instanceof EvitaQLVisitor ) return ((EvitaQLVisitor<? extends T>)visitor).visitAttributeEqualsConstraint(this);
			else return visitor.visitChildren(this);
		}
	}
	public static class AttributeStartsWithConstraintContext extends FilterConstraintContext {
		public ClassifierWithValueArgsContext args;
		public ClassifierWithValueArgsContext classifierWithValueArgs() {
			return getRuleContext(ClassifierWithValueArgsContext.class,0);
		}
		public AttributeStartsWithConstraintContext(FilterConstraintContext ctx) { copyFrom(ctx); }
		@Override
		public void enterRule(ParseTreeListener listener) {
			if ( listener instanceof EvitaQLListener ) ((EvitaQLListener)listener).enterAttributeStartsWithConstraint(this);
		}
		@Override
		public void exitRule(ParseTreeListener listener) {
			if ( listener instanceof EvitaQLListener ) ((EvitaQLListener)listener).exitAttributeStartsWithConstraint(this);
		}
		@Override
		public <T> T accept(ParseTreeVisitor<? extends T> visitor) {
			if ( visitor instanceof EvitaQLVisitor ) return ((EvitaQLVisitor<? extends T>)visitor).visitAttributeStartsWithConstraint(this);
			else return visitor.visitChildren(this);
		}
	}
	public static class AttributeGreaterThanConstraintContext extends FilterConstraintContext {
		public ClassifierWithValueArgsContext args;
		public ClassifierWithValueArgsContext classifierWithValueArgs() {
			return getRuleContext(ClassifierWithValueArgsContext.class,0);
		}
		public AttributeGreaterThanConstraintContext(FilterConstraintContext ctx) { copyFrom(ctx); }
		@Override
		public void enterRule(ParseTreeListener listener) {
			if ( listener instanceof EvitaQLListener ) ((EvitaQLListener)listener).enterAttributeGreaterThanConstraint(this);
		}
		@Override
		public void exitRule(ParseTreeListener listener) {
			if ( listener instanceof EvitaQLListener ) ((EvitaQLListener)listener).exitAttributeGreaterThanConstraint(this);
		}
		@Override
		public <T> T accept(ParseTreeVisitor<? extends T> visitor) {
			if ( visitor instanceof EvitaQLVisitor ) return ((EvitaQLVisitor<? extends T>)visitor).visitAttributeGreaterThanConstraint(this);
			else return visitor.visitChildren(this);
		}
	}
	public static class AttributeEqualsFalseConstraintContext extends FilterConstraintContext {
		public ClassifierArgsContext args;
		public ClassifierArgsContext classifierArgs() {
			return getRuleContext(ClassifierArgsContext.class,0);
		}
		public AttributeEqualsFalseConstraintContext(FilterConstraintContext ctx) { copyFrom(ctx); }
		@Override
		public void enterRule(ParseTreeListener listener) {
			if ( listener instanceof EvitaQLListener ) ((EvitaQLListener)listener).enterAttributeEqualsFalseConstraint(this);
		}
		@Override
		public void exitRule(ParseTreeListener listener) {
			if ( listener instanceof EvitaQLListener ) ((EvitaQLListener)listener).exitAttributeEqualsFalseConstraint(this);
		}
		@Override
		public <T> T accept(ParseTreeVisitor<? extends T> visitor) {
			if ( visitor instanceof EvitaQLVisitor ) return ((EvitaQLVisitor<? extends T>)visitor).visitAttributeEqualsFalseConstraint(this);
			else return visitor.visitChildren(this);
		}
	}
	public static class OrConstraintContext extends FilterConstraintContext {
		public FilterConstraintListArgsContext args;
		public EmptyArgsContext emptyArgs() {
			return getRuleContext(EmptyArgsContext.class,0);
		}
		public FilterConstraintListArgsContext filterConstraintListArgs() {
			return getRuleContext(FilterConstraintListArgsContext.class,0);
		}
		public OrConstraintContext(FilterConstraintContext ctx) { copyFrom(ctx); }
		@Override
		public void enterRule(ParseTreeListener listener) {
			if ( listener instanceof EvitaQLListener ) ((EvitaQLListener)listener).enterOrConstraint(this);
		}
		@Override
		public void exitRule(ParseTreeListener listener) {
			if ( listener instanceof EvitaQLListener ) ((EvitaQLListener)listener).exitOrConstraint(this);
		}
		@Override
		public <T> T accept(ParseTreeVisitor<? extends T> visitor) {
			if ( visitor instanceof EvitaQLVisitor ) return ((EvitaQLVisitor<? extends T>)visitor).visitOrConstraint(this);
			else return visitor.visitChildren(this);
		}
	}
	public static class ReferenceHavingConstraintContext extends FilterConstraintContext {
		public ClassifierWithFilterConstraintArgsContext args;
		public ClassifierWithFilterConstraintArgsContext classifierWithFilterConstraintArgs() {
			return getRuleContext(ClassifierWithFilterConstraintArgsContext.class,0);
		}
		public ReferenceHavingConstraintContext(FilterConstraintContext ctx) { copyFrom(ctx); }
		@Override
		public void enterRule(ParseTreeListener listener) {
			if ( listener instanceof EvitaQLListener ) ((EvitaQLListener)listener).enterReferenceHavingConstraint(this);
		}
		@Override
		public void exitRule(ParseTreeListener listener) {
			if ( listener instanceof EvitaQLListener ) ((EvitaQLListener)listener).exitReferenceHavingConstraint(this);
		}
		@Override
		public <T> T accept(ParseTreeVisitor<? extends T> visitor) {
			if ( visitor instanceof EvitaQLVisitor ) return ((EvitaQLVisitor<? extends T>)visitor).visitReferenceHavingConstraint(this);
			else return visitor.visitChildren(this);
		}
	}
	public static class HierarchyHavingConstraintContext extends FilterConstraintContext {
		public FilterConstraintListArgsContext args;
		public FilterConstraintListArgsContext filterConstraintListArgs() {
			return getRuleContext(FilterConstraintListArgsContext.class,0);
		}
		public HierarchyHavingConstraintContext(FilterConstraintContext ctx) { copyFrom(ctx); }
		@Override
		public void enterRule(ParseTreeListener listener) {
			if ( listener instanceof EvitaQLListener ) ((EvitaQLListener)listener).enterHierarchyHavingConstraint(this);
		}
		@Override
		public void exitRule(ParseTreeListener listener) {
			if ( listener instanceof EvitaQLListener ) ((EvitaQLListener)listener).exitHierarchyHavingConstraint(this);
		}
		@Override
		public <T> T accept(ParseTreeVisitor<? extends T> visitor) {
			if ( visitor instanceof EvitaQLVisitor ) return ((EvitaQLVisitor<? extends T>)visitor).visitHierarchyHavingConstraint(this);
			else return visitor.visitChildren(this);
		}
	}
	public static class NotConstraintContext extends FilterConstraintContext {
		public FilterConstraintArgsContext args;
		public FilterConstraintArgsContext filterConstraintArgs() {
			return getRuleContext(FilterConstraintArgsContext.class,0);
		}
		public NotConstraintContext(FilterConstraintContext ctx) { copyFrom(ctx); }
		@Override
		public void enterRule(ParseTreeListener listener) {
			if ( listener instanceof EvitaQLListener ) ((EvitaQLListener)listener).enterNotConstraint(this);
		}
		@Override
		public void exitRule(ParseTreeListener listener) {
			if ( listener instanceof EvitaQLListener ) ((EvitaQLListener)listener).exitNotConstraint(this);
		}
		@Override
		public <T> T accept(ParseTreeVisitor<? extends T> visitor) {
			if ( visitor instanceof EvitaQLVisitor ) return ((EvitaQLVisitor<? extends T>)visitor).visitNotConstraint(this);
			else return visitor.visitChildren(this);
		}
	}
	public static class AttributeInRangeNowConstraintContext extends FilterConstraintContext {
		public ClassifierArgsContext args;
		public ClassifierArgsContext classifierArgs() {
			return getRuleContext(ClassifierArgsContext.class,0);
		}
		public AttributeInRangeNowConstraintContext(FilterConstraintContext ctx) { copyFrom(ctx); }
		@Override
		public void enterRule(ParseTreeListener listener) {
			if ( listener instanceof EvitaQLListener ) ((EvitaQLListener)listener).enterAttributeInRangeNowConstraint(this);
		}
		@Override
		public void exitRule(ParseTreeListener listener) {
			if ( listener instanceof EvitaQLListener ) ((EvitaQLListener)listener).exitAttributeInRangeNowConstraint(this);
		}
		@Override
		public <T> T accept(ParseTreeVisitor<? extends T> visitor) {
			if ( visitor instanceof EvitaQLVisitor ) return ((EvitaQLVisitor<? extends T>)visitor).visitAttributeInRangeNowConstraint(this);
			else return visitor.visitChildren(this);
		}
	}

	public final FilterConstraintContext filterConstraint() throws RecognitionException {
		FilterConstraintContext _localctx = new FilterConstraintContext(_ctx, getState());
		enterRule(_localctx, 20, RULE_filterConstraint);
		try {
			setState(308);
			_errHandler.sync(this);
			switch (_input.LA(1)) {
			case T__2:
				_localctx = new FilterByConstraintContext(_localctx);
				enterOuterAlt(_localctx, 1);
				{
				setState(211);
				match(T__2);
				setState(212);
				((FilterByConstraintContext)_localctx).args = filterConstraintListArgs();
				}
				break;
			case T__3:
				_localctx = new FilterGroupByConstraintContext(_localctx);
				enterOuterAlt(_localctx, 2);
				{
				setState(213);
				match(T__3);
				setState(214);
				((FilterGroupByConstraintContext)_localctx).args = filterConstraintListArgs();
				}
				break;
			case T__4:
				_localctx = new AndConstraintContext(_localctx);
				enterOuterAlt(_localctx, 3);
				{
				setState(215);
				match(T__4);
				setState(218);
				_errHandler.sync(this);
				switch ( getInterpreter().adaptivePredict(_input,1,_ctx) ) {
				case 1:
					{
					setState(216);
					emptyArgs();
					}
					break;
				case 2:
					{
					setState(217);
					((AndConstraintContext)_localctx).args = filterConstraintListArgs();
					}
					break;
				}
				}
				break;
			case T__5:
				_localctx = new OrConstraintContext(_localctx);
				enterOuterAlt(_localctx, 4);
				{
				setState(220);
				match(T__5);
				setState(223);
				_errHandler.sync(this);
				switch ( getInterpreter().adaptivePredict(_input,2,_ctx) ) {
				case 1:
					{
					setState(221);
					emptyArgs();
					}
					break;
				case 2:
					{
					setState(222);
					((OrConstraintContext)_localctx).args = filterConstraintListArgs();
					}
					break;
				}
				}
				break;
			case T__6:
				_localctx = new NotConstraintContext(_localctx);
				enterOuterAlt(_localctx, 5);
				{
				setState(225);
				match(T__6);
				setState(226);
				((NotConstraintContext)_localctx).args = filterConstraintArgs();
				}
				break;
			case T__7:
				_localctx = new UserFilterConstraintContext(_localctx);
				enterOuterAlt(_localctx, 6);
				{
				setState(227);
				match(T__7);
				setState(230);
				_errHandler.sync(this);
				switch ( getInterpreter().adaptivePredict(_input,3,_ctx) ) {
				case 1:
					{
					setState(228);
					emptyArgs();
					}
					break;
				case 2:
					{
					setState(229);
					((UserFilterConstraintContext)_localctx).args = filterConstraintListArgs();
					}
					break;
				}
				}
				break;
			case T__8:
				_localctx = new AttributeEqualsConstraintContext(_localctx);
				enterOuterAlt(_localctx, 7);
				{
				setState(232);
				match(T__8);
				setState(233);
				((AttributeEqualsConstraintContext)_localctx).args = classifierWithValueArgs();
				}
				break;
			case T__9:
				_localctx = new AttributeGreaterThanConstraintContext(_localctx);
				enterOuterAlt(_localctx, 8);
				{
				setState(234);
				match(T__9);
				setState(235);
				((AttributeGreaterThanConstraintContext)_localctx).args = classifierWithValueArgs();
				}
				break;
			case T__10:
				_localctx = new AttributeGreaterThanEqualsConstraintContext(_localctx);
				enterOuterAlt(_localctx, 9);
				{
				setState(236);
				match(T__10);
				setState(237);
				((AttributeGreaterThanEqualsConstraintContext)_localctx).args = classifierWithValueArgs();
				}
				break;
			case T__11:
				_localctx = new AttributeLessThanConstraintContext(_localctx);
				enterOuterAlt(_localctx, 10);
				{
				setState(238);
				match(T__11);
				setState(239);
				((AttributeLessThanConstraintContext)_localctx).args = classifierWithValueArgs();
				}
				break;
			case T__12:
				_localctx = new AttributeLessThanEqualsConstraintContext(_localctx);
				enterOuterAlt(_localctx, 11);
				{
				setState(240);
				match(T__12);
				setState(241);
				((AttributeLessThanEqualsConstraintContext)_localctx).args = classifierWithValueArgs();
				}
				break;
			case T__13:
				_localctx = new AttributeBetweenConstraintContext(_localctx);
				enterOuterAlt(_localctx, 12);
				{
				setState(242);
				match(T__13);
				setState(243);
				((AttributeBetweenConstraintContext)_localctx).args = classifierWithBetweenValuesArgs();
				}
				break;
			case T__14:
				_localctx = new AttributeInSetConstraintContext(_localctx);
				enterOuterAlt(_localctx, 13);
				{
				setState(244);
				match(T__14);
				setState(245);
				((AttributeInSetConstraintContext)_localctx).args = classifierWithValueListArgs();
				}
				break;
			case T__15:
				_localctx = new AttributeContainsConstraintContext(_localctx);
				enterOuterAlt(_localctx, 14);
				{
				setState(246);
				match(T__15);
				setState(247);
				((AttributeContainsConstraintContext)_localctx).args = classifierWithValueArgs();
				}
				break;
			case T__16:
				_localctx = new AttributeStartsWithConstraintContext(_localctx);
				enterOuterAlt(_localctx, 15);
				{
				setState(248);
				match(T__16);
				setState(249);
				((AttributeStartsWithConstraintContext)_localctx).args = classifierWithValueArgs();
				}
				break;
			case T__17:
				_localctx = new AttributeEndsWithConstraintContext(_localctx);
				enterOuterAlt(_localctx, 16);
				{
				setState(250);
				match(T__17);
				setState(251);
				((AttributeEndsWithConstraintContext)_localctx).args = classifierWithValueArgs();
				}
				break;
			case T__18:
				_localctx = new AttributeEqualsTrueConstraintContext(_localctx);
				enterOuterAlt(_localctx, 17);
				{
				setState(252);
				match(T__18);
				setState(253);
				((AttributeEqualsTrueConstraintContext)_localctx).args = classifierArgs();
				}
				break;
			case T__19:
				_localctx = new AttributeEqualsFalseConstraintContext(_localctx);
				enterOuterAlt(_localctx, 18);
				{
				setState(254);
				match(T__19);
				setState(255);
				((AttributeEqualsFalseConstraintContext)_localctx).args = classifierArgs();
				}
				break;
			case T__20:
				_localctx = new AttributeIsConstraintContext(_localctx);
				enterOuterAlt(_localctx, 19);
				{
				setState(256);
				match(T__20);
				setState(257);
				((AttributeIsConstraintContext)_localctx).args = classifierWithValueArgs();
				}
				break;
			case T__21:
				_localctx = new AttributeIsNullConstraintContext(_localctx);
				enterOuterAlt(_localctx, 20);
				{
				setState(258);
				match(T__21);
				setState(259);
				((AttributeIsNullConstraintContext)_localctx).args = classifierArgs();
				}
				break;
			case T__22:
				_localctx = new AttributeIsNotNullConstraintContext(_localctx);
				enterOuterAlt(_localctx, 21);
				{
				setState(260);
				match(T__22);
				setState(261);
				((AttributeIsNotNullConstraintContext)_localctx).args = classifierArgs();
				}
				break;
			case T__23:
				_localctx = new AttributeInRangeConstraintContext(_localctx);
				enterOuterAlt(_localctx, 22);
				{
				setState(262);
				match(T__23);
				setState(263);
				((AttributeInRangeConstraintContext)_localctx).args = classifierWithValueArgs();
				}
				break;
			case T__24:
				_localctx = new AttributeInRangeNowConstraintContext(_localctx);
				enterOuterAlt(_localctx, 23);
				{
				setState(264);
				match(T__24);
				setState(265);
				((AttributeInRangeNowConstraintContext)_localctx).args = classifierArgs();
				}
				break;
			case T__25:
				_localctx = new EntityPrimaryKeyInSetConstraintContext(_localctx);
				enterOuterAlt(_localctx, 24);
				{
				setState(266);
				match(T__25);
				setState(267);
				((EntityPrimaryKeyInSetConstraintContext)_localctx).args = valueListArgs();
				}
				break;
			case T__26:
				_localctx = new EntityLocaleEqualsConstraintContext(_localctx);
				enterOuterAlt(_localctx, 25);
				{
				setState(268);
				match(T__26);
				setState(269);
				((EntityLocaleEqualsConstraintContext)_localctx).args = valueArgs();
				}
				break;
			case T__27:
				_localctx = new PriceInCurrencyConstraintContext(_localctx);
				enterOuterAlt(_localctx, 26);
				{
				setState(270);
				match(T__27);
				setState(271);
				((PriceInCurrencyConstraintContext)_localctx).args = valueArgs();
				}
				break;
			case T__28:
				_localctx = new PriceInPriceListsConstraintsContext(_localctx);
				enterOuterAlt(_localctx, 27);
				{
				setState(272);
				match(T__28);
				setState(275);
				_errHandler.sync(this);
				switch ( getInterpreter().adaptivePredict(_input,4,_ctx) ) {
				case 1:
					{
					setState(273);
					emptyArgs();
					}
					break;
				case 2:
					{
					setState(274);
					((PriceInPriceListsConstraintsContext)_localctx).args = classifierListArgs();
					}
					break;
				}
				}
				break;
			case T__29:
				_localctx = new PriceValidInNowConstraintContext(_localctx);
				enterOuterAlt(_localctx, 28);
				{
				setState(277);
				match(T__29);
				setState(278);
				emptyArgs();
				}
				break;
			case T__30:
				_localctx = new PriceValidInConstraintContext(_localctx);
				enterOuterAlt(_localctx, 29);
				{
				setState(279);
				match(T__30);
				setState(280);
				((PriceValidInConstraintContext)_localctx).args = valueArgs();
				}
				break;
			case T__31:
				_localctx = new PriceBetweenConstraintContext(_localctx);
				enterOuterAlt(_localctx, 30);
				{
				setState(281);
				match(T__31);
				setState(282);
				((PriceBetweenConstraintContext)_localctx).args = betweenValuesArgs();
				}
				break;
			case T__32:
				_localctx = new FacetHavingConstraintContext(_localctx);
				enterOuterAlt(_localctx, 31);
				{
				setState(283);
				match(T__32);
				setState(284);
				((FacetHavingConstraintContext)_localctx).args = classifierWithFilterConstraintArgs();
				}
				break;
			case T__33:
				_localctx = new ReferenceHavingConstraintContext(_localctx);
				enterOuterAlt(_localctx, 32);
				{
				setState(285);
				match(T__33);
				setState(286);
				((ReferenceHavingConstraintContext)_localctx).args = classifierWithFilterConstraintArgs();
				}
				break;
			case T__34:
				_localctx = new HierarchyWithinConstraintContext(_localctx);
				enterOuterAlt(_localctx, 33);
				{
				setState(287);
				match(T__34);
				setState(288);
				((HierarchyWithinConstraintContext)_localctx).args = hierarchyWithinConstraintArgs();
				}
				break;
			case T__35:
				_localctx = new HierarchyWithinSelfConstraintContext(_localctx);
				enterOuterAlt(_localctx, 34);
				{
				setState(289);
				match(T__35);
				setState(290);
				((HierarchyWithinSelfConstraintContext)_localctx).args = hierarchyWithinSelfConstraintArgs();
				}
				break;
			case T__36:
				_localctx = new HierarchyWithinRootConstraintContext(_localctx);
				enterOuterAlt(_localctx, 35);
				{
				setState(291);
				match(T__36);
				setState(292);
				((HierarchyWithinRootConstraintContext)_localctx).args = hierarchyWithinRootConstraintArgs();
				}
				break;
			case T__37:
				_localctx = new HierarchyWithinRootSelfConstraintContext(_localctx);
				enterOuterAlt(_localctx, 36);
				{
				setState(293);
				match(T__37);
				setState(296);
				_errHandler.sync(this);
				switch ( getInterpreter().adaptivePredict(_input,5,_ctx) ) {
				case 1:
					{
					setState(294);
					emptyArgs();
					}
					break;
				case 2:
					{
					setState(295);
					((HierarchyWithinRootSelfConstraintContext)_localctx).args = hierarchyWithinRootSelfConstraintArgs();
					}
					break;
				}
				}
				break;
			case T__38:
				_localctx = new HierarchyDirectRelationConstraintContext(_localctx);
				enterOuterAlt(_localctx, 37);
				{
				setState(298);
				match(T__38);
				setState(299);
				emptyArgs();
				}
				break;
			case T__39:
				_localctx = new HierarchyHavingConstraintContext(_localctx);
				enterOuterAlt(_localctx, 38);
				{
				setState(300);
				match(T__39);
				setState(301);
				((HierarchyHavingConstraintContext)_localctx).args = filterConstraintListArgs();
				}
				break;
			case T__40:
				_localctx = new HierarchyExcludingRootConstraintContext(_localctx);
				enterOuterAlt(_localctx, 39);
				{
				setState(302);
				match(T__40);
				setState(303);
				emptyArgs();
				}
				break;
			case T__41:
				_localctx = new HierarchyExcludingConstraintContext(_localctx);
				enterOuterAlt(_localctx, 40);
				{
				setState(304);
				match(T__41);
				setState(305);
				((HierarchyExcludingConstraintContext)_localctx).args = filterConstraintListArgs();
				}
				break;
			case T__42:
				_localctx = new EntityHavingConstraintContext(_localctx);
				enterOuterAlt(_localctx, 41);
				{
				setState(306);
				match(T__42);
				setState(307);
				((EntityHavingConstraintContext)_localctx).args = filterConstraintArgs();
				}
				break;
			default:
				throw new NoViableAltException(this);
			}
		}
		catch (RecognitionException re) {
			_localctx.exception = re;
			_errHandler.reportError(this, re);
			_errHandler.recover(this, re);
		}
		finally {
			exitRule();
		}
		return _localctx;
	}

	public static class OrderConstraintContext extends ParserRuleContext {
		public OrderConstraintContext(ParserRuleContext parent, int invokingState) {
			super(parent, invokingState);
		}
		@Override public int getRuleIndex() { return RULE_orderConstraint; }

		public OrderConstraintContext() { }
		public void copyFrom(OrderConstraintContext ctx) {
			super.copyFrom(ctx);
		}
	}
	public static class EntityPrimaryKeyExactConstraintContext extends OrderConstraintContext {
		public ValueListArgsContext args;
		public ValueListArgsContext valueListArgs() {
			return getRuleContext(ValueListArgsContext.class,0);
		}
		public EntityPrimaryKeyExactConstraintContext(OrderConstraintContext ctx) { copyFrom(ctx); }
		@Override
		public void enterRule(ParseTreeListener listener) {
			if ( listener instanceof EvitaQLListener ) ((EvitaQLListener)listener).enterEntityPrimaryKeyExactConstraint(this);
		}
		@Override
		public void exitRule(ParseTreeListener listener) {
			if ( listener instanceof EvitaQLListener ) ((EvitaQLListener)listener).exitEntityPrimaryKeyExactConstraint(this);
		}
		@Override
		public <T> T accept(ParseTreeVisitor<? extends T> visitor) {
			if ( visitor instanceof EvitaQLVisitor ) return ((EvitaQLVisitor<? extends T>)visitor).visitEntityPrimaryKeyExactConstraint(this);
			else return visitor.visitChildren(this);
		}
	}
	public static class RandomConstraintContext extends OrderConstraintContext {
		public EmptyArgsContext emptyArgs() {
			return getRuleContext(EmptyArgsContext.class,0);
		}
		public RandomConstraintContext(OrderConstraintContext ctx) { copyFrom(ctx); }
		@Override
		public void enterRule(ParseTreeListener listener) {
			if ( listener instanceof EvitaQLListener ) ((EvitaQLListener)listener).enterRandomConstraint(this);
		}
		@Override
		public void exitRule(ParseTreeListener listener) {
			if ( listener instanceof EvitaQLListener ) ((EvitaQLListener)listener).exitRandomConstraint(this);
		}
		@Override
		public <T> T accept(ParseTreeVisitor<? extends T> visitor) {
			if ( visitor instanceof EvitaQLVisitor ) return ((EvitaQLVisitor<? extends T>)visitor).visitRandomConstraint(this);
			else return visitor.visitChildren(this);
		}
	}
	public static class PriceNaturalConstraintContext extends OrderConstraintContext {
		public ValueArgsContext args;
		public EmptyArgsContext emptyArgs() {
			return getRuleContext(EmptyArgsContext.class,0);
		}
		public ValueArgsContext valueArgs() {
			return getRuleContext(ValueArgsContext.class,0);
		}
		public PriceNaturalConstraintContext(OrderConstraintContext ctx) { copyFrom(ctx); }
		@Override
		public void enterRule(ParseTreeListener listener) {
			if ( listener instanceof EvitaQLListener ) ((EvitaQLListener)listener).enterPriceNaturalConstraint(this);
		}
		@Override
		public void exitRule(ParseTreeListener listener) {
			if ( listener instanceof EvitaQLListener ) ((EvitaQLListener)listener).exitPriceNaturalConstraint(this);
		}
		@Override
		public <T> T accept(ParseTreeVisitor<? extends T> visitor) {
			if ( visitor instanceof EvitaQLVisitor ) return ((EvitaQLVisitor<? extends T>)visitor).visitPriceNaturalConstraint(this);
			else return visitor.visitChildren(this);
		}
	}
	public static class OrderGroupByConstraintContext extends OrderConstraintContext {
		public OrderConstraintListArgsContext args;
		public EmptyArgsContext emptyArgs() {
			return getRuleContext(EmptyArgsContext.class,0);
		}
		public OrderConstraintListArgsContext orderConstraintListArgs() {
			return getRuleContext(OrderConstraintListArgsContext.class,0);
		}
		public OrderGroupByConstraintContext(OrderConstraintContext ctx) { copyFrom(ctx); }
		@Override
		public void enterRule(ParseTreeListener listener) {
			if ( listener instanceof EvitaQLListener ) ((EvitaQLListener)listener).enterOrderGroupByConstraint(this);
		}
		@Override
		public void exitRule(ParseTreeListener listener) {
			if ( listener instanceof EvitaQLListener ) ((EvitaQLListener)listener).exitOrderGroupByConstraint(this);
		}
		@Override
		public <T> T accept(ParseTreeVisitor<? extends T> visitor) {
			if ( visitor instanceof EvitaQLVisitor ) return ((EvitaQLVisitor<? extends T>)visitor).visitOrderGroupByConstraint(this);
			else return visitor.visitChildren(this);
		}
	}
	public static class EntityPropertyConstraintContext extends OrderConstraintContext {
		public OrderConstraintListArgsContext args;
		public OrderConstraintListArgsContext orderConstraintListArgs() {
			return getRuleContext(OrderConstraintListArgsContext.class,0);
		}
		public EntityPropertyConstraintContext(OrderConstraintContext ctx) { copyFrom(ctx); }
		@Override
		public void enterRule(ParseTreeListener listener) {
			if ( listener instanceof EvitaQLListener ) ((EvitaQLListener)listener).enterEntityPropertyConstraint(this);
		}
		@Override
		public void exitRule(ParseTreeListener listener) {
			if ( listener instanceof EvitaQLListener ) ((EvitaQLListener)listener).exitEntityPropertyConstraint(this);
		}
		@Override
		public <T> T accept(ParseTreeVisitor<? extends T> visitor) {
			if ( visitor instanceof EvitaQLVisitor ) return ((EvitaQLVisitor<? extends T>)visitor).visitEntityPropertyConstraint(this);
			else return visitor.visitChildren(this);
		}
	}
	public static class AttributeSetInFilterConstraintContext extends OrderConstraintContext {
		public ClassifierArgsContext args;
		public ClassifierArgsContext classifierArgs() {
			return getRuleContext(ClassifierArgsContext.class,0);
		}
		public AttributeSetInFilterConstraintContext(OrderConstraintContext ctx) { copyFrom(ctx); }
		@Override
		public void enterRule(ParseTreeListener listener) {
			if ( listener instanceof EvitaQLListener ) ((EvitaQLListener)listener).enterAttributeSetInFilterConstraint(this);
		}
		@Override
		public void exitRule(ParseTreeListener listener) {
			if ( listener instanceof EvitaQLListener ) ((EvitaQLListener)listener).exitAttributeSetInFilterConstraint(this);
		}
		@Override
		public <T> T accept(ParseTreeVisitor<? extends T> visitor) {
			if ( visitor instanceof EvitaQLVisitor ) return ((EvitaQLVisitor<? extends T>)visitor).visitAttributeSetInFilterConstraint(this);
			else return visitor.visitChildren(this);
		}
	}
	public static class ReferencePropertyConstraintContext extends OrderConstraintContext {
		public ClassifierWithOrderConstraintListArgsContext args;
		public ClassifierWithOrderConstraintListArgsContext classifierWithOrderConstraintListArgs() {
			return getRuleContext(ClassifierWithOrderConstraintListArgsContext.class,0);
		}
		public ReferencePropertyConstraintContext(OrderConstraintContext ctx) { copyFrom(ctx); }
		@Override
		public void enterRule(ParseTreeListener listener) {
			if ( listener instanceof EvitaQLListener ) ((EvitaQLListener)listener).enterReferencePropertyConstraint(this);
		}
		@Override
		public void exitRule(ParseTreeListener listener) {
			if ( listener instanceof EvitaQLListener ) ((EvitaQLListener)listener).exitReferencePropertyConstraint(this);
		}
		@Override
		public <T> T accept(ParseTreeVisitor<? extends T> visitor) {
			if ( visitor instanceof EvitaQLVisitor ) return ((EvitaQLVisitor<? extends T>)visitor).visitReferencePropertyConstraint(this);
			else return visitor.visitChildren(this);
		}
	}
	public static class OrderByConstraintContext extends OrderConstraintContext {
		public OrderConstraintListArgsContext args;
		public EmptyArgsContext emptyArgs() {
			return getRuleContext(EmptyArgsContext.class,0);
		}
		public OrderConstraintListArgsContext orderConstraintListArgs() {
			return getRuleContext(OrderConstraintListArgsContext.class,0);
		}
		public OrderByConstraintContext(OrderConstraintContext ctx) { copyFrom(ctx); }
		@Override
		public void enterRule(ParseTreeListener listener) {
			if ( listener instanceof EvitaQLListener ) ((EvitaQLListener)listener).enterOrderByConstraint(this);
		}
		@Override
		public void exitRule(ParseTreeListener listener) {
			if ( listener instanceof EvitaQLListener ) ((EvitaQLListener)listener).exitOrderByConstraint(this);
		}
		@Override
		public <T> T accept(ParseTreeVisitor<? extends T> visitor) {
			if ( visitor instanceof EvitaQLVisitor ) return ((EvitaQLVisitor<? extends T>)visitor).visitOrderByConstraint(this);
			else return visitor.visitChildren(this);
		}
	}
	public static class AttributeSetExactConstraintContext extends OrderConstraintContext {
		public AttributeSetExactArgsContext args;
		public AttributeSetExactArgsContext attributeSetExactArgs() {
			return getRuleContext(AttributeSetExactArgsContext.class,0);
		}
		public AttributeSetExactConstraintContext(OrderConstraintContext ctx) { copyFrom(ctx); }
		@Override
		public void enterRule(ParseTreeListener listener) {
			if ( listener instanceof EvitaQLListener ) ((EvitaQLListener)listener).enterAttributeSetExactConstraint(this);
		}
		@Override
		public void exitRule(ParseTreeListener listener) {
			if ( listener instanceof EvitaQLListener ) ((EvitaQLListener)listener).exitAttributeSetExactConstraint(this);
		}
		@Override
		public <T> T accept(ParseTreeVisitor<? extends T> visitor) {
			if ( visitor instanceof EvitaQLVisitor ) return ((EvitaQLVisitor<? extends T>)visitor).visitAttributeSetExactConstraint(this);
			else return visitor.visitChildren(this);
		}
	}
	public static class AttributeNaturalConstraintContext extends OrderConstraintContext {
		public ClassifierWithOptionalValueArgsContext args;
		public ClassifierWithOptionalValueArgsContext classifierWithOptionalValueArgs() {
			return getRuleContext(ClassifierWithOptionalValueArgsContext.class,0);
		}
		public AttributeNaturalConstraintContext(OrderConstraintContext ctx) { copyFrom(ctx); }
		@Override
		public void enterRule(ParseTreeListener listener) {
			if ( listener instanceof EvitaQLListener ) ((EvitaQLListener)listener).enterAttributeNaturalConstraint(this);
		}
		@Override
		public void exitRule(ParseTreeListener listener) {
			if ( listener instanceof EvitaQLListener ) ((EvitaQLListener)listener).exitAttributeNaturalConstraint(this);
		}
		@Override
		public <T> T accept(ParseTreeVisitor<? extends T> visitor) {
			if ( visitor instanceof EvitaQLVisitor ) return ((EvitaQLVisitor<? extends T>)visitor).visitAttributeNaturalConstraint(this);
			else return visitor.visitChildren(this);
		}
	}
	public static class EntityPrimaryKeyInFilterConstraintContext extends OrderConstraintContext {
		public EmptyArgsContext emptyArgs() {
			return getRuleContext(EmptyArgsContext.class,0);
		}
		public EntityPrimaryKeyInFilterConstraintContext(OrderConstraintContext ctx) { copyFrom(ctx); }
		@Override
		public void enterRule(ParseTreeListener listener) {
			if ( listener instanceof EvitaQLListener ) ((EvitaQLListener)listener).enterEntityPrimaryKeyInFilterConstraint(this);
		}
		@Override
		public void exitRule(ParseTreeListener listener) {
			if ( listener instanceof EvitaQLListener ) ((EvitaQLListener)listener).exitEntityPrimaryKeyInFilterConstraint(this);
		}
		@Override
		public <T> T accept(ParseTreeVisitor<? extends T> visitor) {
			if ( visitor instanceof EvitaQLVisitor ) return ((EvitaQLVisitor<? extends T>)visitor).visitEntityPrimaryKeyInFilterConstraint(this);
			else return visitor.visitChildren(this);
		}
	}

	public final OrderConstraintContext orderConstraint() throws RecognitionException {
		OrderConstraintContext _localctx = new OrderConstraintContext(_ctx, getState());
		enterRule(_localctx, 22, RULE_orderConstraint);
		try {
			setState(341);
			_errHandler.sync(this);
			switch (_input.LA(1)) {
			case T__43:
				_localctx = new OrderByConstraintContext(_localctx);
				enterOuterAlt(_localctx, 1);
				{
				setState(310);
				match(T__43);
				setState(313);
				_errHandler.sync(this);
				switch ( getInterpreter().adaptivePredict(_input,7,_ctx) ) {
				case 1:
					{
					setState(311);
					emptyArgs();
					}
					break;
				case 2:
					{
					setState(312);
					((OrderByConstraintContext)_localctx).args = orderConstraintListArgs();
					}
					break;
				}
				}
				break;
			case T__44:
				_localctx = new OrderGroupByConstraintContext(_localctx);
				enterOuterAlt(_localctx, 2);
				{
				setState(315);
				match(T__44);
				setState(318);
				_errHandler.sync(this);
				switch ( getInterpreter().adaptivePredict(_input,8,_ctx) ) {
				case 1:
					{
					setState(316);
					emptyArgs();
					}
					break;
				case 2:
					{
					setState(317);
					((OrderGroupByConstraintContext)_localctx).args = orderConstraintListArgs();
					}
					break;
				}
				}
				break;
			case T__45:
				_localctx = new AttributeNaturalConstraintContext(_localctx);
				enterOuterAlt(_localctx, 3);
				{
				setState(320);
				match(T__45);
				setState(321);
				((AttributeNaturalConstraintContext)_localctx).args = classifierWithOptionalValueArgs();
				}
				break;
			case T__46:
				_localctx = new AttributeSetExactConstraintContext(_localctx);
				enterOuterAlt(_localctx, 4);
				{
				setState(322);
				match(T__46);
				setState(323);
				((AttributeSetExactConstraintContext)_localctx).args = attributeSetExactArgs();
				}
				break;
			case T__47:
				_localctx = new AttributeSetInFilterConstraintContext(_localctx);
				enterOuterAlt(_localctx, 5);
				{
				setState(324);
				match(T__47);
				setState(325);
				((AttributeSetInFilterConstraintContext)_localctx).args = classifierArgs();
				}
				break;
			case T__48:
				_localctx = new PriceNaturalConstraintContext(_localctx);
				enterOuterAlt(_localctx, 6);
				{
				setState(326);
				match(T__48);
				setState(329);
				_errHandler.sync(this);
				switch ( getInterpreter().adaptivePredict(_input,9,_ctx) ) {
				case 1:
					{
					setState(327);
					emptyArgs();
					}
					break;
				case 2:
					{
					setState(328);
					((PriceNaturalConstraintContext)_localctx).args = valueArgs();
					}
					break;
				}
				}
				break;
			case T__49:
				_localctx = new RandomConstraintContext(_localctx);
				enterOuterAlt(_localctx, 7);
				{
				setState(331);
				match(T__49);
				setState(332);
				emptyArgs();
				}
				break;
			case T__50:
				_localctx = new ReferencePropertyConstraintContext(_localctx);
				enterOuterAlt(_localctx, 8);
				{
				setState(333);
				match(T__50);
				setState(334);
				((ReferencePropertyConstraintContext)_localctx).args = classifierWithOrderConstraintListArgs();
				}
				break;
			case T__51:
				_localctx = new EntityPrimaryKeyExactConstraintContext(_localctx);
				enterOuterAlt(_localctx, 9);
				{
				setState(335);
				match(T__51);
				setState(336);
				((EntityPrimaryKeyExactConstraintContext)_localctx).args = valueListArgs();
				}
				break;
			case T__52:
				_localctx = new EntityPrimaryKeyInFilterConstraintContext(_localctx);
				enterOuterAlt(_localctx, 10);
				{
				setState(337);
				match(T__52);
				setState(338);
				emptyArgs();
				}
				break;
			case T__53:
				_localctx = new EntityPropertyConstraintContext(_localctx);
				enterOuterAlt(_localctx, 11);
				{
				setState(339);
				match(T__53);
				setState(340);
				((EntityPropertyConstraintContext)_localctx).args = orderConstraintListArgs();
				}
				break;
			default:
				throw new NoViableAltException(this);
			}
		}
		catch (RecognitionException re) {
			_localctx.exception = re;
			_errHandler.reportError(this, re);
			_errHandler.recover(this, re);
		}
		finally {
			exitRule();
		}
		return _localctx;
	}

	public static class RequireConstraintContext extends ParserRuleContext {
		public RequireConstraintContext(ParserRuleContext parent, int invokingState) {
			super(parent, invokingState);
		}
		@Override public int getRuleIndex() { return RULE_requireConstraint; }

		public RequireConstraintContext() { }
		public void copyFrom(RequireConstraintContext ctx) {
			super.copyFrom(ctx);
		}
	}
	public static class HierarchyStatisticsConstraintContext extends RequireConstraintContext {
		public HierarchyStatisticsArgsContext args;
		public EmptyArgsContext emptyArgs() {
			return getRuleContext(EmptyArgsContext.class,0);
		}
		public HierarchyStatisticsArgsContext hierarchyStatisticsArgs() {
			return getRuleContext(HierarchyStatisticsArgsContext.class,0);
		}
		public HierarchyStatisticsConstraintContext(RequireConstraintContext ctx) { copyFrom(ctx); }
		@Override
		public void enterRule(ParseTreeListener listener) {
			if ( listener instanceof EvitaQLListener ) ((EvitaQLListener)listener).enterHierarchyStatisticsConstraint(this);
		}
		@Override
		public void exitRule(ParseTreeListener listener) {
			if ( listener instanceof EvitaQLListener ) ((EvitaQLListener)listener).exitHierarchyStatisticsConstraint(this);
		}
		@Override
		public <T> T accept(ParseTreeVisitor<? extends T> visitor) {
			if ( visitor instanceof EvitaQLVisitor ) return ((EvitaQLVisitor<? extends T>)visitor).visitHierarchyStatisticsConstraint(this);
			else return visitor.visitChildren(this);
		}
	}
	public static class MultipleRefsReferenceContentConstraintContext extends RequireConstraintContext {
		public MultipleRefsReferenceContentArgsContext args;
		public MultipleRefsReferenceContentArgsContext multipleRefsReferenceContentArgs() {
			return getRuleContext(MultipleRefsReferenceContentArgsContext.class,0);
		}
		public MultipleRefsReferenceContentConstraintContext(RequireConstraintContext ctx) { copyFrom(ctx); }
		@Override
		public void enterRule(ParseTreeListener listener) {
			if ( listener instanceof EvitaQLListener ) ((EvitaQLListener)listener).enterMultipleRefsReferenceContentConstraint(this);
		}
		@Override
		public void exitRule(ParseTreeListener listener) {
			if ( listener instanceof EvitaQLListener ) ((EvitaQLListener)listener).exitMultipleRefsReferenceContentConstraint(this);
		}
		@Override
		public <T> T accept(ParseTreeVisitor<? extends T> visitor) {
			if ( visitor instanceof EvitaQLVisitor ) return ((EvitaQLVisitor<? extends T>)visitor).visitMultipleRefsReferenceContentConstraint(this);
			else return visitor.visitChildren(this);
		}
	}
	public static class HierarchyNodeConstraintContext extends RequireConstraintContext {
		public FilterConstraintArgsContext args;
		public FilterConstraintArgsContext filterConstraintArgs() {
			return getRuleContext(FilterConstraintArgsContext.class,0);
		}
		public HierarchyNodeConstraintContext(RequireConstraintContext ctx) { copyFrom(ctx); }
		@Override
		public void enterRule(ParseTreeListener listener) {
			if ( listener instanceof EvitaQLListener ) ((EvitaQLListener)listener).enterHierarchyNodeConstraint(this);
		}
		@Override
		public void exitRule(ParseTreeListener listener) {
			if ( listener instanceof EvitaQLListener ) ((EvitaQLListener)listener).exitHierarchyNodeConstraint(this);
		}
		@Override
		public <T> T accept(ParseTreeVisitor<? extends T> visitor) {
			if ( visitor instanceof EvitaQLVisitor ) return ((EvitaQLVisitor<? extends T>)visitor).visitHierarchyNodeConstraint(this);
			else return visitor.visitChildren(this);
		}
	}
	public static class FacetGroupsDisjunctionConstraintContext extends RequireConstraintContext {
		public ClassifierWithFilterConstraintArgsContext args;
		public ClassifierWithFilterConstraintArgsContext classifierWithFilterConstraintArgs() {
			return getRuleContext(ClassifierWithFilterConstraintArgsContext.class,0);
		}
		public FacetGroupsDisjunctionConstraintContext(RequireConstraintContext ctx) { copyFrom(ctx); }
		@Override
		public void enterRule(ParseTreeListener listener) {
			if ( listener instanceof EvitaQLListener ) ((EvitaQLListener)listener).enterFacetGroupsDisjunctionConstraint(this);
		}
		@Override
		public void exitRule(ParseTreeListener listener) {
			if ( listener instanceof EvitaQLListener ) ((EvitaQLListener)listener).exitFacetGroupsDisjunctionConstraint(this);
		}
		@Override
		public <T> T accept(ParseTreeVisitor<? extends T> visitor) {
			if ( visitor instanceof EvitaQLVisitor ) return ((EvitaQLVisitor<? extends T>)visitor).visitFacetGroupsDisjunctionConstraint(this);
			else return visitor.visitChildren(this);
		}
	}
	public static class SingleRefReferenceContent7ConstraintContext extends RequireConstraintContext {
		public SingleRefReferenceContent7ArgsContext args;
		public SingleRefReferenceContent7ArgsContext singleRefReferenceContent7Args() {
			return getRuleContext(SingleRefReferenceContent7ArgsContext.class,0);
		}
		public SingleRefReferenceContent7ConstraintContext(RequireConstraintContext ctx) { copyFrom(ctx); }
		@Override
		public void enterRule(ParseTreeListener listener) {
			if ( listener instanceof EvitaQLListener ) ((EvitaQLListener)listener).enterSingleRefReferenceContent7Constraint(this);
		}
		@Override
		public void exitRule(ParseTreeListener listener) {
			if ( listener instanceof EvitaQLListener ) ((EvitaQLListener)listener).exitSingleRefReferenceContent7Constraint(this);
		}
		@Override
		public <T> T accept(ParseTreeVisitor<? extends T> visitor) {
			if ( visitor instanceof EvitaQLVisitor ) return ((EvitaQLVisitor<? extends T>)visitor).visitSingleRefReferenceContent7Constraint(this);
			else return visitor.visitChildren(this);
		}
	}
	public static class SingleRefReferenceContentWithAttributes6ConstraintContext extends RequireConstraintContext {
		public SingleRefReferenceContentWithAttributes4ArgsContext args;
		public SingleRefReferenceContentWithAttributes4ArgsContext singleRefReferenceContentWithAttributes4Args() {
			return getRuleContext(SingleRefReferenceContentWithAttributes4ArgsContext.class,0);
		}
		public SingleRefReferenceContentWithAttributes6ConstraintContext(RequireConstraintContext ctx) { copyFrom(ctx); }
		@Override
		public void enterRule(ParseTreeListener listener) {
			if ( listener instanceof EvitaQLListener ) ((EvitaQLListener)listener).enterSingleRefReferenceContentWithAttributes6Constraint(this);
		}
		@Override
		public void exitRule(ParseTreeListener listener) {
			if ( listener instanceof EvitaQLListener ) ((EvitaQLListener)listener).exitSingleRefReferenceContentWithAttributes6Constraint(this);
		}
		@Override
		public <T> T accept(ParseTreeVisitor<? extends T> visitor) {
			if ( visitor instanceof EvitaQLVisitor ) return ((EvitaQLVisitor<? extends T>)visitor).visitSingleRefReferenceContentWithAttributes6Constraint(this);
			else return visitor.visitChildren(this);
		}
	}
	public static class FullHierarchyOfReferenceWithBehaviourConstraintContext extends RequireConstraintContext {
		public FullHierarchyOfReferenceWithBehaviourArgsContext args;
		public FullHierarchyOfReferenceWithBehaviourArgsContext fullHierarchyOfReferenceWithBehaviourArgs() {
			return getRuleContext(FullHierarchyOfReferenceWithBehaviourArgsContext.class,0);
		}
		public FullHierarchyOfReferenceWithBehaviourConstraintContext(RequireConstraintContext ctx) { copyFrom(ctx); }
		@Override
		public void enterRule(ParseTreeListener listener) {
			if ( listener instanceof EvitaQLListener ) ((EvitaQLListener)listener).enterFullHierarchyOfReferenceWithBehaviourConstraint(this);
		}
		@Override
		public void exitRule(ParseTreeListener listener) {
			if ( listener instanceof EvitaQLListener ) ((EvitaQLListener)listener).exitFullHierarchyOfReferenceWithBehaviourConstraint(this);
		}
		@Override
		public <T> T accept(ParseTreeVisitor<? extends T> visitor) {
			if ( visitor instanceof EvitaQLVisitor ) return ((EvitaQLVisitor<? extends T>)visitor).visitFullHierarchyOfReferenceWithBehaviourConstraint(this);
			else return visitor.visitChildren(this);
		}
	}
	public static class EmptyHierarchyContentConstraintContext extends RequireConstraintContext {
		public EmptyArgsContext emptyArgs() {
			return getRuleContext(EmptyArgsContext.class,0);
		}
		public EmptyHierarchyContentConstraintContext(RequireConstraintContext ctx) { copyFrom(ctx); }
		@Override
		public void enterRule(ParseTreeListener listener) {
			if ( listener instanceof EvitaQLListener ) ((EvitaQLListener)listener).enterEmptyHierarchyContentConstraint(this);
		}
		@Override
		public void exitRule(ParseTreeListener listener) {
			if ( listener instanceof EvitaQLListener ) ((EvitaQLListener)listener).exitEmptyHierarchyContentConstraint(this);
		}
		@Override
		public <T> T accept(ParseTreeVisitor<? extends T> visitor) {
			if ( visitor instanceof EvitaQLVisitor ) return ((EvitaQLVisitor<? extends T>)visitor).visitEmptyHierarchyContentConstraint(this);
			else return visitor.visitChildren(this);
		}
	}
	public static class SingleRefReferenceContent3ConstraintContext extends RequireConstraintContext {
		public SingleRefReferenceContent3ArgsContext args;
		public SingleRefReferenceContent3ArgsContext singleRefReferenceContent3Args() {
			return getRuleContext(SingleRefReferenceContent3ArgsContext.class,0);
		}
		public SingleRefReferenceContent3ConstraintContext(RequireConstraintContext ctx) { copyFrom(ctx); }
		@Override
		public void enterRule(ParseTreeListener listener) {
			if ( listener instanceof EvitaQLListener ) ((EvitaQLListener)listener).enterSingleRefReferenceContent3Constraint(this);
		}
		@Override
		public void exitRule(ParseTreeListener listener) {
			if ( listener instanceof EvitaQLListener ) ((EvitaQLListener)listener).exitSingleRefReferenceContent3Constraint(this);
		}
		@Override
		public <T> T accept(ParseTreeVisitor<? extends T> visitor) {
			if ( visitor instanceof EvitaQLVisitor ) return ((EvitaQLVisitor<? extends T>)visitor).visitSingleRefReferenceContent3Constraint(this);
			else return visitor.visitChildren(this);
		}
	}
	public static class AllRefsWithAttributesReferenceContent3ConstraintContext extends RequireConstraintContext {
		public AllRefsWithAttributesReferenceContent3ArgsContext args;
		public AllRefsWithAttributesReferenceContent3ArgsContext allRefsWithAttributesReferenceContent3Args() {
			return getRuleContext(AllRefsWithAttributesReferenceContent3ArgsContext.class,0);
		}
		public AllRefsWithAttributesReferenceContent3ConstraintContext(RequireConstraintContext ctx) { copyFrom(ctx); }
		@Override
		public void enterRule(ParseTreeListener listener) {
			if ( listener instanceof EvitaQLListener ) ((EvitaQLListener)listener).enterAllRefsWithAttributesReferenceContent3Constraint(this);
		}
		@Override
		public void exitRule(ParseTreeListener listener) {
			if ( listener instanceof EvitaQLListener ) ((EvitaQLListener)listener).exitAllRefsWithAttributesReferenceContent3Constraint(this);
		}
		@Override
		public <T> T accept(ParseTreeVisitor<? extends T> visitor) {
			if ( visitor instanceof EvitaQLVisitor ) return ((EvitaQLVisitor<? extends T>)visitor).visitAllRefsWithAttributesReferenceContent3Constraint(this);
			else return visitor.visitChildren(this);
		}
	}
	public static class BasicHierarchySiblingsConstraintContext extends RequireConstraintContext {
		public RequireConstraintListArgsContext args;
		public RequireConstraintListArgsContext requireConstraintListArgs() {
			return getRuleContext(RequireConstraintListArgsContext.class,0);
		}
		public BasicHierarchySiblingsConstraintContext(RequireConstraintContext ctx) { copyFrom(ctx); }
		@Override
		public void enterRule(ParseTreeListener listener) {
			if ( listener instanceof EvitaQLListener ) ((EvitaQLListener)listener).enterBasicHierarchySiblingsConstraint(this);
		}
		@Override
		public void exitRule(ParseTreeListener listener) {
			if ( listener instanceof EvitaQLListener ) ((EvitaQLListener)listener).exitBasicHierarchySiblingsConstraint(this);
		}
		@Override
		public <T> T accept(ParseTreeVisitor<? extends T> visitor) {
			if ( visitor instanceof EvitaQLVisitor ) return ((EvitaQLVisitor<? extends T>)visitor).visitBasicHierarchySiblingsConstraint(this);
			else return visitor.visitChildren(this);
		}
	}
	public static class PageConstraintContext extends RequireConstraintContext {
		public PageConstraintArgsContext args;
		public PageConstraintArgsContext pageConstraintArgs() {
			return getRuleContext(PageConstraintArgsContext.class,0);
		}
		public PageConstraintContext(RequireConstraintContext ctx) { copyFrom(ctx); }
		@Override
		public void enterRule(ParseTreeListener listener) {
			if ( listener instanceof EvitaQLListener ) ((EvitaQLListener)listener).enterPageConstraint(this);
		}
		@Override
		public void exitRule(ParseTreeListener listener) {
			if ( listener instanceof EvitaQLListener ) ((EvitaQLListener)listener).exitPageConstraint(this);
		}
		@Override
		public <T> T accept(ParseTreeVisitor<? extends T> visitor) {
			if ( visitor instanceof EvitaQLVisitor ) return ((EvitaQLVisitor<? extends T>)visitor).visitPageConstraint(this);
			else return visitor.visitChildren(this);
		}
	}
	public static class FullHierarchyOfReferenceConstraintContext extends RequireConstraintContext {
		public FullHierarchyOfReferenceArgsContext args;
		public FullHierarchyOfReferenceArgsContext fullHierarchyOfReferenceArgs() {
			return getRuleContext(FullHierarchyOfReferenceArgsContext.class,0);
		}
		public FullHierarchyOfReferenceConstraintContext(RequireConstraintContext ctx) { copyFrom(ctx); }
		@Override
		public void enterRule(ParseTreeListener listener) {
			if ( listener instanceof EvitaQLListener ) ((EvitaQLListener)listener).enterFullHierarchyOfReferenceConstraint(this);
		}
		@Override
		public void exitRule(ParseTreeListener listener) {
			if ( listener instanceof EvitaQLListener ) ((EvitaQLListener)listener).exitFullHierarchyOfReferenceConstraint(this);
		}
		@Override
		public <T> T accept(ParseTreeVisitor<? extends T> visitor) {
			if ( visitor instanceof EvitaQLVisitor ) return ((EvitaQLVisitor<? extends T>)visitor).visitFullHierarchyOfReferenceConstraint(this);
			else return visitor.visitChildren(this);
		}
	}
	public static class HierarchyFromNodeConstraintContext extends RequireConstraintContext {
		public HierarchyFromNodeArgsContext args;
		public HierarchyFromNodeArgsContext hierarchyFromNodeArgs() {
			return getRuleContext(HierarchyFromNodeArgsContext.class,0);
		}
		public HierarchyFromNodeConstraintContext(RequireConstraintContext ctx) { copyFrom(ctx); }
		@Override
		public void enterRule(ParseTreeListener listener) {
			if ( listener instanceof EvitaQLListener ) ((EvitaQLListener)listener).enterHierarchyFromNodeConstraint(this);
		}
		@Override
		public void exitRule(ParseTreeListener listener) {
			if ( listener instanceof EvitaQLListener ) ((EvitaQLListener)listener).exitHierarchyFromNodeConstraint(this);
		}
		@Override
		public <T> T accept(ParseTreeVisitor<? extends T> visitor) {
			if ( visitor instanceof EvitaQLVisitor ) return ((EvitaQLVisitor<? extends T>)visitor).visitHierarchyFromNodeConstraint(this);
			else return visitor.visitChildren(this);
		}
	}
	public static class SingleRequireHierarchyContentConstraintContext extends RequireConstraintContext {
		public SingleRequireHierarchyContentArgsContext args;
		public SingleRequireHierarchyContentArgsContext singleRequireHierarchyContentArgs() {
			return getRuleContext(SingleRequireHierarchyContentArgsContext.class,0);
		}
		public SingleRequireHierarchyContentConstraintContext(RequireConstraintContext ctx) { copyFrom(ctx); }
		@Override
		public void enterRule(ParseTreeListener listener) {
			if ( listener instanceof EvitaQLListener ) ((EvitaQLListener)listener).enterSingleRequireHierarchyContentConstraint(this);
		}
		@Override
		public void exitRule(ParseTreeListener listener) {
			if ( listener instanceof EvitaQLListener ) ((EvitaQLListener)listener).exitSingleRequireHierarchyContentConstraint(this);
		}
		@Override
		public <T> T accept(ParseTreeVisitor<? extends T> visitor) {
			if ( visitor instanceof EvitaQLVisitor ) return ((EvitaQLVisitor<? extends T>)visitor).visitSingleRequireHierarchyContentConstraint(this);
			else return visitor.visitChildren(this);
		}
	}
	public static class EntityFetchConstraintContext extends RequireConstraintContext {
		public RequireConstraintListArgsContext args;
		public EmptyArgsContext emptyArgs() {
			return getRuleContext(EmptyArgsContext.class,0);
		}
		public RequireConstraintListArgsContext requireConstraintListArgs() {
			return getRuleContext(RequireConstraintListArgsContext.class,0);
		}
		public EntityFetchConstraintContext(RequireConstraintContext ctx) { copyFrom(ctx); }
		@Override
		public void enterRule(ParseTreeListener listener) {
			if ( listener instanceof EvitaQLListener ) ((EvitaQLListener)listener).enterEntityFetchConstraint(this);
		}
		@Override
		public void exitRule(ParseTreeListener listener) {
			if ( listener instanceof EvitaQLListener ) ((EvitaQLListener)listener).exitEntityFetchConstraint(this);
		}
		@Override
		public <T> T accept(ParseTreeVisitor<? extends T> visitor) {
			if ( visitor instanceof EvitaQLVisitor ) return ((EvitaQLVisitor<? extends T>)visitor).visitEntityFetchConstraint(this);
			else return visitor.visitChildren(this);
		}
	}
	public static class BasicHierarchyOfReferenceWithBehaviourConstraintContext extends RequireConstraintContext {
		public BasicHierarchyOfReferenceWithBehaviourArgsContext args;
		public BasicHierarchyOfReferenceWithBehaviourArgsContext basicHierarchyOfReferenceWithBehaviourArgs() {
			return getRuleContext(BasicHierarchyOfReferenceWithBehaviourArgsContext.class,0);
		}
		public BasicHierarchyOfReferenceWithBehaviourConstraintContext(RequireConstraintContext ctx) { copyFrom(ctx); }
		@Override
		public void enterRule(ParseTreeListener listener) {
			if ( listener instanceof EvitaQLListener ) ((EvitaQLListener)listener).enterBasicHierarchyOfReferenceWithBehaviourConstraint(this);
		}
		@Override
		public void exitRule(ParseTreeListener listener) {
			if ( listener instanceof EvitaQLListener ) ((EvitaQLListener)listener).exitBasicHierarchyOfReferenceWithBehaviourConstraint(this);
		}
		@Override
		public <T> T accept(ParseTreeVisitor<? extends T> visitor) {
			if ( visitor instanceof EvitaQLVisitor ) return ((EvitaQLVisitor<? extends T>)visitor).visitBasicHierarchyOfReferenceWithBehaviourConstraint(this);
			else return visitor.visitChildren(this);
		}
	}
	public static class SingleRefReferenceContent8ConstraintContext extends RequireConstraintContext {
		public SingleRefReferenceContent8ArgsContext args;
		public SingleRefReferenceContent8ArgsContext singleRefReferenceContent8Args() {
			return getRuleContext(SingleRefReferenceContent8ArgsContext.class,0);
		}
		public SingleRefReferenceContent8ConstraintContext(RequireConstraintContext ctx) { copyFrom(ctx); }
		@Override
		public void enterRule(ParseTreeListener listener) {
			if ( listener instanceof EvitaQLListener ) ((EvitaQLListener)listener).enterSingleRefReferenceContent8Constraint(this);
		}
		@Override
		public void exitRule(ParseTreeListener listener) {
			if ( listener instanceof EvitaQLListener ) ((EvitaQLListener)listener).exitSingleRefReferenceContent8Constraint(this);
		}
		@Override
		public <T> T accept(ParseTreeVisitor<? extends T> visitor) {
			if ( visitor instanceof EvitaQLVisitor ) return ((EvitaQLVisitor<? extends T>)visitor).visitSingleRefReferenceContent8Constraint(this);
			else return visitor.visitChildren(this);
		}
	}
	public static class AllRefsReferenceContentConstraintContext extends RequireConstraintContext {
		public AllRefsReferenceContentArgsContext args;
		public EmptyArgsContext emptyArgs() {
			return getRuleContext(EmptyArgsContext.class,0);
		}
		public AllRefsReferenceContentArgsContext allRefsReferenceContentArgs() {
			return getRuleContext(AllRefsReferenceContentArgsContext.class,0);
		}
		public AllRefsReferenceContentConstraintContext(RequireConstraintContext ctx) { copyFrom(ctx); }
		@Override
		public void enterRule(ParseTreeListener listener) {
			if ( listener instanceof EvitaQLListener ) ((EvitaQLListener)listener).enterAllRefsReferenceContentConstraint(this);
		}
		@Override
		public void exitRule(ParseTreeListener listener) {
			if ( listener instanceof EvitaQLListener ) ((EvitaQLListener)listener).exitAllRefsReferenceContentConstraint(this);
		}
		@Override
		public <T> T accept(ParseTreeVisitor<? extends T> visitor) {
			if ( visitor instanceof EvitaQLVisitor ) return ((EvitaQLVisitor<? extends T>)visitor).visitAllRefsReferenceContentConstraint(this);
			else return visitor.visitChildren(this);
		}
	}
	public static class HierarchyStopAtConstraintContext extends RequireConstraintContext {
		public RequireConstraintArgsContext args;
		public RequireConstraintArgsContext requireConstraintArgs() {
			return getRuleContext(RequireConstraintArgsContext.class,0);
		}
		public HierarchyStopAtConstraintContext(RequireConstraintContext ctx) { copyFrom(ctx); }
		@Override
		public void enterRule(ParseTreeListener listener) {
			if ( listener instanceof EvitaQLListener ) ((EvitaQLListener)listener).enterHierarchyStopAtConstraint(this);
		}
		@Override
		public void exitRule(ParseTreeListener listener) {
			if ( listener instanceof EvitaQLListener ) ((EvitaQLListener)listener).exitHierarchyStopAtConstraint(this);
		}
		@Override
		public <T> T accept(ParseTreeVisitor<? extends T> visitor) {
			if ( visitor instanceof EvitaQLVisitor ) return ((EvitaQLVisitor<? extends T>)visitor).visitHierarchyStopAtConstraint(this);
			else return visitor.visitChildren(this);
		}
	}
	public static class FullHierarchyOfSelfConstraintContext extends RequireConstraintContext {
		public FullHierarchyOfSelfArgsContext args;
		public FullHierarchyOfSelfArgsContext fullHierarchyOfSelfArgs() {
			return getRuleContext(FullHierarchyOfSelfArgsContext.class,0);
		}
		public FullHierarchyOfSelfConstraintContext(RequireConstraintContext ctx) { copyFrom(ctx); }
		@Override
		public void enterRule(ParseTreeListener listener) {
			if ( listener instanceof EvitaQLListener ) ((EvitaQLListener)listener).enterFullHierarchyOfSelfConstraint(this);
		}
		@Override
		public void exitRule(ParseTreeListener listener) {
			if ( listener instanceof EvitaQLListener ) ((EvitaQLListener)listener).exitFullHierarchyOfSelfConstraint(this);
		}
		@Override
		public <T> T accept(ParseTreeVisitor<? extends T> visitor) {
			if ( visitor instanceof EvitaQLVisitor ) return ((EvitaQLVisitor<? extends T>)visitor).visitFullHierarchyOfSelfConstraint(this);
			else return visitor.visitChildren(this);
		}
	}
	public static class RequireContainerConstraintContext extends RequireConstraintContext {
		public RequireConstraintListArgsContext args;
		public EmptyArgsContext emptyArgs() {
			return getRuleContext(EmptyArgsContext.class,0);
		}
		public RequireConstraintListArgsContext requireConstraintListArgs() {
			return getRuleContext(RequireConstraintListArgsContext.class,0);
		}
		public RequireContainerConstraintContext(RequireConstraintContext ctx) { copyFrom(ctx); }
		@Override
		public void enterRule(ParseTreeListener listener) {
			if ( listener instanceof EvitaQLListener ) ((EvitaQLListener)listener).enterRequireContainerConstraint(this);
		}
		@Override
		public void exitRule(ParseTreeListener listener) {
			if ( listener instanceof EvitaQLListener ) ((EvitaQLListener)listener).exitRequireContainerConstraint(this);
		}
		@Override
		public <T> T accept(ParseTreeVisitor<? extends T> visitor) {
			if ( visitor instanceof EvitaQLVisitor ) return ((EvitaQLVisitor<? extends T>)visitor).visitRequireContainerConstraint(this);
			else return visitor.visitChildren(this);
		}
	}
	public static class PriceTypeConstraintContext extends RequireConstraintContext {
		public ValueArgsContext args;
		public ValueArgsContext valueArgs() {
			return getRuleContext(ValueArgsContext.class,0);
		}
		public PriceTypeConstraintContext(RequireConstraintContext ctx) { copyFrom(ctx); }
		@Override
		public void enterRule(ParseTreeListener listener) {
			if ( listener instanceof EvitaQLListener ) ((EvitaQLListener)listener).enterPriceTypeConstraint(this);
		}
		@Override
		public void exitRule(ParseTreeListener listener) {
			if ( listener instanceof EvitaQLListener ) ((EvitaQLListener)listener).exitPriceTypeConstraint(this);
		}
		@Override
		public <T> T accept(ParseTreeVisitor<? extends T> visitor) {
			if ( visitor instanceof EvitaQLVisitor ) return ((EvitaQLVisitor<? extends T>)visitor).visitPriceTypeConstraint(this);
			else return visitor.visitChildren(this);
		}
	}
	public static class SingleRefReferenceContentWithAttributes12ConstraintContext extends RequireConstraintContext {
		public SingleRefReferenceContentWithAttributes8ArgsContext args;
		public SingleRefReferenceContentWithAttributes8ArgsContext singleRefReferenceContentWithAttributes8Args() {
			return getRuleContext(SingleRefReferenceContentWithAttributes8ArgsContext.class,0);
		}
		public SingleRefReferenceContentWithAttributes12ConstraintContext(RequireConstraintContext ctx) { copyFrom(ctx); }
		@Override
		public void enterRule(ParseTreeListener listener) {
			if ( listener instanceof EvitaQLListener ) ((EvitaQLListener)listener).enterSingleRefReferenceContentWithAttributes12Constraint(this);
		}
		@Override
		public void exitRule(ParseTreeListener listener) {
			if ( listener instanceof EvitaQLListener ) ((EvitaQLListener)listener).exitSingleRefReferenceContentWithAttributes12Constraint(this);
		}
		@Override
		public <T> T accept(ParseTreeVisitor<? extends T> visitor) {
			if ( visitor instanceof EvitaQLVisitor ) return ((EvitaQLVisitor<? extends T>)visitor).visitSingleRefReferenceContentWithAttributes12Constraint(this);
			else return visitor.visitChildren(this);
		}
	}
	public static class SingleRefReferenceContentWithAttributes7ConstraintContext extends RequireConstraintContext {
		public SingleRefReferenceContent5ArgsContext args;
		public SingleRefReferenceContent5ArgsContext singleRefReferenceContent5Args() {
			return getRuleContext(SingleRefReferenceContent5ArgsContext.class,0);
		}
		public SingleRefReferenceContentWithAttributes7ConstraintContext(RequireConstraintContext ctx) { copyFrom(ctx); }
		@Override
		public void enterRule(ParseTreeListener listener) {
			if ( listener instanceof EvitaQLListener ) ((EvitaQLListener)listener).enterSingleRefReferenceContentWithAttributes7Constraint(this);
		}
		@Override
		public void exitRule(ParseTreeListener listener) {
			if ( listener instanceof EvitaQLListener ) ((EvitaQLListener)listener).exitSingleRefReferenceContentWithAttributes7Constraint(this);
		}
		@Override
		public <T> T accept(ParseTreeVisitor<? extends T> visitor) {
			if ( visitor instanceof EvitaQLVisitor ) return ((EvitaQLVisitor<? extends T>)visitor).visitSingleRefReferenceContentWithAttributes7Constraint(this);
			else return visitor.visitChildren(this);
		}
	}
	public static class HierarchyChildrenConstraintContext extends RequireConstraintContext {
		public HierarchyRequireConstraintArgsContext args;
		public HierarchyRequireConstraintArgsContext hierarchyRequireConstraintArgs() {
			return getRuleContext(HierarchyRequireConstraintArgsContext.class,0);
		}
		public HierarchyChildrenConstraintContext(RequireConstraintContext ctx) { copyFrom(ctx); }
		@Override
		public void enterRule(ParseTreeListener listener) {
			if ( listener instanceof EvitaQLListener ) ((EvitaQLListener)listener).enterHierarchyChildrenConstraint(this);
		}
		@Override
		public void exitRule(ParseTreeListener listener) {
			if ( listener instanceof EvitaQLListener ) ((EvitaQLListener)listener).exitHierarchyChildrenConstraint(this);
		}
		@Override
		public <T> T accept(ParseTreeVisitor<? extends T> visitor) {
			if ( visitor instanceof EvitaQLVisitor ) return ((EvitaQLVisitor<? extends T>)visitor).visitHierarchyChildrenConstraint(this);
			else return visitor.visitChildren(this);
		}
	}
	public static class FacetSummary1ConstraintContext extends RequireConstraintContext {
		public FacetSummary1ArgsContext args;
		public EmptyArgsContext emptyArgs() {
			return getRuleContext(EmptyArgsContext.class,0);
		}
		public FacetSummary1ArgsContext facetSummary1Args() {
			return getRuleContext(FacetSummary1ArgsContext.class,0);
		}
		public FacetSummary1ConstraintContext(RequireConstraintContext ctx) { copyFrom(ctx); }
		@Override
		public void enterRule(ParseTreeListener listener) {
			if ( listener instanceof EvitaQLListener ) ((EvitaQLListener)listener).enterFacetSummary1Constraint(this);
		}
		@Override
		public void exitRule(ParseTreeListener listener) {
			if ( listener instanceof EvitaQLListener ) ((EvitaQLListener)listener).exitFacetSummary1Constraint(this);
		}
		@Override
		public <T> T accept(ParseTreeVisitor<? extends T> visitor) {
			if ( visitor instanceof EvitaQLVisitor ) return ((EvitaQLVisitor<? extends T>)visitor).visitFacetSummary1Constraint(this);
			else return visitor.visitChildren(this);
		}
	}
	public static class BasicHierarchyOfReferenceConstraintContext extends RequireConstraintContext {
		public BasicHierarchyOfReferenceArgsContext args;
		public BasicHierarchyOfReferenceArgsContext basicHierarchyOfReferenceArgs() {
			return getRuleContext(BasicHierarchyOfReferenceArgsContext.class,0);
		}
		public BasicHierarchyOfReferenceConstraintContext(RequireConstraintContext ctx) { copyFrom(ctx); }
		@Override
		public void enterRule(ParseTreeListener listener) {
			if ( listener instanceof EvitaQLListener ) ((EvitaQLListener)listener).enterBasicHierarchyOfReferenceConstraint(this);
		}
		@Override
		public void exitRule(ParseTreeListener listener) {
			if ( listener instanceof EvitaQLListener ) ((EvitaQLListener)listener).exitBasicHierarchyOfReferenceConstraint(this);
		}
		@Override
		public <T> T accept(ParseTreeVisitor<? extends T> visitor) {
			if ( visitor instanceof EvitaQLVisitor ) return ((EvitaQLVisitor<? extends T>)visitor).visitBasicHierarchyOfReferenceConstraint(this);
			else return visitor.visitChildren(this);
		}
	}
	public static class SingleRefReferenceContent1ConstraintContext extends RequireConstraintContext {
		public SingleRefReferenceContent1ArgsContext args;
		public SingleRefReferenceContent1ArgsContext singleRefReferenceContent1Args() {
			return getRuleContext(SingleRefReferenceContent1ArgsContext.class,0);
		}
		public SingleRefReferenceContent1ConstraintContext(RequireConstraintContext ctx) { copyFrom(ctx); }
		@Override
		public void enterRule(ParseTreeListener listener) {
			if ( listener instanceof EvitaQLListener ) ((EvitaQLListener)listener).enterSingleRefReferenceContent1Constraint(this);
		}
		@Override
		public void exitRule(ParseTreeListener listener) {
			if ( listener instanceof EvitaQLListener ) ((EvitaQLListener)listener).exitSingleRefReferenceContent1Constraint(this);
		}
		@Override
		public <T> T accept(ParseTreeVisitor<? extends T> visitor) {
			if ( visitor instanceof EvitaQLVisitor ) return ((EvitaQLVisitor<? extends T>)visitor).visitSingleRefReferenceContent1Constraint(this);
			else return visitor.visitChildren(this);
		}
	}
	public static class SingleRefReferenceContent4ConstraintContext extends RequireConstraintContext {
		public SingleRefReferenceContent4ArgsContext args;
		public SingleRefReferenceContent4ArgsContext singleRefReferenceContent4Args() {
			return getRuleContext(SingleRefReferenceContent4ArgsContext.class,0);
		}
		public SingleRefReferenceContent4ConstraintContext(RequireConstraintContext ctx) { copyFrom(ctx); }
		@Override
		public void enterRule(ParseTreeListener listener) {
			if ( listener instanceof EvitaQLListener ) ((EvitaQLListener)listener).enterSingleRefReferenceContent4Constraint(this);
		}
		@Override
		public void exitRule(ParseTreeListener listener) {
			if ( listener instanceof EvitaQLListener ) ((EvitaQLListener)listener).exitSingleRefReferenceContent4Constraint(this);
		}
		@Override
		public <T> T accept(ParseTreeVisitor<? extends T> visitor) {
			if ( visitor instanceof EvitaQLVisitor ) return ((EvitaQLVisitor<? extends T>)visitor).visitSingleRefReferenceContent4Constraint(this);
			else return visitor.visitChildren(this);
		}
	}
	public static class DataInLocalesAllConstraintContext extends RequireConstraintContext {
		public EmptyArgsContext emptyArgs() {
			return getRuleContext(EmptyArgsContext.class,0);
		}
		public DataInLocalesAllConstraintContext(RequireConstraintContext ctx) { copyFrom(ctx); }
		@Override
		public void enterRule(ParseTreeListener listener) {
			if ( listener instanceof EvitaQLListener ) ((EvitaQLListener)listener).enterDataInLocalesAllConstraint(this);
		}
		@Override
		public void exitRule(ParseTreeListener listener) {
			if ( listener instanceof EvitaQLListener ) ((EvitaQLListener)listener).exitDataInLocalesAllConstraint(this);
		}
		@Override
		public <T> T accept(ParseTreeVisitor<? extends T> visitor) {
			if ( visitor instanceof EvitaQLVisitor ) return ((EvitaQLVisitor<? extends T>)visitor).visitDataInLocalesAllConstraint(this);
			else return visitor.visitChildren(this);
		}
	}
	public static class BasicHierarchyOfSelfConstraintContext extends RequireConstraintContext {
		public RequireConstraintListArgsContext args;
		public RequireConstraintListArgsContext requireConstraintListArgs() {
			return getRuleContext(RequireConstraintListArgsContext.class,0);
		}
		public BasicHierarchyOfSelfConstraintContext(RequireConstraintContext ctx) { copyFrom(ctx); }
		@Override
		public void enterRule(ParseTreeListener listener) {
			if ( listener instanceof EvitaQLListener ) ((EvitaQLListener)listener).enterBasicHierarchyOfSelfConstraint(this);
		}
		@Override
		public void exitRule(ParseTreeListener listener) {
			if ( listener instanceof EvitaQLListener ) ((EvitaQLListener)listener).exitBasicHierarchyOfSelfConstraint(this);
		}
		@Override
		public <T> T accept(ParseTreeVisitor<? extends T> visitor) {
			if ( visitor instanceof EvitaQLVisitor ) return ((EvitaQLVisitor<? extends T>)visitor).visitBasicHierarchyOfSelfConstraint(this);
			else return visitor.visitChildren(this);
		}
	}
	public static class FacetGroupsConjunctionConstraintContext extends RequireConstraintContext {
		public ClassifierWithFilterConstraintArgsContext args;
		public ClassifierWithFilterConstraintArgsContext classifierWithFilterConstraintArgs() {
			return getRuleContext(ClassifierWithFilterConstraintArgsContext.class,0);
		}
		public FacetGroupsConjunctionConstraintContext(RequireConstraintContext ctx) { copyFrom(ctx); }
		@Override
		public void enterRule(ParseTreeListener listener) {
			if ( listener instanceof EvitaQLListener ) ((EvitaQLListener)listener).enterFacetGroupsConjunctionConstraint(this);
		}
		@Override
		public void exitRule(ParseTreeListener listener) {
			if ( listener instanceof EvitaQLListener ) ((EvitaQLListener)listener).exitFacetGroupsConjunctionConstraint(this);
		}
		@Override
		public <T> T accept(ParseTreeVisitor<? extends T> visitor) {
			if ( visitor instanceof EvitaQLVisitor ) return ((EvitaQLVisitor<? extends T>)visitor).visitFacetGroupsConjunctionConstraint(this);
			else return visitor.visitChildren(this);
		}
	}
	public static class AttributeContentConstraintContext extends RequireConstraintContext {
		public ClassifierListArgsContext args;
		public ClassifierListArgsContext classifierListArgs() {
			return getRuleContext(ClassifierListArgsContext.class,0);
		}
		public EmptyArgsContext emptyArgs() {
			return getRuleContext(EmptyArgsContext.class,0);
		}
		public AttributeContentConstraintContext(RequireConstraintContext ctx) { copyFrom(ctx); }
		@Override
		public void enterRule(ParseTreeListener listener) {
			if ( listener instanceof EvitaQLListener ) ((EvitaQLListener)listener).enterAttributeContentConstraint(this);
		}
		@Override
		public void exitRule(ParseTreeListener listener) {
			if ( listener instanceof EvitaQLListener ) ((EvitaQLListener)listener).exitAttributeContentConstraint(this);
		}
		@Override
		public <T> T accept(ParseTreeVisitor<? extends T> visitor) {
			if ( visitor instanceof EvitaQLVisitor ) return ((EvitaQLVisitor<? extends T>)visitor).visitAttributeContentConstraint(this);
			else return visitor.visitChildren(this);
		}
	}
	public static class SingleRefReferenceContentWithAttributes3ConstraintContext extends RequireConstraintContext {
		public SingleRefReferenceContentWithAttributes2ArgsContext args;
		public SingleRefReferenceContentWithAttributes2ArgsContext singleRefReferenceContentWithAttributes2Args() {
			return getRuleContext(SingleRefReferenceContentWithAttributes2ArgsContext.class,0);
		}
		public SingleRefReferenceContentWithAttributes3ConstraintContext(RequireConstraintContext ctx) { copyFrom(ctx); }
		@Override
		public void enterRule(ParseTreeListener listener) {
			if ( listener instanceof EvitaQLListener ) ((EvitaQLListener)listener).enterSingleRefReferenceContentWithAttributes3Constraint(this);
		}
		@Override
		public void exitRule(ParseTreeListener listener) {
			if ( listener instanceof EvitaQLListener ) ((EvitaQLListener)listener).exitSingleRefReferenceContentWithAttributes3Constraint(this);
		}
		@Override
		public <T> T accept(ParseTreeVisitor<? extends T> visitor) {
			if ( visitor instanceof EvitaQLVisitor ) return ((EvitaQLVisitor<? extends T>)visitor).visitSingleRefReferenceContentWithAttributes3Constraint(this);
			else return visitor.visitChildren(this);
		}
	}
	public static class SingleRefReferenceContentWithAttributes1ConstraintContext extends RequireConstraintContext {
		public SingleRefReferenceContent1ArgsContext args;
		public SingleRefReferenceContent1ArgsContext singleRefReferenceContent1Args() {
			return getRuleContext(SingleRefReferenceContent1ArgsContext.class,0);
		}
		public SingleRefReferenceContentWithAttributes1ConstraintContext(RequireConstraintContext ctx) { copyFrom(ctx); }
		@Override
		public void enterRule(ParseTreeListener listener) {
			if ( listener instanceof EvitaQLListener ) ((EvitaQLListener)listener).enterSingleRefReferenceContentWithAttributes1Constraint(this);
		}
		@Override
		public void exitRule(ParseTreeListener listener) {
			if ( listener instanceof EvitaQLListener ) ((EvitaQLListener)listener).exitSingleRefReferenceContentWithAttributes1Constraint(this);
		}
		@Override
		public <T> T accept(ParseTreeVisitor<? extends T> visitor) {
			if ( visitor instanceof EvitaQLVisitor ) return ((EvitaQLVisitor<? extends T>)visitor).visitSingleRefReferenceContentWithAttributes1Constraint(this);
			else return visitor.visitChildren(this);
		}
	}
	public static class FacetSummaryOfReference1ConstraintContext extends RequireConstraintContext {
		public FacetSummaryOfReference1ArgsContext args;
		public FacetSummaryOfReference1ArgsContext facetSummaryOfReference1Args() {
			return getRuleContext(FacetSummaryOfReference1ArgsContext.class,0);
		}
		public FacetSummaryOfReference1ConstraintContext(RequireConstraintContext ctx) { copyFrom(ctx); }
		@Override
		public void enterRule(ParseTreeListener listener) {
			if ( listener instanceof EvitaQLListener ) ((EvitaQLListener)listener).enterFacetSummaryOfReference1Constraint(this);
		}
		@Override
		public void exitRule(ParseTreeListener listener) {
			if ( listener instanceof EvitaQLListener ) ((EvitaQLListener)listener).exitFacetSummaryOfReference1Constraint(this);
		}
		@Override
		public <T> T accept(ParseTreeVisitor<? extends T> visitor) {
			if ( visitor instanceof EvitaQLVisitor ) return ((EvitaQLVisitor<? extends T>)visitor).visitFacetSummaryOfReference1Constraint(this);
			else return visitor.visitChildren(this);
		}
	}
	public static class SingleRefReferenceContentWithAttributes8ConstraintContext extends RequireConstraintContext {
		public SingleRefReferenceContentWithAttributes5ArgsContext args;
		public SingleRefReferenceContentWithAttributes5ArgsContext singleRefReferenceContentWithAttributes5Args() {
			return getRuleContext(SingleRefReferenceContentWithAttributes5ArgsContext.class,0);
		}
		public SingleRefReferenceContentWithAttributes8ConstraintContext(RequireConstraintContext ctx) { copyFrom(ctx); }
		@Override
		public void enterRule(ParseTreeListener listener) {
			if ( listener instanceof EvitaQLListener ) ((EvitaQLListener)listener).enterSingleRefReferenceContentWithAttributes8Constraint(this);
		}
		@Override
		public void exitRule(ParseTreeListener listener) {
			if ( listener instanceof EvitaQLListener ) ((EvitaQLListener)listener).exitSingleRefReferenceContentWithAttributes8Constraint(this);
		}
		@Override
		public <T> T accept(ParseTreeVisitor<? extends T> visitor) {
			if ( visitor instanceof EvitaQLVisitor ) return ((EvitaQLVisitor<? extends T>)visitor).visitSingleRefReferenceContentWithAttributes8Constraint(this);
			else return visitor.visitChildren(this);
		}
	}
	public static class SingleRefReferenceContent2ConstraintContext extends RequireConstraintContext {
		public SingleRefReferenceContent2ArgsContext args;
		public SingleRefReferenceContent2ArgsContext singleRefReferenceContent2Args() {
			return getRuleContext(SingleRefReferenceContent2ArgsContext.class,0);
		}
		public SingleRefReferenceContent2ConstraintContext(RequireConstraintContext ctx) { copyFrom(ctx); }
		@Override
		public void enterRule(ParseTreeListener listener) {
			if ( listener instanceof EvitaQLListener ) ((EvitaQLListener)listener).enterSingleRefReferenceContent2Constraint(this);
		}
		@Override
		public void exitRule(ParseTreeListener listener) {
			if ( listener instanceof EvitaQLListener ) ((EvitaQLListener)listener).exitSingleRefReferenceContent2Constraint(this);
		}
		@Override
		public <T> T accept(ParseTreeVisitor<? extends T> visitor) {
			if ( visitor instanceof EvitaQLVisitor ) return ((EvitaQLVisitor<? extends T>)visitor).visitSingleRefReferenceContent2Constraint(this);
			else return visitor.visitChildren(this);
		}
	}
	public static class SingleRefReferenceContentWithAttributes11ConstraintContext extends RequireConstraintContext {
		public SingleRefReferenceContentWithAttributes7ArgsContext args;
		public SingleRefReferenceContentWithAttributes7ArgsContext singleRefReferenceContentWithAttributes7Args() {
			return getRuleContext(SingleRefReferenceContentWithAttributes7ArgsContext.class,0);
		}
		public SingleRefReferenceContentWithAttributes11ConstraintContext(RequireConstraintContext ctx) { copyFrom(ctx); }
		@Override
		public void enterRule(ParseTreeListener listener) {
			if ( listener instanceof EvitaQLListener ) ((EvitaQLListener)listener).enterSingleRefReferenceContentWithAttributes11Constraint(this);
		}
		@Override
		public void exitRule(ParseTreeListener listener) {
			if ( listener instanceof EvitaQLListener ) ((EvitaQLListener)listener).exitSingleRefReferenceContentWithAttributes11Constraint(this);
		}
		@Override
		public <T> T accept(ParseTreeVisitor<? extends T> visitor) {
			if ( visitor instanceof EvitaQLVisitor ) return ((EvitaQLVisitor<? extends T>)visitor).visitSingleRefReferenceContentWithAttributes11Constraint(this);
			else return visitor.visitChildren(this);
		}
	}
	public static class AllRefsWithAttributesReferenceContent1ConstraintContext extends RequireConstraintContext {
		public AllRefsWithAttributesReferenceContent1ArgsContext args;
		public EmptyArgsContext emptyArgs() {
			return getRuleContext(EmptyArgsContext.class,0);
		}
		public AllRefsWithAttributesReferenceContent1ArgsContext allRefsWithAttributesReferenceContent1Args() {
			return getRuleContext(AllRefsWithAttributesReferenceContent1ArgsContext.class,0);
		}
		public AllRefsWithAttributesReferenceContent1ConstraintContext(RequireConstraintContext ctx) { copyFrom(ctx); }
		@Override
		public void enterRule(ParseTreeListener listener) {
			if ( listener instanceof EvitaQLListener ) ((EvitaQLListener)listener).enterAllRefsWithAttributesReferenceContent1Constraint(this);
		}
		@Override
		public void exitRule(ParseTreeListener listener) {
			if ( listener instanceof EvitaQLListener ) ((EvitaQLListener)listener).exitAllRefsWithAttributesReferenceContent1Constraint(this);
		}
		@Override
		public <T> T accept(ParseTreeVisitor<? extends T> visitor) {
			if ( visitor instanceof EvitaQLVisitor ) return ((EvitaQLVisitor<? extends T>)visitor).visitAllRefsWithAttributesReferenceContent1Constraint(this);
			else return visitor.visitChildren(this);
		}
	}
	public static class EmptyHierarchySiblingsConstraintContext extends RequireConstraintContext {
		public EmptyArgsContext emptyArgs() {
			return getRuleContext(EmptyArgsContext.class,0);
		}
		public EmptyHierarchySiblingsConstraintContext(RequireConstraintContext ctx) { copyFrom(ctx); }
		@Override
		public void enterRule(ParseTreeListener listener) {
			if ( listener instanceof EvitaQLListener ) ((EvitaQLListener)listener).enterEmptyHierarchySiblingsConstraint(this);
		}
		@Override
		public void exitRule(ParseTreeListener listener) {
			if ( listener instanceof EvitaQLListener ) ((EvitaQLListener)listener).exitEmptyHierarchySiblingsConstraint(this);
		}
		@Override
		public <T> T accept(ParseTreeVisitor<? extends T> visitor) {
			if ( visitor instanceof EvitaQLVisitor ) return ((EvitaQLVisitor<? extends T>)visitor).visitEmptyHierarchySiblingsConstraint(this);
			else return visitor.visitChildren(this);
		}
	}
	public static class QueryTelemetryConstraintContext extends RequireConstraintContext {
		public EmptyArgsContext emptyArgs() {
			return getRuleContext(EmptyArgsContext.class,0);
		}
		public QueryTelemetryConstraintContext(RequireConstraintContext ctx) { copyFrom(ctx); }
		@Override
		public void enterRule(ParseTreeListener listener) {
			if ( listener instanceof EvitaQLListener ) ((EvitaQLListener)listener).enterQueryTelemetryConstraint(this);
		}
		@Override
		public void exitRule(ParseTreeListener listener) {
			if ( listener instanceof EvitaQLListener ) ((EvitaQLListener)listener).exitQueryTelemetryConstraint(this);
		}
		@Override
		public <T> T accept(ParseTreeVisitor<? extends T> visitor) {
			if ( visitor instanceof EvitaQLVisitor ) return ((EvitaQLVisitor<? extends T>)visitor).visitQueryTelemetryConstraint(this);
			else return visitor.visitChildren(this);
		}
	}
	public static class PriceContentAllConstraintContext extends RequireConstraintContext {
		public EmptyArgsContext emptyArgs() {
			return getRuleContext(EmptyArgsContext.class,0);
		}
		public PriceContentAllConstraintContext(RequireConstraintContext ctx) { copyFrom(ctx); }
		@Override
		public void enterRule(ParseTreeListener listener) {
			if ( listener instanceof EvitaQLListener ) ((EvitaQLListener)listener).enterPriceContentAllConstraint(this);
		}
		@Override
		public void exitRule(ParseTreeListener listener) {
			if ( listener instanceof EvitaQLListener ) ((EvitaQLListener)listener).exitPriceContentAllConstraint(this);
		}
		@Override
		public <T> T accept(ParseTreeVisitor<? extends T> visitor) {
			if ( visitor instanceof EvitaQLVisitor ) return ((EvitaQLVisitor<? extends T>)visitor).visitPriceContentAllConstraint(this);
			else return visitor.visitChildren(this);
		}
	}
	public static class PriceContentRespectingFilterConstraintContext extends RequireConstraintContext {
		public ValueListArgsContext args;
		public EmptyArgsContext emptyArgs() {
			return getRuleContext(EmptyArgsContext.class,0);
		}
		public ValueListArgsContext valueListArgs() {
			return getRuleContext(ValueListArgsContext.class,0);
		}
		public PriceContentRespectingFilterConstraintContext(RequireConstraintContext ctx) { copyFrom(ctx); }
		@Override
		public void enterRule(ParseTreeListener listener) {
			if ( listener instanceof EvitaQLListener ) ((EvitaQLListener)listener).enterPriceContentRespectingFilterConstraint(this);
		}
		@Override
		public void exitRule(ParseTreeListener listener) {
			if ( listener instanceof EvitaQLListener ) ((EvitaQLListener)listener).exitPriceContentRespectingFilterConstraint(this);
		}
		@Override
		public <T> T accept(ParseTreeVisitor<? extends T> visitor) {
			if ( visitor instanceof EvitaQLVisitor ) return ((EvitaQLVisitor<? extends T>)visitor).visitPriceContentRespectingFilterConstraint(this);
			else return visitor.visitChildren(this);
		}
	}
	public static class SingleRefReferenceContent5ConstraintContext extends RequireConstraintContext {
		public SingleRefReferenceContent5ArgsContext args;
		public SingleRefReferenceContent5ArgsContext singleRefReferenceContent5Args() {
			return getRuleContext(SingleRefReferenceContent5ArgsContext.class,0);
		}
		public SingleRefReferenceContent5ConstraintContext(RequireConstraintContext ctx) { copyFrom(ctx); }
		@Override
		public void enterRule(ParseTreeListener listener) {
			if ( listener instanceof EvitaQLListener ) ((EvitaQLListener)listener).enterSingleRefReferenceContent5Constraint(this);
		}
		@Override
		public void exitRule(ParseTreeListener listener) {
			if ( listener instanceof EvitaQLListener ) ((EvitaQLListener)listener).exitSingleRefReferenceContent5Constraint(this);
		}
		@Override
		public <T> T accept(ParseTreeVisitor<? extends T> visitor) {
			if ( visitor instanceof EvitaQLVisitor ) return ((EvitaQLVisitor<? extends T>)visitor).visitSingleRefReferenceContent5Constraint(this);
			else return visitor.visitChildren(this);
		}
	}
	public static class StripConstraintContext extends RequireConstraintContext {
		public StripConstraintArgsContext args;
		public StripConstraintArgsContext stripConstraintArgs() {
			return getRuleContext(StripConstraintArgsContext.class,0);
		}
		public StripConstraintContext(RequireConstraintContext ctx) { copyFrom(ctx); }
		@Override
		public void enterRule(ParseTreeListener listener) {
			if ( listener instanceof EvitaQLListener ) ((EvitaQLListener)listener).enterStripConstraint(this);
		}
		@Override
		public void exitRule(ParseTreeListener listener) {
			if ( listener instanceof EvitaQLListener ) ((EvitaQLListener)listener).exitStripConstraint(this);
		}
		@Override
		public <T> T accept(ParseTreeVisitor<? extends T> visitor) {
			if ( visitor instanceof EvitaQLVisitor ) return ((EvitaQLVisitor<? extends T>)visitor).visitStripConstraint(this);
			else return visitor.visitChildren(this);
		}
	}
	public static class SingleRefReferenceContentWithAttributes4ConstraintContext extends RequireConstraintContext {
		public SingleRefReferenceContent3ArgsContext args;
		public SingleRefReferenceContent3ArgsContext singleRefReferenceContent3Args() {
			return getRuleContext(SingleRefReferenceContent3ArgsContext.class,0);
		}
		public SingleRefReferenceContentWithAttributes4ConstraintContext(RequireConstraintContext ctx) { copyFrom(ctx); }
		@Override
		public void enterRule(ParseTreeListener listener) {
			if ( listener instanceof EvitaQLListener ) ((EvitaQLListener)listener).enterSingleRefReferenceContentWithAttributes4Constraint(this);
		}
		@Override
		public void exitRule(ParseTreeListener listener) {
			if ( listener instanceof EvitaQLListener ) ((EvitaQLListener)listener).exitSingleRefReferenceContentWithAttributes4Constraint(this);
		}
		@Override
		public <T> T accept(ParseTreeVisitor<? extends T> visitor) {
			if ( visitor instanceof EvitaQLVisitor ) return ((EvitaQLVisitor<? extends T>)visitor).visitSingleRefReferenceContentWithAttributes4Constraint(this);
			else return visitor.visitChildren(this);
		}
	}
	public static class SingleRefReferenceContentWithAttributes9ConstraintContext extends RequireConstraintContext {
		public SingleRefReferenceContentWithAttributes6ArgsContext args;
		public SingleRefReferenceContentWithAttributes6ArgsContext singleRefReferenceContentWithAttributes6Args() {
			return getRuleContext(SingleRefReferenceContentWithAttributes6ArgsContext.class,0);
		}
		public SingleRefReferenceContentWithAttributes9ConstraintContext(RequireConstraintContext ctx) { copyFrom(ctx); }
		@Override
		public void enterRule(ParseTreeListener listener) {
			if ( listener instanceof EvitaQLListener ) ((EvitaQLListener)listener).enterSingleRefReferenceContentWithAttributes9Constraint(this);
		}
		@Override
		public void exitRule(ParseTreeListener listener) {
			if ( listener instanceof EvitaQLListener ) ((EvitaQLListener)listener).exitSingleRefReferenceContentWithAttributes9Constraint(this);
		}
		@Override
		public <T> T accept(ParseTreeVisitor<? extends T> visitor) {
			if ( visitor instanceof EvitaQLVisitor ) return ((EvitaQLVisitor<? extends T>)visitor).visitSingleRefReferenceContentWithAttributes9Constraint(this);
			else return visitor.visitChildren(this);
		}
	}
	public static class PriceContentConstraintContext extends RequireConstraintContext {
		public PriceContentArgsContext args;
		public PriceContentArgsContext priceContentArgs() {
			return getRuleContext(PriceContentArgsContext.class,0);
		}
		public PriceContentConstraintContext(RequireConstraintContext ctx) { copyFrom(ctx); }
		@Override
		public void enterRule(ParseTreeListener listener) {
			if ( listener instanceof EvitaQLListener ) ((EvitaQLListener)listener).enterPriceContentConstraint(this);
		}
		@Override
		public void exitRule(ParseTreeListener listener) {
			if ( listener instanceof EvitaQLListener ) ((EvitaQLListener)listener).exitPriceContentConstraint(this);
		}
		@Override
		public <T> T accept(ParseTreeVisitor<? extends T> visitor) {
			if ( visitor instanceof EvitaQLVisitor ) return ((EvitaQLVisitor<? extends T>)visitor).visitPriceContentConstraint(this);
			else return visitor.visitChildren(this);
		}
	}
	public static class EntityGroupFetchConstraintContext extends RequireConstraintContext {
		public RequireConstraintListArgsContext args;
		public EmptyArgsContext emptyArgs() {
			return getRuleContext(EmptyArgsContext.class,0);
		}
		public RequireConstraintListArgsContext requireConstraintListArgs() {
			return getRuleContext(RequireConstraintListArgsContext.class,0);
		}
		public EntityGroupFetchConstraintContext(RequireConstraintContext ctx) { copyFrom(ctx); }
		@Override
		public void enterRule(ParseTreeListener listener) {
			if ( listener instanceof EvitaQLListener ) ((EvitaQLListener)listener).enterEntityGroupFetchConstraint(this);
		}
		@Override
		public void exitRule(ParseTreeListener listener) {
			if ( listener instanceof EvitaQLListener ) ((EvitaQLListener)listener).exitEntityGroupFetchConstraint(this);
		}
		@Override
		public <T> T accept(ParseTreeVisitor<? extends T> visitor) {
			if ( visitor instanceof EvitaQLVisitor ) return ((EvitaQLVisitor<? extends T>)visitor).visitEntityGroupFetchConstraint(this);
			else return visitor.visitChildren(this);
		}
	}
	public static class FullHierarchySiblingsConstraintContext extends RequireConstraintContext {
		public HierarchyRequireConstraintArgsContext args;
		public HierarchyRequireConstraintArgsContext hierarchyRequireConstraintArgs() {
			return getRuleContext(HierarchyRequireConstraintArgsContext.class,0);
		}
		public FullHierarchySiblingsConstraintContext(RequireConstraintContext ctx) { copyFrom(ctx); }
		@Override
		public void enterRule(ParseTreeListener listener) {
			if ( listener instanceof EvitaQLListener ) ((EvitaQLListener)listener).enterFullHierarchySiblingsConstraint(this);
		}
		@Override
		public void exitRule(ParseTreeListener listener) {
			if ( listener instanceof EvitaQLListener ) ((EvitaQLListener)listener).exitFullHierarchySiblingsConstraint(this);
		}
		@Override
		public <T> T accept(ParseTreeVisitor<? extends T> visitor) {
			if ( visitor instanceof EvitaQLVisitor ) return ((EvitaQLVisitor<? extends T>)visitor).visitFullHierarchySiblingsConstraint(this);
			else return visitor.visitChildren(this);
		}
	}
	public static class SingleRefReferenceContentWithAttributes10ConstraintContext extends RequireConstraintContext {
		public SingleRefReferenceContent7ArgsContext args;
		public SingleRefReferenceContent7ArgsContext singleRefReferenceContent7Args() {
			return getRuleContext(SingleRefReferenceContent7ArgsContext.class,0);
		}
		public SingleRefReferenceContentWithAttributes10ConstraintContext(RequireConstraintContext ctx) { copyFrom(ctx); }
		@Override
		public void enterRule(ParseTreeListener listener) {
			if ( listener instanceof EvitaQLListener ) ((EvitaQLListener)listener).enterSingleRefReferenceContentWithAttributes10Constraint(this);
		}
		@Override
		public void exitRule(ParseTreeListener listener) {
			if ( listener instanceof EvitaQLListener ) ((EvitaQLListener)listener).exitSingleRefReferenceContentWithAttributes10Constraint(this);
		}
		@Override
		public <T> T accept(ParseTreeVisitor<? extends T> visitor) {
			if ( visitor instanceof EvitaQLVisitor ) return ((EvitaQLVisitor<? extends T>)visitor).visitSingleRefReferenceContentWithAttributes10Constraint(this);
			else return visitor.visitChildren(this);
		}
	}
	public static class AssociatedDataContentConstraintContext extends RequireConstraintContext {
		public ClassifierListArgsContext args;
		public ClassifierListArgsContext classifierListArgs() {
			return getRuleContext(ClassifierListArgsContext.class,0);
		}
		public EmptyArgsContext emptyArgs() {
			return getRuleContext(EmptyArgsContext.class,0);
		}
		public AssociatedDataContentConstraintContext(RequireConstraintContext ctx) { copyFrom(ctx); }
		@Override
		public void enterRule(ParseTreeListener listener) {
			if ( listener instanceof EvitaQLListener ) ((EvitaQLListener)listener).enterAssociatedDataContentConstraint(this);
		}
		@Override
		public void exitRule(ParseTreeListener listener) {
			if ( listener instanceof EvitaQLListener ) ((EvitaQLListener)listener).exitAssociatedDataContentConstraint(this);
		}
		@Override
		public <T> T accept(ParseTreeVisitor<? extends T> visitor) {
			if ( visitor instanceof EvitaQLVisitor ) return ((EvitaQLVisitor<? extends T>)visitor).visitAssociatedDataContentConstraint(this);
			else return visitor.visitChildren(this);
		}
	}
	public static class SingleRefReferenceContentWithAttributes2ConstraintContext extends RequireConstraintContext {
		public SingleRefReferenceContentWithAttributes1ArgsContext args;
		public SingleRefReferenceContentWithAttributes1ArgsContext singleRefReferenceContentWithAttributes1Args() {
			return getRuleContext(SingleRefReferenceContentWithAttributes1ArgsContext.class,0);
		}
		public SingleRefReferenceContentWithAttributes2ConstraintContext(RequireConstraintContext ctx) { copyFrom(ctx); }
		@Override
		public void enterRule(ParseTreeListener listener) {
			if ( listener instanceof EvitaQLListener ) ((EvitaQLListener)listener).enterSingleRefReferenceContentWithAttributes2Constraint(this);
		}
		@Override
		public void exitRule(ParseTreeListener listener) {
			if ( listener instanceof EvitaQLListener ) ((EvitaQLListener)listener).exitSingleRefReferenceContentWithAttributes2Constraint(this);
		}
		@Override
		public <T> T accept(ParseTreeVisitor<? extends T> visitor) {
			if ( visitor instanceof EvitaQLVisitor ) return ((EvitaQLVisitor<? extends T>)visitor).visitSingleRefReferenceContentWithAttributes2Constraint(this);
			else return visitor.visitChildren(this);
		}
	}
	public static class SingleRefReferenceContent6ConstraintContext extends RequireConstraintContext {
		public SingleRefReferenceContent6ArgsContext args;
		public SingleRefReferenceContent6ArgsContext singleRefReferenceContent6Args() {
			return getRuleContext(SingleRefReferenceContent6ArgsContext.class,0);
		}
		public SingleRefReferenceContent6ConstraintContext(RequireConstraintContext ctx) { copyFrom(ctx); }
		@Override
		public void enterRule(ParseTreeListener listener) {
			if ( listener instanceof EvitaQLListener ) ((EvitaQLListener)listener).enterSingleRefReferenceContent6Constraint(this);
		}
		@Override
		public void exitRule(ParseTreeListener listener) {
			if ( listener instanceof EvitaQLListener ) ((EvitaQLListener)listener).exitSingleRefReferenceContent6Constraint(this);
		}
		@Override
		public <T> T accept(ParseTreeVisitor<? extends T> visitor) {
			if ( visitor instanceof EvitaQLVisitor ) return ((EvitaQLVisitor<? extends T>)visitor).visitSingleRefReferenceContent6Constraint(this);
			else return visitor.visitChildren(this);
		}
	}
	public static class AllRequiresHierarchyContentConstraintContext extends RequireConstraintContext {
		public AllRequiresHierarchyContentArgsContext args;
		public AllRequiresHierarchyContentArgsContext allRequiresHierarchyContentArgs() {
			return getRuleContext(AllRequiresHierarchyContentArgsContext.class,0);
		}
		public AllRequiresHierarchyContentConstraintContext(RequireConstraintContext ctx) { copyFrom(ctx); }
		@Override
		public void enterRule(ParseTreeListener listener) {
			if ( listener instanceof EvitaQLListener ) ((EvitaQLListener)listener).enterAllRequiresHierarchyContentConstraint(this);
		}
		@Override
		public void exitRule(ParseTreeListener listener) {
			if ( listener instanceof EvitaQLListener ) ((EvitaQLListener)listener).exitAllRequiresHierarchyContentConstraint(this);
		}
		@Override
		public <T> T accept(ParseTreeVisitor<? extends T> visitor) {
			if ( visitor instanceof EvitaQLVisitor ) return ((EvitaQLVisitor<? extends T>)visitor).visitAllRequiresHierarchyContentConstraint(this);
			else return visitor.visitChildren(this);
		}
	}
	public static class AllRefsWithAttributesReferenceContent2ConstraintContext extends RequireConstraintContext {
		public AllRefsWithAttributesReferenceContent2ArgsContext args;
		public AllRefsWithAttributesReferenceContent2ArgsContext allRefsWithAttributesReferenceContent2Args() {
			return getRuleContext(AllRefsWithAttributesReferenceContent2ArgsContext.class,0);
		}
		public AllRefsWithAttributesReferenceContent2ConstraintContext(RequireConstraintContext ctx) { copyFrom(ctx); }
		@Override
		public void enterRule(ParseTreeListener listener) {
			if ( listener instanceof EvitaQLListener ) ((EvitaQLListener)listener).enterAllRefsWithAttributesReferenceContent2Constraint(this);
		}
		@Override
		public void exitRule(ParseTreeListener listener) {
			if ( listener instanceof EvitaQLListener ) ((EvitaQLListener)listener).exitAllRefsWithAttributesReferenceContent2Constraint(this);
		}
		@Override
		public <T> T accept(ParseTreeVisitor<? extends T> visitor) {
			if ( visitor instanceof EvitaQLVisitor ) return ((EvitaQLVisitor<? extends T>)visitor).visitAllRefsWithAttributesReferenceContent2Constraint(this);
			else return visitor.visitChildren(this);
		}
	}
	public static class SingleRefReferenceContentWithAttributes5ConstraintContext extends RequireConstraintContext {
		public SingleRefReferenceContentWithAttributes3ArgsContext args;
		public SingleRefReferenceContentWithAttributes3ArgsContext singleRefReferenceContentWithAttributes3Args() {
			return getRuleContext(SingleRefReferenceContentWithAttributes3ArgsContext.class,0);
		}
		public SingleRefReferenceContentWithAttributes5ConstraintContext(RequireConstraintContext ctx) { copyFrom(ctx); }
		@Override
		public void enterRule(ParseTreeListener listener) {
			if ( listener instanceof EvitaQLListener ) ((EvitaQLListener)listener).enterSingleRefReferenceContentWithAttributes5Constraint(this);
		}
		@Override
		public void exitRule(ParseTreeListener listener) {
			if ( listener instanceof EvitaQLListener ) ((EvitaQLListener)listener).exitSingleRefReferenceContentWithAttributes5Constraint(this);
		}
		@Override
		public <T> T accept(ParseTreeVisitor<? extends T> visitor) {
			if ( visitor instanceof EvitaQLVisitor ) return ((EvitaQLVisitor<? extends T>)visitor).visitSingleRefReferenceContentWithAttributes5Constraint(this);
			else return visitor.visitChildren(this);
		}
	}
	public static class PriceHistogramConstraintContext extends RequireConstraintContext {
		public ValueArgsContext args;
		public ValueArgsContext valueArgs() {
			return getRuleContext(ValueArgsContext.class,0);
		}
		public PriceHistogramConstraintContext(RequireConstraintContext ctx) { copyFrom(ctx); }
		@Override
		public void enterRule(ParseTreeListener listener) {
			if ( listener instanceof EvitaQLListener ) ((EvitaQLListener)listener).enterPriceHistogramConstraint(this);
		}
		@Override
		public void exitRule(ParseTreeListener listener) {
			if ( listener instanceof EvitaQLListener ) ((EvitaQLListener)listener).exitPriceHistogramConstraint(this);
		}
		@Override
		public <T> T accept(ParseTreeVisitor<? extends T> visitor) {
			if ( visitor instanceof EvitaQLVisitor ) return ((EvitaQLVisitor<? extends T>)visitor).visitPriceHistogramConstraint(this);
			else return visitor.visitChildren(this);
		}
	}
	public static class HierarchyLevelConstraintContext extends RequireConstraintContext {
		public ValueArgsContext args;
		public ValueArgsContext valueArgs() {
			return getRuleContext(ValueArgsContext.class,0);
		}
		public HierarchyLevelConstraintContext(RequireConstraintContext ctx) { copyFrom(ctx); }
		@Override
		public void enterRule(ParseTreeListener listener) {
			if ( listener instanceof EvitaQLListener ) ((EvitaQLListener)listener).enterHierarchyLevelConstraint(this);
		}
		@Override
		public void exitRule(ParseTreeListener listener) {
			if ( listener instanceof EvitaQLListener ) ((EvitaQLListener)listener).exitHierarchyLevelConstraint(this);
		}
		@Override
		public <T> T accept(ParseTreeVisitor<? extends T> visitor) {
			if ( visitor instanceof EvitaQLVisitor ) return ((EvitaQLVisitor<? extends T>)visitor).visitHierarchyLevelConstraint(this);
			else return visitor.visitChildren(this);
		}
	}
	public static class DataInLocalesConstraintContext extends RequireConstraintContext {
		public ValueListArgsContext args;
		public ValueListArgsContext valueListArgs() {
			return getRuleContext(ValueListArgsContext.class,0);
		}
		public DataInLocalesConstraintContext(RequireConstraintContext ctx) { copyFrom(ctx); }
		@Override
		public void enterRule(ParseTreeListener listener) {
			if ( listener instanceof EvitaQLListener ) ((EvitaQLListener)listener).enterDataInLocalesConstraint(this);
		}
		@Override
		public void exitRule(ParseTreeListener listener) {
			if ( listener instanceof EvitaQLListener ) ((EvitaQLListener)listener).exitDataInLocalesConstraint(this);
		}
		@Override
		public <T> T accept(ParseTreeVisitor<? extends T> visitor) {
			if ( visitor instanceof EvitaQLVisitor ) return ((EvitaQLVisitor<? extends T>)visitor).visitDataInLocalesConstraint(this);
			else return visitor.visitChildren(this);
		}
	}
	public static class HierarchyDistanceConstraintContext extends RequireConstraintContext {
		public ValueArgsContext args;
		public ValueArgsContext valueArgs() {
			return getRuleContext(ValueArgsContext.class,0);
		}
		public HierarchyDistanceConstraintContext(RequireConstraintContext ctx) { copyFrom(ctx); }
		@Override
		public void enterRule(ParseTreeListener listener) {
			if ( listener instanceof EvitaQLListener ) ((EvitaQLListener)listener).enterHierarchyDistanceConstraint(this);
		}
		@Override
		public void exitRule(ParseTreeListener listener) {
			if ( listener instanceof EvitaQLListener ) ((EvitaQLListener)listener).exitHierarchyDistanceConstraint(this);
		}
		@Override
		public <T> T accept(ParseTreeVisitor<? extends T> visitor) {
			if ( visitor instanceof EvitaQLVisitor ) return ((EvitaQLVisitor<? extends T>)visitor).visitHierarchyDistanceConstraint(this);
			else return visitor.visitChildren(this);
		}
	}
	public static class FacetSummary2ConstraintContext extends RequireConstraintContext {
		public FacetSummary2ArgsContext args;
		public FacetSummary2ArgsContext facetSummary2Args() {
			return getRuleContext(FacetSummary2ArgsContext.class,0);
		}
		public FacetSummary2ConstraintContext(RequireConstraintContext ctx) { copyFrom(ctx); }
		@Override
		public void enterRule(ParseTreeListener listener) {
			if ( listener instanceof EvitaQLListener ) ((EvitaQLListener)listener).enterFacetSummary2Constraint(this);
		}
		@Override
		public void exitRule(ParseTreeListener listener) {
			if ( listener instanceof EvitaQLListener ) ((EvitaQLListener)listener).exitFacetSummary2Constraint(this);
		}
		@Override
		public <T> T accept(ParseTreeVisitor<? extends T> visitor) {
			if ( visitor instanceof EvitaQLVisitor ) return ((EvitaQLVisitor<? extends T>)visitor).visitFacetSummary2Constraint(this);
			else return visitor.visitChildren(this);
		}
	}
	public static class FacetSummaryOfReference2ConstraintContext extends RequireConstraintContext {
		public FacetSummaryOfReference2ArgsContext args;
		public FacetSummaryOfReference2ArgsContext facetSummaryOfReference2Args() {
			return getRuleContext(FacetSummaryOfReference2ArgsContext.class,0);
		}
		public FacetSummaryOfReference2ConstraintContext(RequireConstraintContext ctx) { copyFrom(ctx); }
		@Override
		public void enterRule(ParseTreeListener listener) {
			if ( listener instanceof EvitaQLListener ) ((EvitaQLListener)listener).enterFacetSummaryOfReference2Constraint(this);
		}
		@Override
		public void exitRule(ParseTreeListener listener) {
			if ( listener instanceof EvitaQLListener ) ((EvitaQLListener)listener).exitFacetSummaryOfReference2Constraint(this);
		}
		@Override
		public <T> T accept(ParseTreeVisitor<? extends T> visitor) {
			if ( visitor instanceof EvitaQLVisitor ) return ((EvitaQLVisitor<? extends T>)visitor).visitFacetSummaryOfReference2Constraint(this);
			else return visitor.visitChildren(this);
		}
	}
	public static class AttributeHistogramConstraintContext extends RequireConstraintContext {
		public ValueWithClassifierListArgsContext args;
		public ValueWithClassifierListArgsContext valueWithClassifierListArgs() {
			return getRuleContext(ValueWithClassifierListArgsContext.class,0);
		}
		public AttributeHistogramConstraintContext(RequireConstraintContext ctx) { copyFrom(ctx); }
		@Override
		public void enterRule(ParseTreeListener listener) {
			if ( listener instanceof EvitaQLListener ) ((EvitaQLListener)listener).enterAttributeHistogramConstraint(this);
		}
		@Override
		public void exitRule(ParseTreeListener listener) {
			if ( listener instanceof EvitaQLListener ) ((EvitaQLListener)listener).exitAttributeHistogramConstraint(this);
		}
		@Override
		public <T> T accept(ParseTreeVisitor<? extends T> visitor) {
			if ( visitor instanceof EvitaQLVisitor ) return ((EvitaQLVisitor<? extends T>)visitor).visitAttributeHistogramConstraint(this);
			else return visitor.visitChildren(this);
		}
	}
	public static class HierarchyFromRootConstraintContext extends RequireConstraintContext {
		public HierarchyRequireConstraintArgsContext args;
		public HierarchyRequireConstraintArgsContext hierarchyRequireConstraintArgs() {
			return getRuleContext(HierarchyRequireConstraintArgsContext.class,0);
		}
		public HierarchyFromRootConstraintContext(RequireConstraintContext ctx) { copyFrom(ctx); }
		@Override
		public void enterRule(ParseTreeListener listener) {
			if ( listener instanceof EvitaQLListener ) ((EvitaQLListener)listener).enterHierarchyFromRootConstraint(this);
		}
		@Override
		public void exitRule(ParseTreeListener listener) {
			if ( listener instanceof EvitaQLListener ) ((EvitaQLListener)listener).exitHierarchyFromRootConstraint(this);
		}
		@Override
		public <T> T accept(ParseTreeVisitor<? extends T> visitor) {
			if ( visitor instanceof EvitaQLVisitor ) return ((EvitaQLVisitor<? extends T>)visitor).visitHierarchyFromRootConstraint(this);
			else return visitor.visitChildren(this);
		}
	}
	public static class HierarchyParentsConstraintContext extends RequireConstraintContext {
		public HierarchyRequireConstraintArgsContext args;
		public HierarchyRequireConstraintArgsContext hierarchyRequireConstraintArgs() {
			return getRuleContext(HierarchyRequireConstraintArgsContext.class,0);
		}
		public HierarchyParentsConstraintContext(RequireConstraintContext ctx) { copyFrom(ctx); }
		@Override
		public void enterRule(ParseTreeListener listener) {
			if ( listener instanceof EvitaQLListener ) ((EvitaQLListener)listener).enterHierarchyParentsConstraint(this);
		}
		@Override
		public void exitRule(ParseTreeListener listener) {
			if ( listener instanceof EvitaQLListener ) ((EvitaQLListener)listener).exitHierarchyParentsConstraint(this);
		}
		@Override
		public <T> T accept(ParseTreeVisitor<? extends T> visitor) {
			if ( visitor instanceof EvitaQLVisitor ) return ((EvitaQLVisitor<? extends T>)visitor).visitHierarchyParentsConstraint(this);
			else return visitor.visitChildren(this);
		}
	}
	public static class FacetGroupsNegationConstraintContext extends RequireConstraintContext {
		public ClassifierWithFilterConstraintArgsContext args;
		public ClassifierWithFilterConstraintArgsContext classifierWithFilterConstraintArgs() {
			return getRuleContext(ClassifierWithFilterConstraintArgsContext.class,0);
		}
		public FacetGroupsNegationConstraintContext(RequireConstraintContext ctx) { copyFrom(ctx); }
		@Override
		public void enterRule(ParseTreeListener listener) {
			if ( listener instanceof EvitaQLListener ) ((EvitaQLListener)listener).enterFacetGroupsNegationConstraint(this);
		}
		@Override
		public void exitRule(ParseTreeListener listener) {
			if ( listener instanceof EvitaQLListener ) ((EvitaQLListener)listener).exitFacetGroupsNegationConstraint(this);
		}
		@Override
		public <T> T accept(ParseTreeVisitor<? extends T> visitor) {
			if ( visitor instanceof EvitaQLVisitor ) return ((EvitaQLVisitor<? extends T>)visitor).visitFacetGroupsNegationConstraint(this);
			else return visitor.visitChildren(this);
		}
	}

	public final RequireConstraintContext requireConstraint() throws RecognitionException {
		RequireConstraintContext _localctx = new RequireConstraintContext(_ctx, getState());
		enterRule(_localctx, 24, RULE_requireConstraint);
		try {
			setState(509);
			_errHandler.sync(this);
			switch ( getInterpreter().adaptivePredict(_input,19,_ctx) ) {
			case 1:
				_localctx = new RequireContainerConstraintContext(_localctx);
				enterOuterAlt(_localctx, 1);
				{
				setState(343);
				match(T__54);
				setState(346);
				_errHandler.sync(this);
				switch ( getInterpreter().adaptivePredict(_input,11,_ctx) ) {
				case 1:
					{
					setState(344);
					emptyArgs();
					}
					break;
				case 2:
					{
					setState(345);
					((RequireContainerConstraintContext)_localctx).args = requireConstraintListArgs();
					}
					break;
				}
				}
				break;
			case 2:
				_localctx = new PageConstraintContext(_localctx);
				enterOuterAlt(_localctx, 2);
				{
				setState(348);
				match(T__55);
				setState(349);
				((PageConstraintContext)_localctx).args = pageConstraintArgs();
				}
				break;
			case 3:
				_localctx = new StripConstraintContext(_localctx);
				enterOuterAlt(_localctx, 3);
				{
				setState(350);
				match(T__56);
				setState(351);
				((StripConstraintContext)_localctx).args = stripConstraintArgs();
				}
				break;
			case 4:
				_localctx = new EntityFetchConstraintContext(_localctx);
				enterOuterAlt(_localctx, 4);
				{
				setState(352);
				match(T__57);
				setState(355);
				_errHandler.sync(this);
				switch ( getInterpreter().adaptivePredict(_input,12,_ctx) ) {
				case 1:
					{
					setState(353);
					emptyArgs();
					}
					break;
				case 2:
					{
					setState(354);
					((EntityFetchConstraintContext)_localctx).args = requireConstraintListArgs();
					}
					break;
				}
				}
				break;
			case 5:
				_localctx = new EntityGroupFetchConstraintContext(_localctx);
				enterOuterAlt(_localctx, 5);
				{
				setState(357);
				match(T__58);
				setState(360);
				_errHandler.sync(this);
				switch ( getInterpreter().adaptivePredict(_input,13,_ctx) ) {
				case 1:
					{
					setState(358);
					emptyArgs();
					}
					break;
				case 2:
					{
					setState(359);
					((EntityGroupFetchConstraintContext)_localctx).args = requireConstraintListArgs();
					}
					break;
				}
				}
				break;
			case 6:
				_localctx = new AttributeContentConstraintContext(_localctx);
				enterOuterAlt(_localctx, 6);
				{
				setState(362);
				match(T__59);
				setState(363);
				((AttributeContentConstraintContext)_localctx).args = classifierListArgs();
				}
				break;
			case 7:
				_localctx = new AttributeContentConstraintContext(_localctx);
				enterOuterAlt(_localctx, 7);
				{
				setState(364);
				match(T__60);
				setState(365);
				emptyArgs();
				}
				break;
			case 8:
				_localctx = new PriceContentConstraintContext(_localctx);
				enterOuterAlt(_localctx, 8);
				{
				setState(366);
				match(T__61);
				setState(367);
				((PriceContentConstraintContext)_localctx).args = priceContentArgs();
				}
				break;
			case 9:
				_localctx = new PriceContentAllConstraintContext(_localctx);
				enterOuterAlt(_localctx, 9);
				{
				setState(368);
				match(T__62);
				setState(369);
				emptyArgs();
				}
				break;
			case 10:
				_localctx = new PriceContentRespectingFilterConstraintContext(_localctx);
				enterOuterAlt(_localctx, 10);
				{
				setState(370);
				match(T__63);
				setState(373);
				_errHandler.sync(this);
				switch ( getInterpreter().adaptivePredict(_input,14,_ctx) ) {
				case 1:
					{
					setState(371);
					emptyArgs();
					}
					break;
				case 2:
					{
					setState(372);
					((PriceContentRespectingFilterConstraintContext)_localctx).args = valueListArgs();
					}
					break;
				}
				}
				break;
			case 11:
				_localctx = new AssociatedDataContentConstraintContext(_localctx);
				enterOuterAlt(_localctx, 11);
				{
				setState(375);
				match(T__64);
				setState(376);
				((AssociatedDataContentConstraintContext)_localctx).args = classifierListArgs();
				}
				break;
			case 12:
				_localctx = new AssociatedDataContentConstraintContext(_localctx);
				enterOuterAlt(_localctx, 12);
				{
				setState(377);
				match(T__65);
				setState(378);
				emptyArgs();
				}
				break;
			case 13:
				_localctx = new AllRefsReferenceContentConstraintContext(_localctx);
				enterOuterAlt(_localctx, 13);
				{
				setState(379);
				match(T__66);
				setState(382);
				_errHandler.sync(this);
				switch ( getInterpreter().adaptivePredict(_input,15,_ctx) ) {
				case 1:
					{
					setState(380);
					emptyArgs();
					}
					break;
				case 2:
					{
					setState(381);
					((AllRefsReferenceContentConstraintContext)_localctx).args = allRefsReferenceContentArgs();
					}
					break;
				}
				}
				break;
			case 14:
				_localctx = new MultipleRefsReferenceContentConstraintContext(_localctx);
				enterOuterAlt(_localctx, 14);
				{
				setState(384);
				match(T__67);
				setState(385);
				((MultipleRefsReferenceContentConstraintContext)_localctx).args = multipleRefsReferenceContentArgs();
				}
				break;
			case 15:
				_localctx = new SingleRefReferenceContent1ConstraintContext(_localctx);
				enterOuterAlt(_localctx, 15);
				{
				setState(386);
				match(T__67);
				setState(387);
				((SingleRefReferenceContent1ConstraintContext)_localctx).args = singleRefReferenceContent1Args();
				}
				break;
			case 16:
				_localctx = new SingleRefReferenceContent2ConstraintContext(_localctx);
				enterOuterAlt(_localctx, 16);
				{
				setState(388);
				match(T__67);
				setState(389);
				((SingleRefReferenceContent2ConstraintContext)_localctx).args = singleRefReferenceContent2Args();
				}
				break;
			case 17:
				_localctx = new SingleRefReferenceContent3ConstraintContext(_localctx);
				enterOuterAlt(_localctx, 17);
				{
				setState(390);
				match(T__67);
				setState(391);
				((SingleRefReferenceContent3ConstraintContext)_localctx).args = singleRefReferenceContent3Args();
				}
				break;
			case 18:
				_localctx = new SingleRefReferenceContent4ConstraintContext(_localctx);
				enterOuterAlt(_localctx, 18);
				{
				setState(392);
				match(T__67);
				setState(393);
				((SingleRefReferenceContent4ConstraintContext)_localctx).args = singleRefReferenceContent4Args();
				}
				break;
			case 19:
				_localctx = new SingleRefReferenceContent5ConstraintContext(_localctx);
				enterOuterAlt(_localctx, 19);
				{
				setState(394);
				match(T__67);
				setState(395);
				((SingleRefReferenceContent5ConstraintContext)_localctx).args = singleRefReferenceContent5Args();
				}
				break;
			case 20:
				_localctx = new SingleRefReferenceContent6ConstraintContext(_localctx);
				enterOuterAlt(_localctx, 20);
				{
				setState(396);
				match(T__67);
				setState(397);
				((SingleRefReferenceContent6ConstraintContext)_localctx).args = singleRefReferenceContent6Args();
				}
				break;
			case 21:
				_localctx = new SingleRefReferenceContent7ConstraintContext(_localctx);
				enterOuterAlt(_localctx, 21);
				{
				setState(398);
				match(T__67);
				setState(399);
				((SingleRefReferenceContent7ConstraintContext)_localctx).args = singleRefReferenceContent7Args();
				}
				break;
			case 22:
				_localctx = new SingleRefReferenceContent8ConstraintContext(_localctx);
				enterOuterAlt(_localctx, 22);
				{
				setState(400);
				match(T__67);
				setState(401);
				((SingleRefReferenceContent8ConstraintContext)_localctx).args = singleRefReferenceContent8Args();
				}
				break;
			case 23:
				_localctx = new AllRefsWithAttributesReferenceContent1ConstraintContext(_localctx);
				enterOuterAlt(_localctx, 23);
				{
				setState(402);
				match(T__68);
				setState(405);
				_errHandler.sync(this);
				switch ( getInterpreter().adaptivePredict(_input,16,_ctx) ) {
				case 1:
					{
					setState(403);
					emptyArgs();
					}
					break;
				case 2:
					{
					setState(404);
					((AllRefsWithAttributesReferenceContent1ConstraintContext)_localctx).args = allRefsWithAttributesReferenceContent1Args();
					}
					break;
				}
				}
				break;
			case 24:
				_localctx = new AllRefsWithAttributesReferenceContent2ConstraintContext(_localctx);
				enterOuterAlt(_localctx, 24);
				{
				setState(407);
				match(T__68);
				setState(408);
				((AllRefsWithAttributesReferenceContent2ConstraintContext)_localctx).args = allRefsWithAttributesReferenceContent2Args();
				}
				break;
			case 25:
				_localctx = new AllRefsWithAttributesReferenceContent3ConstraintContext(_localctx);
				enterOuterAlt(_localctx, 25);
				{
				setState(409);
				match(T__68);
				setState(410);
				((AllRefsWithAttributesReferenceContent3ConstraintContext)_localctx).args = allRefsWithAttributesReferenceContent3Args();
				}
				break;
			case 26:
				_localctx = new SingleRefReferenceContentWithAttributes1ConstraintContext(_localctx);
				enterOuterAlt(_localctx, 26);
				{
				setState(411);
				match(T__69);
				setState(412);
				((SingleRefReferenceContentWithAttributes1ConstraintContext)_localctx).args = singleRefReferenceContent1Args();
				}
				break;
			case 27:
				_localctx = new SingleRefReferenceContentWithAttributes2ConstraintContext(_localctx);
				enterOuterAlt(_localctx, 27);
				{
				setState(413);
				match(T__69);
				setState(414);
				((SingleRefReferenceContentWithAttributes2ConstraintContext)_localctx).args = singleRefReferenceContentWithAttributes1Args();
				}
				break;
			case 28:
				_localctx = new SingleRefReferenceContentWithAttributes3ConstraintContext(_localctx);
				enterOuterAlt(_localctx, 28);
				{
				setState(415);
				match(T__69);
				setState(416);
				((SingleRefReferenceContentWithAttributes3ConstraintContext)_localctx).args = singleRefReferenceContentWithAttributes2Args();
				}
				break;
			case 29:
				_localctx = new SingleRefReferenceContentWithAttributes4ConstraintContext(_localctx);
				enterOuterAlt(_localctx, 29);
				{
				setState(417);
				match(T__69);
				setState(418);
				((SingleRefReferenceContentWithAttributes4ConstraintContext)_localctx).args = singleRefReferenceContent3Args();
				}
				break;
			case 30:
				_localctx = new SingleRefReferenceContentWithAttributes5ConstraintContext(_localctx);
				enterOuterAlt(_localctx, 30);
				{
				setState(419);
				match(T__69);
				setState(420);
				((SingleRefReferenceContentWithAttributes5ConstraintContext)_localctx).args = singleRefReferenceContentWithAttributes3Args();
				}
				break;
			case 31:
				_localctx = new SingleRefReferenceContentWithAttributes6ConstraintContext(_localctx);
				enterOuterAlt(_localctx, 31);
				{
				setState(421);
				match(T__69);
				setState(422);
				((SingleRefReferenceContentWithAttributes6ConstraintContext)_localctx).args = singleRefReferenceContentWithAttributes4Args();
				}
				break;
			case 32:
				_localctx = new SingleRefReferenceContentWithAttributes7ConstraintContext(_localctx);
				enterOuterAlt(_localctx, 32);
				{
				setState(423);
				match(T__69);
				setState(424);
				((SingleRefReferenceContentWithAttributes7ConstraintContext)_localctx).args = singleRefReferenceContent5Args();
				}
				break;
			case 33:
				_localctx = new SingleRefReferenceContentWithAttributes8ConstraintContext(_localctx);
				enterOuterAlt(_localctx, 33);
				{
				setState(425);
				match(T__69);
				setState(426);
				((SingleRefReferenceContentWithAttributes8ConstraintContext)_localctx).args = singleRefReferenceContentWithAttributes5Args();
				}
				break;
			case 34:
				_localctx = new SingleRefReferenceContentWithAttributes9ConstraintContext(_localctx);
				enterOuterAlt(_localctx, 34);
				{
				setState(427);
				match(T__69);
				setState(428);
				((SingleRefReferenceContentWithAttributes9ConstraintContext)_localctx).args = singleRefReferenceContentWithAttributes6Args();
				}
				break;
			case 35:
				_localctx = new SingleRefReferenceContentWithAttributes10ConstraintContext(_localctx);
				enterOuterAlt(_localctx, 35);
				{
				setState(429);
				match(T__69);
				setState(430);
				((SingleRefReferenceContentWithAttributes10ConstraintContext)_localctx).args = singleRefReferenceContent7Args();
				}
				break;
			case 36:
				_localctx = new SingleRefReferenceContentWithAttributes11ConstraintContext(_localctx);
				enterOuterAlt(_localctx, 36);
				{
				setState(431);
				match(T__69);
				setState(432);
				((SingleRefReferenceContentWithAttributes11ConstraintContext)_localctx).args = singleRefReferenceContentWithAttributes7Args();
				}
				break;
			case 37:
				_localctx = new SingleRefReferenceContentWithAttributes12ConstraintContext(_localctx);
				enterOuterAlt(_localctx, 37);
				{
				setState(433);
				match(T__69);
				setState(434);
				((SingleRefReferenceContentWithAttributes12ConstraintContext)_localctx).args = singleRefReferenceContentWithAttributes8Args();
				}
				break;
			case 38:
				_localctx = new EmptyHierarchyContentConstraintContext(_localctx);
				enterOuterAlt(_localctx, 38);
				{
				setState(435);
				match(T__70);
				setState(436);
				emptyArgs();
				}
				break;
			case 39:
				_localctx = new SingleRequireHierarchyContentConstraintContext(_localctx);
				enterOuterAlt(_localctx, 39);
				{
				setState(437);
				match(T__70);
				setState(438);
				((SingleRequireHierarchyContentConstraintContext)_localctx).args = singleRequireHierarchyContentArgs();
				}
				break;
			case 40:
				_localctx = new AllRequiresHierarchyContentConstraintContext(_localctx);
				enterOuterAlt(_localctx, 40);
				{
				setState(439);
				match(T__70);
				setState(440);
				((AllRequiresHierarchyContentConstraintContext)_localctx).args = allRequiresHierarchyContentArgs();
				}
				break;
			case 41:
				_localctx = new PriceTypeConstraintContext(_localctx);
				enterOuterAlt(_localctx, 41);
				{
				setState(441);
				match(T__71);
				setState(442);
				((PriceTypeConstraintContext)_localctx).args = valueArgs();
				}
				break;
			case 42:
				_localctx = new DataInLocalesAllConstraintContext(_localctx);
				enterOuterAlt(_localctx, 42);
				{
				setState(443);
				match(T__72);
				setState(444);
				emptyArgs();
				}
				break;
			case 43:
				_localctx = new DataInLocalesConstraintContext(_localctx);
				enterOuterAlt(_localctx, 43);
				{
				setState(445);
				match(T__73);
				setState(446);
				((DataInLocalesConstraintContext)_localctx).args = valueListArgs();
				}
				break;
			case 44:
				_localctx = new FacetSummary1ConstraintContext(_localctx);
				enterOuterAlt(_localctx, 44);
				{
				setState(447);
				match(T__74);
				setState(450);
				_errHandler.sync(this);
				switch ( getInterpreter().adaptivePredict(_input,17,_ctx) ) {
				case 1:
					{
					setState(448);
					emptyArgs();
					}
					break;
				case 2:
					{
					setState(449);
					((FacetSummary1ConstraintContext)_localctx).args = facetSummary1Args();
					}
					break;
				}
				}
				break;
			case 45:
				_localctx = new FacetSummary2ConstraintContext(_localctx);
				enterOuterAlt(_localctx, 45);
				{
				setState(452);
				match(T__74);
				setState(453);
				((FacetSummary2ConstraintContext)_localctx).args = facetSummary2Args();
				}
				break;
			case 46:
				_localctx = new FacetSummaryOfReference1ConstraintContext(_localctx);
				enterOuterAlt(_localctx, 46);
				{
				setState(454);
				match(T__75);
				setState(455);
				((FacetSummaryOfReference1ConstraintContext)_localctx).args = facetSummaryOfReference1Args();
				}
				break;
			case 47:
				_localctx = new FacetSummaryOfReference2ConstraintContext(_localctx);
				enterOuterAlt(_localctx, 47);
				{
				setState(456);
				match(T__75);
				setState(457);
				((FacetSummaryOfReference2ConstraintContext)_localctx).args = facetSummaryOfReference2Args();
				}
				break;
			case 48:
				_localctx = new FacetGroupsConjunctionConstraintContext(_localctx);
				enterOuterAlt(_localctx, 48);
				{
				setState(458);
				match(T__76);
				setState(459);
				((FacetGroupsConjunctionConstraintContext)_localctx).args = classifierWithFilterConstraintArgs();
				}
				break;
			case 49:
				_localctx = new FacetGroupsDisjunctionConstraintContext(_localctx);
				enterOuterAlt(_localctx, 49);
				{
				setState(460);
				match(T__77);
				setState(461);
				((FacetGroupsDisjunctionConstraintContext)_localctx).args = classifierWithFilterConstraintArgs();
				}
				break;
			case 50:
				_localctx = new FacetGroupsNegationConstraintContext(_localctx);
				enterOuterAlt(_localctx, 50);
				{
				setState(462);
				match(T__78);
				setState(463);
				((FacetGroupsNegationConstraintContext)_localctx).args = classifierWithFilterConstraintArgs();
				}
				break;
			case 51:
				_localctx = new AttributeHistogramConstraintContext(_localctx);
				enterOuterAlt(_localctx, 51);
				{
				setState(464);
				match(T__79);
				setState(465);
				((AttributeHistogramConstraintContext)_localctx).args = valueWithClassifierListArgs();
				}
				break;
			case 52:
				_localctx = new PriceHistogramConstraintContext(_localctx);
				enterOuterAlt(_localctx, 52);
				{
				setState(466);
				match(T__80);
				setState(467);
				((PriceHistogramConstraintContext)_localctx).args = valueArgs();
				}
				break;
			case 53:
				_localctx = new HierarchyDistanceConstraintContext(_localctx);
				enterOuterAlt(_localctx, 53);
				{
				setState(468);
				match(T__81);
				setState(469);
				((HierarchyDistanceConstraintContext)_localctx).args = valueArgs();
				}
				break;
			case 54:
				_localctx = new HierarchyLevelConstraintContext(_localctx);
				enterOuterAlt(_localctx, 54);
				{
				setState(470);
				match(T__82);
				setState(471);
				((HierarchyLevelConstraintContext)_localctx).args = valueArgs();
				}
				break;
			case 55:
				_localctx = new HierarchyNodeConstraintContext(_localctx);
				enterOuterAlt(_localctx, 55);
				{
				setState(472);
				match(T__83);
				setState(473);
				((HierarchyNodeConstraintContext)_localctx).args = filterConstraintArgs();
				}
				break;
			case 56:
				_localctx = new HierarchyStopAtConstraintContext(_localctx);
				enterOuterAlt(_localctx, 56);
				{
				setState(474);
				match(T__84);
				setState(475);
				((HierarchyStopAtConstraintContext)_localctx).args = requireConstraintArgs();
				}
				break;
			case 57:
				_localctx = new HierarchyStatisticsConstraintContext(_localctx);
				enterOuterAlt(_localctx, 57);
				{
				setState(476);
				match(T__85);
				setState(479);
				_errHandler.sync(this);
				switch ( getInterpreter().adaptivePredict(_input,18,_ctx) ) {
				case 1:
					{
					setState(477);
					emptyArgs();
					}
					break;
				case 2:
					{
					setState(478);
					((HierarchyStatisticsConstraintContext)_localctx).args = hierarchyStatisticsArgs();
					}
					break;
				}
				}
				break;
			case 58:
				_localctx = new HierarchyFromRootConstraintContext(_localctx);
				enterOuterAlt(_localctx, 58);
				{
				setState(481);
				match(T__86);
				setState(482);
				((HierarchyFromRootConstraintContext)_localctx).args = hierarchyRequireConstraintArgs();
				}
				break;
			case 59:
				_localctx = new HierarchyFromNodeConstraintContext(_localctx);
				enterOuterAlt(_localctx, 59);
				{
				setState(483);
				match(T__87);
				setState(484);
				((HierarchyFromNodeConstraintContext)_localctx).args = hierarchyFromNodeArgs();
				}
				break;
			case 60:
				_localctx = new HierarchyChildrenConstraintContext(_localctx);
				enterOuterAlt(_localctx, 60);
				{
				setState(485);
				match(T__88);
				setState(486);
				((HierarchyChildrenConstraintContext)_localctx).args = hierarchyRequireConstraintArgs();
				}
				break;
			case 61:
				_localctx = new EmptyHierarchySiblingsConstraintContext(_localctx);
				enterOuterAlt(_localctx, 61);
				{
				setState(487);
				match(T__89);
				setState(488);
				emptyArgs();
				}
				break;
			case 62:
				_localctx = new BasicHierarchySiblingsConstraintContext(_localctx);
				enterOuterAlt(_localctx, 62);
				{
				setState(489);
				match(T__89);
				setState(490);
				((BasicHierarchySiblingsConstraintContext)_localctx).args = requireConstraintListArgs();
				}
				break;
			case 63:
				_localctx = new FullHierarchySiblingsConstraintContext(_localctx);
				enterOuterAlt(_localctx, 63);
				{
				setState(491);
				match(T__89);
				setState(492);
				((FullHierarchySiblingsConstraintContext)_localctx).args = hierarchyRequireConstraintArgs();
				}
				break;
			case 64:
				_localctx = new HierarchyParentsConstraintContext(_localctx);
				enterOuterAlt(_localctx, 64);
				{
				setState(493);
				match(T__90);
				setState(494);
				((HierarchyParentsConstraintContext)_localctx).args = hierarchyRequireConstraintArgs();
				}
				break;
			case 65:
				_localctx = new BasicHierarchyOfSelfConstraintContext(_localctx);
				enterOuterAlt(_localctx, 65);
				{
				setState(495);
				match(T__91);
				setState(496);
				((BasicHierarchyOfSelfConstraintContext)_localctx).args = requireConstraintListArgs();
				}
				break;
			case 66:
				_localctx = new FullHierarchyOfSelfConstraintContext(_localctx);
				enterOuterAlt(_localctx, 66);
				{
				setState(497);
				match(T__91);
				setState(498);
				((FullHierarchyOfSelfConstraintContext)_localctx).args = fullHierarchyOfSelfArgs();
				}
				break;
			case 67:
				_localctx = new BasicHierarchyOfReferenceConstraintContext(_localctx);
				enterOuterAlt(_localctx, 67);
				{
				setState(499);
				match(T__92);
				setState(500);
				((BasicHierarchyOfReferenceConstraintContext)_localctx).args = basicHierarchyOfReferenceArgs();
				}
				break;
			case 68:
				_localctx = new BasicHierarchyOfReferenceWithBehaviourConstraintContext(_localctx);
				enterOuterAlt(_localctx, 68);
				{
				setState(501);
				match(T__92);
				setState(502);
				((BasicHierarchyOfReferenceWithBehaviourConstraintContext)_localctx).args = basicHierarchyOfReferenceWithBehaviourArgs();
				}
				break;
			case 69:
				_localctx = new FullHierarchyOfReferenceConstraintContext(_localctx);
				enterOuterAlt(_localctx, 69);
				{
				setState(503);
				match(T__92);
				setState(504);
				((FullHierarchyOfReferenceConstraintContext)_localctx).args = fullHierarchyOfReferenceArgs();
				}
				break;
			case 70:
				_localctx = new FullHierarchyOfReferenceWithBehaviourConstraintContext(_localctx);
				enterOuterAlt(_localctx, 70);
				{
				setState(505);
				match(T__92);
				setState(506);
				((FullHierarchyOfReferenceWithBehaviourConstraintContext)_localctx).args = fullHierarchyOfReferenceWithBehaviourArgs();
				}
				break;
			case 71:
				_localctx = new QueryTelemetryConstraintContext(_localctx);
				enterOuterAlt(_localctx, 71);
				{
				setState(507);
				match(T__93);
				setState(508);
				emptyArgs();
				}
				break;
			}
		}
		catch (RecognitionException re) {
			_localctx.exception = re;
			_errHandler.reportError(this, re);
			_errHandler.recover(this, re);
		}
		finally {
			exitRule();
		}
		return _localctx;
	}

	public static class HeadConstraintListContext extends ParserRuleContext {
		public HeadConstraintContext headConstraint;
		public List<HeadConstraintContext> constraints = new ArrayList<HeadConstraintContext>();
		public List<HeadConstraintContext> headConstraint() {
			return getRuleContexts(HeadConstraintContext.class);
		}
		public HeadConstraintContext headConstraint(int i) {
			return getRuleContext(HeadConstraintContext.class,i);
		}
		public List<TerminalNode> ARGS_DELIMITER() { return getTokens(EvitaQLParser.ARGS_DELIMITER); }
		public TerminalNode ARGS_DELIMITER(int i) {
			return getToken(EvitaQLParser.ARGS_DELIMITER, i);
		}
		public HeadConstraintListContext(ParserRuleContext parent, int invokingState) {
			super(parent, invokingState);
		}
		@Override public int getRuleIndex() { return RULE_headConstraintList; }
		@Override
		public void enterRule(ParseTreeListener listener) {
			if ( listener instanceof EvitaQLListener ) ((EvitaQLListener)listener).enterHeadConstraintList(this);
		}
		@Override
		public void exitRule(ParseTreeListener listener) {
			if ( listener instanceof EvitaQLListener ) ((EvitaQLListener)listener).exitHeadConstraintList(this);
		}
		@Override
		public <T> T accept(ParseTreeVisitor<? extends T> visitor) {
			if ( visitor instanceof EvitaQLVisitor ) return ((EvitaQLVisitor<? extends T>)visitor).visitHeadConstraintList(this);
			else return visitor.visitChildren(this);
		}
	}

	public final HeadConstraintListContext headConstraintList() throws RecognitionException {
		HeadConstraintListContext _localctx = new HeadConstraintListContext(_ctx, getState());
		enterRule(_localctx, 26, RULE_headConstraintList);
		int _la;
		try {
			enterOuterAlt(_localctx, 1);
			{
			setState(511);
			((HeadConstraintListContext)_localctx).headConstraint = headConstraint();
			((HeadConstraintListContext)_localctx).constraints.add(((HeadConstraintListContext)_localctx).headConstraint);
			setState(516);
			_errHandler.sync(this);
			_la = _input.LA(1);
			while (_la==ARGS_DELIMITER) {
				{
				{
				setState(512);
				match(ARGS_DELIMITER);
				setState(513);
				((HeadConstraintListContext)_localctx).headConstraint = headConstraint();
				((HeadConstraintListContext)_localctx).constraints.add(((HeadConstraintListContext)_localctx).headConstraint);
				}
				}
				setState(518);
				_errHandler.sync(this);
				_la = _input.LA(1);
			}
			}
		}
		catch (RecognitionException re) {
			_localctx.exception = re;
			_errHandler.reportError(this, re);
			_errHandler.recover(this, re);
		}
		finally {
			exitRule();
		}
		return _localctx;
	}

	public static class FilterConstraintListContext extends ParserRuleContext {
		public FilterConstraintContext filterConstraint;
		public List<FilterConstraintContext> constraints = new ArrayList<FilterConstraintContext>();
		public List<FilterConstraintContext> filterConstraint() {
			return getRuleContexts(FilterConstraintContext.class);
		}
		public FilterConstraintContext filterConstraint(int i) {
			return getRuleContext(FilterConstraintContext.class,i);
		}
		public List<TerminalNode> ARGS_DELIMITER() { return getTokens(EvitaQLParser.ARGS_DELIMITER); }
		public TerminalNode ARGS_DELIMITER(int i) {
			return getToken(EvitaQLParser.ARGS_DELIMITER, i);
		}
		public FilterConstraintListContext(ParserRuleContext parent, int invokingState) {
			super(parent, invokingState);
		}
		@Override public int getRuleIndex() { return RULE_filterConstraintList; }
		@Override
		public void enterRule(ParseTreeListener listener) {
			if ( listener instanceof EvitaQLListener ) ((EvitaQLListener)listener).enterFilterConstraintList(this);
		}
		@Override
		public void exitRule(ParseTreeListener listener) {
			if ( listener instanceof EvitaQLListener ) ((EvitaQLListener)listener).exitFilterConstraintList(this);
		}
		@Override
		public <T> T accept(ParseTreeVisitor<? extends T> visitor) {
			if ( visitor instanceof EvitaQLVisitor ) return ((EvitaQLVisitor<? extends T>)visitor).visitFilterConstraintList(this);
			else return visitor.visitChildren(this);
		}
	}

	public final FilterConstraintListContext filterConstraintList() throws RecognitionException {
		FilterConstraintListContext _localctx = new FilterConstraintListContext(_ctx, getState());
		enterRule(_localctx, 28, RULE_filterConstraintList);
		int _la;
		try {
			enterOuterAlt(_localctx, 1);
			{
			setState(519);
			((FilterConstraintListContext)_localctx).filterConstraint = filterConstraint();
			((FilterConstraintListContext)_localctx).constraints.add(((FilterConstraintListContext)_localctx).filterConstraint);
			setState(524);
			_errHandler.sync(this);
			_la = _input.LA(1);
			while (_la==ARGS_DELIMITER) {
				{
				{
				setState(520);
				match(ARGS_DELIMITER);
				setState(521);
				((FilterConstraintListContext)_localctx).filterConstraint = filterConstraint();
				((FilterConstraintListContext)_localctx).constraints.add(((FilterConstraintListContext)_localctx).filterConstraint);
				}
				}
				setState(526);
				_errHandler.sync(this);
				_la = _input.LA(1);
			}
			}
		}
		catch (RecognitionException re) {
			_localctx.exception = re;
			_errHandler.reportError(this, re);
			_errHandler.recover(this, re);
		}
		finally {
			exitRule();
		}
		return _localctx;
	}

	public static class OrderConstraintListContext extends ParserRuleContext {
		public OrderConstraintContext orderConstraint;
		public List<OrderConstraintContext> constraints = new ArrayList<OrderConstraintContext>();
		public List<OrderConstraintContext> orderConstraint() {
			return getRuleContexts(OrderConstraintContext.class);
		}
		public OrderConstraintContext orderConstraint(int i) {
			return getRuleContext(OrderConstraintContext.class,i);
		}
		public List<TerminalNode> ARGS_DELIMITER() { return getTokens(EvitaQLParser.ARGS_DELIMITER); }
		public TerminalNode ARGS_DELIMITER(int i) {
			return getToken(EvitaQLParser.ARGS_DELIMITER, i);
		}
		public OrderConstraintListContext(ParserRuleContext parent, int invokingState) {
			super(parent, invokingState);
		}
		@Override public int getRuleIndex() { return RULE_orderConstraintList; }
		@Override
		public void enterRule(ParseTreeListener listener) {
			if ( listener instanceof EvitaQLListener ) ((EvitaQLListener)listener).enterOrderConstraintList(this);
		}
		@Override
		public void exitRule(ParseTreeListener listener) {
			if ( listener instanceof EvitaQLListener ) ((EvitaQLListener)listener).exitOrderConstraintList(this);
		}
		@Override
		public <T> T accept(ParseTreeVisitor<? extends T> visitor) {
			if ( visitor instanceof EvitaQLVisitor ) return ((EvitaQLVisitor<? extends T>)visitor).visitOrderConstraintList(this);
			else return visitor.visitChildren(this);
		}
	}

	public final OrderConstraintListContext orderConstraintList() throws RecognitionException {
		OrderConstraintListContext _localctx = new OrderConstraintListContext(_ctx, getState());
		enterRule(_localctx, 30, RULE_orderConstraintList);
		int _la;
		try {
			enterOuterAlt(_localctx, 1);
			{
			setState(527);
			((OrderConstraintListContext)_localctx).orderConstraint = orderConstraint();
			((OrderConstraintListContext)_localctx).constraints.add(((OrderConstraintListContext)_localctx).orderConstraint);
			setState(532);
			_errHandler.sync(this);
			_la = _input.LA(1);
			while (_la==ARGS_DELIMITER) {
				{
				{
				setState(528);
				match(ARGS_DELIMITER);
				setState(529);
				((OrderConstraintListContext)_localctx).orderConstraint = orderConstraint();
				((OrderConstraintListContext)_localctx).constraints.add(((OrderConstraintListContext)_localctx).orderConstraint);
				}
				}
				setState(534);
				_errHandler.sync(this);
				_la = _input.LA(1);
			}
			}
		}
		catch (RecognitionException re) {
			_localctx.exception = re;
			_errHandler.reportError(this, re);
			_errHandler.recover(this, re);
		}
		finally {
			exitRule();
		}
		return _localctx;
	}

	public static class RequireConstraintListContext extends ParserRuleContext {
		public RequireConstraintContext requireConstraint;
		public List<RequireConstraintContext> constraints = new ArrayList<RequireConstraintContext>();
		public List<RequireConstraintContext> requireConstraint() {
			return getRuleContexts(RequireConstraintContext.class);
		}
		public RequireConstraintContext requireConstraint(int i) {
			return getRuleContext(RequireConstraintContext.class,i);
		}
		public List<TerminalNode> ARGS_DELIMITER() { return getTokens(EvitaQLParser.ARGS_DELIMITER); }
		public TerminalNode ARGS_DELIMITER(int i) {
			return getToken(EvitaQLParser.ARGS_DELIMITER, i);
		}
		public RequireConstraintListContext(ParserRuleContext parent, int invokingState) {
			super(parent, invokingState);
		}
		@Override public int getRuleIndex() { return RULE_requireConstraintList; }
		@Override
		public void enterRule(ParseTreeListener listener) {
			if ( listener instanceof EvitaQLListener ) ((EvitaQLListener)listener).enterRequireConstraintList(this);
		}
		@Override
		public void exitRule(ParseTreeListener listener) {
			if ( listener instanceof EvitaQLListener ) ((EvitaQLListener)listener).exitRequireConstraintList(this);
		}
		@Override
		public <T> T accept(ParseTreeVisitor<? extends T> visitor) {
			if ( visitor instanceof EvitaQLVisitor ) return ((EvitaQLVisitor<? extends T>)visitor).visitRequireConstraintList(this);
			else return visitor.visitChildren(this);
		}
	}

	public final RequireConstraintListContext requireConstraintList() throws RecognitionException {
		RequireConstraintListContext _localctx = new RequireConstraintListContext(_ctx, getState());
		enterRule(_localctx, 32, RULE_requireConstraintList);
		int _la;
		try {
			enterOuterAlt(_localctx, 1);
			{
			setState(535);
			((RequireConstraintListContext)_localctx).requireConstraint = requireConstraint();
			((RequireConstraintListContext)_localctx).constraints.add(((RequireConstraintListContext)_localctx).requireConstraint);
			setState(540);
			_errHandler.sync(this);
			_la = _input.LA(1);
			while (_la==ARGS_DELIMITER) {
				{
				{
				setState(536);
				match(ARGS_DELIMITER);
				setState(537);
				((RequireConstraintListContext)_localctx).requireConstraint = requireConstraint();
				((RequireConstraintListContext)_localctx).constraints.add(((RequireConstraintListContext)_localctx).requireConstraint);
				}
				}
				setState(542);
				_errHandler.sync(this);
				_la = _input.LA(1);
			}
			}
		}
		catch (RecognitionException re) {
			_localctx.exception = re;
			_errHandler.reportError(this, re);
			_errHandler.recover(this, re);
		}
		finally {
			exitRule();
		}
		return _localctx;
	}

	public static class ConstraintListArgsContext extends ParserRuleContext {
		public ConstraintContext constraint;
		public List<ConstraintContext> constraints = new ArrayList<ConstraintContext>();
		public TerminalNode ARGS_OPENING() { return getToken(EvitaQLParser.ARGS_OPENING, 0); }
		public TerminalNode ARGS_CLOSING() { return getToken(EvitaQLParser.ARGS_CLOSING, 0); }
		public List<ConstraintContext> constraint() {
			return getRuleContexts(ConstraintContext.class);
		}
		public ConstraintContext constraint(int i) {
			return getRuleContext(ConstraintContext.class,i);
		}
		public List<TerminalNode> ARGS_DELIMITER() { return getTokens(EvitaQLParser.ARGS_DELIMITER); }
		public TerminalNode ARGS_DELIMITER(int i) {
			return getToken(EvitaQLParser.ARGS_DELIMITER, i);
		}
		public ConstraintListArgsContext(ParserRuleContext parent, int invokingState) {
			super(parent, invokingState);
		}
		@Override public int getRuleIndex() { return RULE_constraintListArgs; }
		@Override
		public void enterRule(ParseTreeListener listener) {
			if ( listener instanceof EvitaQLListener ) ((EvitaQLListener)listener).enterConstraintListArgs(this);
		}
		@Override
		public void exitRule(ParseTreeListener listener) {
			if ( listener instanceof EvitaQLListener ) ((EvitaQLListener)listener).exitConstraintListArgs(this);
		}
		@Override
		public <T> T accept(ParseTreeVisitor<? extends T> visitor) {
			if ( visitor instanceof EvitaQLVisitor ) return ((EvitaQLVisitor<? extends T>)visitor).visitConstraintListArgs(this);
			else return visitor.visitChildren(this);
		}
	}

	public final ConstraintListArgsContext constraintListArgs() throws RecognitionException {
		ConstraintListArgsContext _localctx = new ConstraintListArgsContext(_ctx, getState());
		enterRule(_localctx, 34, RULE_constraintListArgs);
		int _la;
		try {
			enterOuterAlt(_localctx, 1);
			{
			setState(543);
			match(ARGS_OPENING);
			setState(544);
			((ConstraintListArgsContext)_localctx).constraint = constraint();
			((ConstraintListArgsContext)_localctx).constraints.add(((ConstraintListArgsContext)_localctx).constraint);
			setState(549);
			_errHandler.sync(this);
			_la = _input.LA(1);
			while (_la==ARGS_DELIMITER) {
				{
				{
				setState(545);
				match(ARGS_DELIMITER);
				setState(546);
				((ConstraintListArgsContext)_localctx).constraint = constraint();
				((ConstraintListArgsContext)_localctx).constraints.add(((ConstraintListArgsContext)_localctx).constraint);
				}
				}
				setState(551);
				_errHandler.sync(this);
				_la = _input.LA(1);
			}
			setState(552);
			match(ARGS_CLOSING);
			}
		}
		catch (RecognitionException re) {
			_localctx.exception = re;
			_errHandler.reportError(this, re);
			_errHandler.recover(this, re);
		}
		finally {
			exitRule();
		}
		return _localctx;
	}

	public static class EmptyArgsContext extends ParserRuleContext {
		public TerminalNode ARGS_OPENING() { return getToken(EvitaQLParser.ARGS_OPENING, 0); }
		public TerminalNode ARGS_CLOSING() { return getToken(EvitaQLParser.ARGS_CLOSING, 0); }
		public EmptyArgsContext(ParserRuleContext parent, int invokingState) {
			super(parent, invokingState);
		}
		@Override public int getRuleIndex() { return RULE_emptyArgs; }
		@Override
		public void enterRule(ParseTreeListener listener) {
			if ( listener instanceof EvitaQLListener ) ((EvitaQLListener)listener).enterEmptyArgs(this);
		}
		@Override
		public void exitRule(ParseTreeListener listener) {
			if ( listener instanceof EvitaQLListener ) ((EvitaQLListener)listener).exitEmptyArgs(this);
		}
		@Override
		public <T> T accept(ParseTreeVisitor<? extends T> visitor) {
			if ( visitor instanceof EvitaQLVisitor ) return ((EvitaQLVisitor<? extends T>)visitor).visitEmptyArgs(this);
			else return visitor.visitChildren(this);
		}
	}

	public final EmptyArgsContext emptyArgs() throws RecognitionException {
		EmptyArgsContext _localctx = new EmptyArgsContext(_ctx, getState());
		enterRule(_localctx, 36, RULE_emptyArgs);
		try {
			enterOuterAlt(_localctx, 1);
			{
			setState(554);
			match(ARGS_OPENING);
			setState(555);
			match(ARGS_CLOSING);
			}
		}
		catch (RecognitionException re) {
			_localctx.exception = re;
			_errHandler.reportError(this, re);
			_errHandler.recover(this, re);
		}
		finally {
			exitRule();
		}
		return _localctx;
	}

	public static class FilterConstraintListArgsContext extends ParserRuleContext {
		public FilterConstraintContext filterConstraint;
		public List<FilterConstraintContext> constraints = new ArrayList<FilterConstraintContext>();
		public TerminalNode ARGS_OPENING() { return getToken(EvitaQLParser.ARGS_OPENING, 0); }
		public TerminalNode ARGS_CLOSING() { return getToken(EvitaQLParser.ARGS_CLOSING, 0); }
		public List<FilterConstraintContext> filterConstraint() {
			return getRuleContexts(FilterConstraintContext.class);
		}
		public FilterConstraintContext filterConstraint(int i) {
			return getRuleContext(FilterConstraintContext.class,i);
		}
		public List<TerminalNode> ARGS_DELIMITER() { return getTokens(EvitaQLParser.ARGS_DELIMITER); }
		public TerminalNode ARGS_DELIMITER(int i) {
			return getToken(EvitaQLParser.ARGS_DELIMITER, i);
		}
		public FilterConstraintListArgsContext(ParserRuleContext parent, int invokingState) {
			super(parent, invokingState);
		}
		@Override public int getRuleIndex() { return RULE_filterConstraintListArgs; }
		@Override
		public void enterRule(ParseTreeListener listener) {
			if ( listener instanceof EvitaQLListener ) ((EvitaQLListener)listener).enterFilterConstraintListArgs(this);
		}
		@Override
		public void exitRule(ParseTreeListener listener) {
			if ( listener instanceof EvitaQLListener ) ((EvitaQLListener)listener).exitFilterConstraintListArgs(this);
		}
		@Override
		public <T> T accept(ParseTreeVisitor<? extends T> visitor) {
			if ( visitor instanceof EvitaQLVisitor ) return ((EvitaQLVisitor<? extends T>)visitor).visitFilterConstraintListArgs(this);
			else return visitor.visitChildren(this);
		}
	}

	public final FilterConstraintListArgsContext filterConstraintListArgs() throws RecognitionException {
		FilterConstraintListArgsContext _localctx = new FilterConstraintListArgsContext(_ctx, getState());
		enterRule(_localctx, 38, RULE_filterConstraintListArgs);
		int _la;
		try {
			enterOuterAlt(_localctx, 1);
			{
			setState(557);
			match(ARGS_OPENING);
			setState(558);
			((FilterConstraintListArgsContext)_localctx).filterConstraint = filterConstraint();
			((FilterConstraintListArgsContext)_localctx).constraints.add(((FilterConstraintListArgsContext)_localctx).filterConstraint);
			setState(563);
			_errHandler.sync(this);
			_la = _input.LA(1);
			while (_la==ARGS_DELIMITER) {
				{
				{
				setState(559);
				match(ARGS_DELIMITER);
				setState(560);
				((FilterConstraintListArgsContext)_localctx).filterConstraint = filterConstraint();
				((FilterConstraintListArgsContext)_localctx).constraints.add(((FilterConstraintListArgsContext)_localctx).filterConstraint);
				}
				}
				setState(565);
				_errHandler.sync(this);
				_la = _input.LA(1);
			}
			setState(566);
			match(ARGS_CLOSING);
			}
		}
		catch (RecognitionException re) {
			_localctx.exception = re;
			_errHandler.reportError(this, re);
			_errHandler.recover(this, re);
		}
		finally {
			exitRule();
		}
		return _localctx;
	}

	public static class FilterConstraintArgsContext extends ParserRuleContext {
		public FilterConstraintContext filter;
		public TerminalNode ARGS_OPENING() { return getToken(EvitaQLParser.ARGS_OPENING, 0); }
		public TerminalNode ARGS_CLOSING() { return getToken(EvitaQLParser.ARGS_CLOSING, 0); }
		public FilterConstraintContext filterConstraint() {
			return getRuleContext(FilterConstraintContext.class,0);
		}
		public FilterConstraintArgsContext(ParserRuleContext parent, int invokingState) {
			super(parent, invokingState);
		}
		@Override public int getRuleIndex() { return RULE_filterConstraintArgs; }
		@Override
		public void enterRule(ParseTreeListener listener) {
			if ( listener instanceof EvitaQLListener ) ((EvitaQLListener)listener).enterFilterConstraintArgs(this);
		}
		@Override
		public void exitRule(ParseTreeListener listener) {
			if ( listener instanceof EvitaQLListener ) ((EvitaQLListener)listener).exitFilterConstraintArgs(this);
		}
		@Override
		public <T> T accept(ParseTreeVisitor<? extends T> visitor) {
			if ( visitor instanceof EvitaQLVisitor ) return ((EvitaQLVisitor<? extends T>)visitor).visitFilterConstraintArgs(this);
			else return visitor.visitChildren(this);
		}
	}

	public final FilterConstraintArgsContext filterConstraintArgs() throws RecognitionException {
		FilterConstraintArgsContext _localctx = new FilterConstraintArgsContext(_ctx, getState());
		enterRule(_localctx, 40, RULE_filterConstraintArgs);
		try {
			enterOuterAlt(_localctx, 1);
			{
			setState(568);
			match(ARGS_OPENING);
			setState(569);
			((FilterConstraintArgsContext)_localctx).filter = filterConstraint();
			setState(570);
			match(ARGS_CLOSING);
			}
		}
		catch (RecognitionException re) {
			_localctx.exception = re;
			_errHandler.reportError(this, re);
			_errHandler.recover(this, re);
		}
		finally {
			exitRule();
		}
		return _localctx;
	}

	public static class OrderConstraintListArgsContext extends ParserRuleContext {
		public OrderConstraintContext orderConstraint;
		public List<OrderConstraintContext> constraints = new ArrayList<OrderConstraintContext>();
		public TerminalNode ARGS_OPENING() { return getToken(EvitaQLParser.ARGS_OPENING, 0); }
		public TerminalNode ARGS_CLOSING() { return getToken(EvitaQLParser.ARGS_CLOSING, 0); }
		public List<OrderConstraintContext> orderConstraint() {
			return getRuleContexts(OrderConstraintContext.class);
		}
		public OrderConstraintContext orderConstraint(int i) {
			return getRuleContext(OrderConstraintContext.class,i);
		}
		public List<TerminalNode> ARGS_DELIMITER() { return getTokens(EvitaQLParser.ARGS_DELIMITER); }
		public TerminalNode ARGS_DELIMITER(int i) {
			return getToken(EvitaQLParser.ARGS_DELIMITER, i);
		}
		public OrderConstraintListArgsContext(ParserRuleContext parent, int invokingState) {
			super(parent, invokingState);
		}
		@Override public int getRuleIndex() { return RULE_orderConstraintListArgs; }
		@Override
		public void enterRule(ParseTreeListener listener) {
			if ( listener instanceof EvitaQLListener ) ((EvitaQLListener)listener).enterOrderConstraintListArgs(this);
		}
		@Override
		public void exitRule(ParseTreeListener listener) {
			if ( listener instanceof EvitaQLListener ) ((EvitaQLListener)listener).exitOrderConstraintListArgs(this);
		}
		@Override
		public <T> T accept(ParseTreeVisitor<? extends T> visitor) {
			if ( visitor instanceof EvitaQLVisitor ) return ((EvitaQLVisitor<? extends T>)visitor).visitOrderConstraintListArgs(this);
			else return visitor.visitChildren(this);
		}
	}

	public final OrderConstraintListArgsContext orderConstraintListArgs() throws RecognitionException {
		OrderConstraintListArgsContext _localctx = new OrderConstraintListArgsContext(_ctx, getState());
		enterRule(_localctx, 42, RULE_orderConstraintListArgs);
		int _la;
		try {
			enterOuterAlt(_localctx, 1);
			{
			setState(572);
			match(ARGS_OPENING);
			setState(573);
			((OrderConstraintListArgsContext)_localctx).orderConstraint = orderConstraint();
			((OrderConstraintListArgsContext)_localctx).constraints.add(((OrderConstraintListArgsContext)_localctx).orderConstraint);
			setState(578);
			_errHandler.sync(this);
			_la = _input.LA(1);
			while (_la==ARGS_DELIMITER) {
				{
				{
				setState(574);
				match(ARGS_DELIMITER);
				setState(575);
				((OrderConstraintListArgsContext)_localctx).orderConstraint = orderConstraint();
				((OrderConstraintListArgsContext)_localctx).constraints.add(((OrderConstraintListArgsContext)_localctx).orderConstraint);
				}
				}
				setState(580);
				_errHandler.sync(this);
				_la = _input.LA(1);
			}
			setState(581);
			match(ARGS_CLOSING);
			}
		}
		catch (RecognitionException re) {
			_localctx.exception = re;
			_errHandler.reportError(this, re);
			_errHandler.recover(this, re);
		}
		finally {
			exitRule();
		}
		return _localctx;
	}

	public static class RequireConstraintArgsContext extends ParserRuleContext {
		public RequireConstraintContext requirement;
		public TerminalNode ARGS_OPENING() { return getToken(EvitaQLParser.ARGS_OPENING, 0); }
		public TerminalNode ARGS_CLOSING() { return getToken(EvitaQLParser.ARGS_CLOSING, 0); }
		public RequireConstraintContext requireConstraint() {
			return getRuleContext(RequireConstraintContext.class,0);
		}
		public RequireConstraintArgsContext(ParserRuleContext parent, int invokingState) {
			super(parent, invokingState);
		}
		@Override public int getRuleIndex() { return RULE_requireConstraintArgs; }
		@Override
		public void enterRule(ParseTreeListener listener) {
			if ( listener instanceof EvitaQLListener ) ((EvitaQLListener)listener).enterRequireConstraintArgs(this);
		}
		@Override
		public void exitRule(ParseTreeListener listener) {
			if ( listener instanceof EvitaQLListener ) ((EvitaQLListener)listener).exitRequireConstraintArgs(this);
		}
		@Override
		public <T> T accept(ParseTreeVisitor<? extends T> visitor) {
			if ( visitor instanceof EvitaQLVisitor ) return ((EvitaQLVisitor<? extends T>)visitor).visitRequireConstraintArgs(this);
			else return visitor.visitChildren(this);
		}
	}

	public final RequireConstraintArgsContext requireConstraintArgs() throws RecognitionException {
		RequireConstraintArgsContext _localctx = new RequireConstraintArgsContext(_ctx, getState());
		enterRule(_localctx, 44, RULE_requireConstraintArgs);
		try {
			enterOuterAlt(_localctx, 1);
			{
			setState(583);
			match(ARGS_OPENING);
			setState(584);
			((RequireConstraintArgsContext)_localctx).requirement = requireConstraint();
			setState(585);
			match(ARGS_CLOSING);
			}
		}
		catch (RecognitionException re) {
			_localctx.exception = re;
			_errHandler.reportError(this, re);
			_errHandler.recover(this, re);
		}
		finally {
			exitRule();
		}
		return _localctx;
	}

	public static class RequireConstraintListArgsContext extends ParserRuleContext {
		public RequireConstraintContext requireConstraint;
		public List<RequireConstraintContext> requirements = new ArrayList<RequireConstraintContext>();
		public TerminalNode ARGS_OPENING() { return getToken(EvitaQLParser.ARGS_OPENING, 0); }
		public TerminalNode ARGS_CLOSING() { return getToken(EvitaQLParser.ARGS_CLOSING, 0); }
		public List<RequireConstraintContext> requireConstraint() {
			return getRuleContexts(RequireConstraintContext.class);
		}
		public RequireConstraintContext requireConstraint(int i) {
			return getRuleContext(RequireConstraintContext.class,i);
		}
		public List<TerminalNode> ARGS_DELIMITER() { return getTokens(EvitaQLParser.ARGS_DELIMITER); }
		public TerminalNode ARGS_DELIMITER(int i) {
			return getToken(EvitaQLParser.ARGS_DELIMITER, i);
		}
		public RequireConstraintListArgsContext(ParserRuleContext parent, int invokingState) {
			super(parent, invokingState);
		}
		@Override public int getRuleIndex() { return RULE_requireConstraintListArgs; }
		@Override
		public void enterRule(ParseTreeListener listener) {
			if ( listener instanceof EvitaQLListener ) ((EvitaQLListener)listener).enterRequireConstraintListArgs(this);
		}
		@Override
		public void exitRule(ParseTreeListener listener) {
			if ( listener instanceof EvitaQLListener ) ((EvitaQLListener)listener).exitRequireConstraintListArgs(this);
		}
		@Override
		public <T> T accept(ParseTreeVisitor<? extends T> visitor) {
			if ( visitor instanceof EvitaQLVisitor ) return ((EvitaQLVisitor<? extends T>)visitor).visitRequireConstraintListArgs(this);
			else return visitor.visitChildren(this);
		}
	}

	public final RequireConstraintListArgsContext requireConstraintListArgs() throws RecognitionException {
		RequireConstraintListArgsContext _localctx = new RequireConstraintListArgsContext(_ctx, getState());
		enterRule(_localctx, 46, RULE_requireConstraintListArgs);
		int _la;
		try {
			enterOuterAlt(_localctx, 1);
			{
			setState(587);
			match(ARGS_OPENING);
			setState(588);
			((RequireConstraintListArgsContext)_localctx).requireConstraint = requireConstraint();
			((RequireConstraintListArgsContext)_localctx).requirements.add(((RequireConstraintListArgsContext)_localctx).requireConstraint);
			setState(593);
			_errHandler.sync(this);
			_la = _input.LA(1);
			while (_la==ARGS_DELIMITER) {
				{
				{
				setState(589);
				match(ARGS_DELIMITER);
				setState(590);
				((RequireConstraintListArgsContext)_localctx).requireConstraint = requireConstraint();
				((RequireConstraintListArgsContext)_localctx).requirements.add(((RequireConstraintListArgsContext)_localctx).requireConstraint);
				}
				}
				setState(595);
				_errHandler.sync(this);
				_la = _input.LA(1);
			}
			setState(596);
			match(ARGS_CLOSING);
			}
		}
		catch (RecognitionException re) {
			_localctx.exception = re;
			_errHandler.reportError(this, re);
			_errHandler.recover(this, re);
		}
		finally {
			exitRule();
		}
		return _localctx;
	}

	public static class ClassifierArgsContext extends ParserRuleContext {
		public ClassifierTokenContext classifier;
		public TerminalNode ARGS_OPENING() { return getToken(EvitaQLParser.ARGS_OPENING, 0); }
		public TerminalNode ARGS_CLOSING() { return getToken(EvitaQLParser.ARGS_CLOSING, 0); }
		public ClassifierTokenContext classifierToken() {
			return getRuleContext(ClassifierTokenContext.class,0);
		}
		public ClassifierArgsContext(ParserRuleContext parent, int invokingState) {
			super(parent, invokingState);
		}
		@Override public int getRuleIndex() { return RULE_classifierArgs; }
		@Override
		public void enterRule(ParseTreeListener listener) {
			if ( listener instanceof EvitaQLListener ) ((EvitaQLListener)listener).enterClassifierArgs(this);
		}
		@Override
		public void exitRule(ParseTreeListener listener) {
			if ( listener instanceof EvitaQLListener ) ((EvitaQLListener)listener).exitClassifierArgs(this);
		}
		@Override
		public <T> T accept(ParseTreeVisitor<? extends T> visitor) {
			if ( visitor instanceof EvitaQLVisitor ) return ((EvitaQLVisitor<? extends T>)visitor).visitClassifierArgs(this);
			else return visitor.visitChildren(this);
		}
	}

	public final ClassifierArgsContext classifierArgs() throws RecognitionException {
		ClassifierArgsContext _localctx = new ClassifierArgsContext(_ctx, getState());
		enterRule(_localctx, 48, RULE_classifierArgs);
		try {
			enterOuterAlt(_localctx, 1);
			{
			setState(598);
			match(ARGS_OPENING);
			setState(599);
			((ClassifierArgsContext)_localctx).classifier = classifierToken();
			setState(600);
			match(ARGS_CLOSING);
			}
		}
		catch (RecognitionException re) {
			_localctx.exception = re;
			_errHandler.reportError(this, re);
			_errHandler.recover(this, re);
		}
		finally {
			exitRule();
		}
		return _localctx;
	}

	public static class ClassifierWithValueArgsContext extends ParserRuleContext {
		public ClassifierTokenContext classifier;
		public ValueTokenContext value;
		public TerminalNode ARGS_OPENING() { return getToken(EvitaQLParser.ARGS_OPENING, 0); }
		public TerminalNode ARGS_DELIMITER() { return getToken(EvitaQLParser.ARGS_DELIMITER, 0); }
		public TerminalNode ARGS_CLOSING() { return getToken(EvitaQLParser.ARGS_CLOSING, 0); }
		public ClassifierTokenContext classifierToken() {
			return getRuleContext(ClassifierTokenContext.class,0);
		}
		public ValueTokenContext valueToken() {
			return getRuleContext(ValueTokenContext.class,0);
		}
		public ClassifierWithValueArgsContext(ParserRuleContext parent, int invokingState) {
			super(parent, invokingState);
		}
		@Override public int getRuleIndex() { return RULE_classifierWithValueArgs; }
		@Override
		public void enterRule(ParseTreeListener listener) {
			if ( listener instanceof EvitaQLListener ) ((EvitaQLListener)listener).enterClassifierWithValueArgs(this);
		}
		@Override
		public void exitRule(ParseTreeListener listener) {
			if ( listener instanceof EvitaQLListener ) ((EvitaQLListener)listener).exitClassifierWithValueArgs(this);
		}
		@Override
		public <T> T accept(ParseTreeVisitor<? extends T> visitor) {
			if ( visitor instanceof EvitaQLVisitor ) return ((EvitaQLVisitor<? extends T>)visitor).visitClassifierWithValueArgs(this);
			else return visitor.visitChildren(this);
		}
	}

	public final ClassifierWithValueArgsContext classifierWithValueArgs() throws RecognitionException {
		ClassifierWithValueArgsContext _localctx = new ClassifierWithValueArgsContext(_ctx, getState());
		enterRule(_localctx, 50, RULE_classifierWithValueArgs);
		try {
			enterOuterAlt(_localctx, 1);
			{
			setState(602);
			match(ARGS_OPENING);
			setState(603);
			((ClassifierWithValueArgsContext)_localctx).classifier = classifierToken();
			setState(604);
			match(ARGS_DELIMITER);
			setState(605);
			((ClassifierWithValueArgsContext)_localctx).value = valueToken();
			setState(606);
			match(ARGS_CLOSING);
			}
		}
		catch (RecognitionException re) {
			_localctx.exception = re;
			_errHandler.reportError(this, re);
			_errHandler.recover(this, re);
		}
		finally {
			exitRule();
		}
		return _localctx;
	}

	public static class ClassifierWithOptionalValueArgsContext extends ParserRuleContext {
		public ClassifierTokenContext classifier;
		public ValueTokenContext value;
		public TerminalNode ARGS_OPENING() { return getToken(EvitaQLParser.ARGS_OPENING, 0); }
		public TerminalNode ARGS_CLOSING() { return getToken(EvitaQLParser.ARGS_CLOSING, 0); }
		public ClassifierTokenContext classifierToken() {
			return getRuleContext(ClassifierTokenContext.class,0);
		}
		public TerminalNode ARGS_DELIMITER() { return getToken(EvitaQLParser.ARGS_DELIMITER, 0); }
		public ValueTokenContext valueToken() {
			return getRuleContext(ValueTokenContext.class,0);
		}
		public ClassifierWithOptionalValueArgsContext(ParserRuleContext parent, int invokingState) {
			super(parent, invokingState);
		}
		@Override public int getRuleIndex() { return RULE_classifierWithOptionalValueArgs; }
		@Override
		public void enterRule(ParseTreeListener listener) {
			if ( listener instanceof EvitaQLListener ) ((EvitaQLListener)listener).enterClassifierWithOptionalValueArgs(this);
		}
		@Override
		public void exitRule(ParseTreeListener listener) {
			if ( listener instanceof EvitaQLListener ) ((EvitaQLListener)listener).exitClassifierWithOptionalValueArgs(this);
		}
		@Override
		public <T> T accept(ParseTreeVisitor<? extends T> visitor) {
			if ( visitor instanceof EvitaQLVisitor ) return ((EvitaQLVisitor<? extends T>)visitor).visitClassifierWithOptionalValueArgs(this);
			else return visitor.visitChildren(this);
		}
	}

	public final ClassifierWithOptionalValueArgsContext classifierWithOptionalValueArgs() throws RecognitionException {
		ClassifierWithOptionalValueArgsContext _localctx = new ClassifierWithOptionalValueArgsContext(_ctx, getState());
		enterRule(_localctx, 52, RULE_classifierWithOptionalValueArgs);
		int _la;
		try {
			enterOuterAlt(_localctx, 1);
			{
			setState(608);
			match(ARGS_OPENING);
			setState(609);
			((ClassifierWithOptionalValueArgsContext)_localctx).classifier = classifierToken();
			setState(612);
			_errHandler.sync(this);
			_la = _input.LA(1);
			if (_la==ARGS_DELIMITER) {
				{
				setState(610);
				match(ARGS_DELIMITER);
				setState(611);
				((ClassifierWithOptionalValueArgsContext)_localctx).value = valueToken();
				}
			}

			setState(614);
			match(ARGS_CLOSING);
			}
		}
		catch (RecognitionException re) {
			_localctx.exception = re;
			_errHandler.reportError(this, re);
			_errHandler.recover(this, re);
		}
		finally {
			exitRule();
		}
		return _localctx;
	}

	public static class ClassifierWithValueListArgsContext extends ParserRuleContext {
		public ClassifierTokenContext classifier;
		public VariadicValueTokensContext values;
		public TerminalNode ARGS_OPENING() { return getToken(EvitaQLParser.ARGS_OPENING, 0); }
		public TerminalNode ARGS_DELIMITER() { return getToken(EvitaQLParser.ARGS_DELIMITER, 0); }
		public TerminalNode ARGS_CLOSING() { return getToken(EvitaQLParser.ARGS_CLOSING, 0); }
		public ClassifierTokenContext classifierToken() {
			return getRuleContext(ClassifierTokenContext.class,0);
		}
		public VariadicValueTokensContext variadicValueTokens() {
			return getRuleContext(VariadicValueTokensContext.class,0);
		}
		public ClassifierWithValueListArgsContext(ParserRuleContext parent, int invokingState) {
			super(parent, invokingState);
		}
		@Override public int getRuleIndex() { return RULE_classifierWithValueListArgs; }
		@Override
		public void enterRule(ParseTreeListener listener) {
			if ( listener instanceof EvitaQLListener ) ((EvitaQLListener)listener).enterClassifierWithValueListArgs(this);
		}
		@Override
		public void exitRule(ParseTreeListener listener) {
			if ( listener instanceof EvitaQLListener ) ((EvitaQLListener)listener).exitClassifierWithValueListArgs(this);
		}
		@Override
		public <T> T accept(ParseTreeVisitor<? extends T> visitor) {
			if ( visitor instanceof EvitaQLVisitor ) return ((EvitaQLVisitor<? extends T>)visitor).visitClassifierWithValueListArgs(this);
			else return visitor.visitChildren(this);
		}
	}

	public final ClassifierWithValueListArgsContext classifierWithValueListArgs() throws RecognitionException {
		ClassifierWithValueListArgsContext _localctx = new ClassifierWithValueListArgsContext(_ctx, getState());
		enterRule(_localctx, 54, RULE_classifierWithValueListArgs);
		try {
			enterOuterAlt(_localctx, 1);
			{
			setState(616);
			match(ARGS_OPENING);
			setState(617);
			((ClassifierWithValueListArgsContext)_localctx).classifier = classifierToken();
			setState(618);
			match(ARGS_DELIMITER);
			setState(619);
			((ClassifierWithValueListArgsContext)_localctx).values = variadicValueTokens();
			setState(620);
			match(ARGS_CLOSING);
			}
		}
		catch (RecognitionException re) {
			_localctx.exception = re;
			_errHandler.reportError(this, re);
			_errHandler.recover(this, re);
		}
		finally {
			exitRule();
		}
		return _localctx;
	}

	public static class ClassifierWithBetweenValuesArgsContext extends ParserRuleContext {
		public ClassifierTokenContext classifier;
		public ValueTokenContext valueFrom;
		public ValueTokenContext valueTo;
		public TerminalNode ARGS_OPENING() { return getToken(EvitaQLParser.ARGS_OPENING, 0); }
		public List<TerminalNode> ARGS_DELIMITER() { return getTokens(EvitaQLParser.ARGS_DELIMITER); }
		public TerminalNode ARGS_DELIMITER(int i) {
			return getToken(EvitaQLParser.ARGS_DELIMITER, i);
		}
		public TerminalNode ARGS_CLOSING() { return getToken(EvitaQLParser.ARGS_CLOSING, 0); }
		public ClassifierTokenContext classifierToken() {
			return getRuleContext(ClassifierTokenContext.class,0);
		}
		public List<ValueTokenContext> valueToken() {
			return getRuleContexts(ValueTokenContext.class);
		}
		public ValueTokenContext valueToken(int i) {
			return getRuleContext(ValueTokenContext.class,i);
		}
		public ClassifierWithBetweenValuesArgsContext(ParserRuleContext parent, int invokingState) {
			super(parent, invokingState);
		}
		@Override public int getRuleIndex() { return RULE_classifierWithBetweenValuesArgs; }
		@Override
		public void enterRule(ParseTreeListener listener) {
			if ( listener instanceof EvitaQLListener ) ((EvitaQLListener)listener).enterClassifierWithBetweenValuesArgs(this);
		}
		@Override
		public void exitRule(ParseTreeListener listener) {
			if ( listener instanceof EvitaQLListener ) ((EvitaQLListener)listener).exitClassifierWithBetweenValuesArgs(this);
		}
		@Override
		public <T> T accept(ParseTreeVisitor<? extends T> visitor) {
			if ( visitor instanceof EvitaQLVisitor ) return ((EvitaQLVisitor<? extends T>)visitor).visitClassifierWithBetweenValuesArgs(this);
			else return visitor.visitChildren(this);
		}
	}

	public final ClassifierWithBetweenValuesArgsContext classifierWithBetweenValuesArgs() throws RecognitionException {
		ClassifierWithBetweenValuesArgsContext _localctx = new ClassifierWithBetweenValuesArgsContext(_ctx, getState());
		enterRule(_localctx, 56, RULE_classifierWithBetweenValuesArgs);
		try {
			enterOuterAlt(_localctx, 1);
			{
			setState(622);
			match(ARGS_OPENING);
			setState(623);
			((ClassifierWithBetweenValuesArgsContext)_localctx).classifier = classifierToken();
			setState(624);
			match(ARGS_DELIMITER);
			setState(625);
			((ClassifierWithBetweenValuesArgsContext)_localctx).valueFrom = valueToken();
			setState(626);
			match(ARGS_DELIMITER);
			setState(627);
			((ClassifierWithBetweenValuesArgsContext)_localctx).valueTo = valueToken();
			setState(628);
			match(ARGS_CLOSING);
			}
		}
		catch (RecognitionException re) {
			_localctx.exception = re;
			_errHandler.reportError(this, re);
			_errHandler.recover(this, re);
		}
		finally {
			exitRule();
		}
		return _localctx;
	}

	public static class ValueArgsContext extends ParserRuleContext {
		public ValueTokenContext value;
		public TerminalNode ARGS_OPENING() { return getToken(EvitaQLParser.ARGS_OPENING, 0); }
		public TerminalNode ARGS_CLOSING() { return getToken(EvitaQLParser.ARGS_CLOSING, 0); }
		public ValueTokenContext valueToken() {
			return getRuleContext(ValueTokenContext.class,0);
		}
		public ValueArgsContext(ParserRuleContext parent, int invokingState) {
			super(parent, invokingState);
		}
		@Override public int getRuleIndex() { return RULE_valueArgs; }
		@Override
		public void enterRule(ParseTreeListener listener) {
			if ( listener instanceof EvitaQLListener ) ((EvitaQLListener)listener).enterValueArgs(this);
		}
		@Override
		public void exitRule(ParseTreeListener listener) {
			if ( listener instanceof EvitaQLListener ) ((EvitaQLListener)listener).exitValueArgs(this);
		}
		@Override
		public <T> T accept(ParseTreeVisitor<? extends T> visitor) {
			if ( visitor instanceof EvitaQLVisitor ) return ((EvitaQLVisitor<? extends T>)visitor).visitValueArgs(this);
			else return visitor.visitChildren(this);
		}
	}

	public final ValueArgsContext valueArgs() throws RecognitionException {
		ValueArgsContext _localctx = new ValueArgsContext(_ctx, getState());
		enterRule(_localctx, 58, RULE_valueArgs);
		try {
			enterOuterAlt(_localctx, 1);
			{
			setState(630);
			match(ARGS_OPENING);
			setState(631);
			((ValueArgsContext)_localctx).value = valueToken();
			setState(632);
			match(ARGS_CLOSING);
			}
		}
		catch (RecognitionException re) {
			_localctx.exception = re;
			_errHandler.reportError(this, re);
			_errHandler.recover(this, re);
		}
		finally {
			exitRule();
		}
		return _localctx;
	}

	public static class ValueListArgsContext extends ParserRuleContext {
		public VariadicValueTokensContext values;
		public TerminalNode ARGS_OPENING() { return getToken(EvitaQLParser.ARGS_OPENING, 0); }
		public TerminalNode ARGS_CLOSING() { return getToken(EvitaQLParser.ARGS_CLOSING, 0); }
		public VariadicValueTokensContext variadicValueTokens() {
			return getRuleContext(VariadicValueTokensContext.class,0);
		}
		public ValueListArgsContext(ParserRuleContext parent, int invokingState) {
			super(parent, invokingState);
		}
		@Override public int getRuleIndex() { return RULE_valueListArgs; }
		@Override
		public void enterRule(ParseTreeListener listener) {
			if ( listener instanceof EvitaQLListener ) ((EvitaQLListener)listener).enterValueListArgs(this);
		}
		@Override
		public void exitRule(ParseTreeListener listener) {
			if ( listener instanceof EvitaQLListener ) ((EvitaQLListener)listener).exitValueListArgs(this);
		}
		@Override
		public <T> T accept(ParseTreeVisitor<? extends T> visitor) {
			if ( visitor instanceof EvitaQLVisitor ) return ((EvitaQLVisitor<? extends T>)visitor).visitValueListArgs(this);
			else return visitor.visitChildren(this);
		}
	}

	public final ValueListArgsContext valueListArgs() throws RecognitionException {
		ValueListArgsContext _localctx = new ValueListArgsContext(_ctx, getState());
		enterRule(_localctx, 60, RULE_valueListArgs);
		try {
			enterOuterAlt(_localctx, 1);
			{
			setState(634);
			match(ARGS_OPENING);
			setState(635);
			((ValueListArgsContext)_localctx).values = variadicValueTokens();
			setState(636);
			match(ARGS_CLOSING);
			}
		}
		catch (RecognitionException re) {
			_localctx.exception = re;
			_errHandler.reportError(this, re);
			_errHandler.recover(this, re);
		}
		finally {
			exitRule();
		}
		return _localctx;
	}

	public static class BetweenValuesArgsContext extends ParserRuleContext {
		public ValueTokenContext valueFrom;
		public ValueTokenContext valueTo;
		public TerminalNode ARGS_OPENING() { return getToken(EvitaQLParser.ARGS_OPENING, 0); }
		public TerminalNode ARGS_DELIMITER() { return getToken(EvitaQLParser.ARGS_DELIMITER, 0); }
		public TerminalNode ARGS_CLOSING() { return getToken(EvitaQLParser.ARGS_CLOSING, 0); }
		public List<ValueTokenContext> valueToken() {
			return getRuleContexts(ValueTokenContext.class);
		}
		public ValueTokenContext valueToken(int i) {
			return getRuleContext(ValueTokenContext.class,i);
		}
		public BetweenValuesArgsContext(ParserRuleContext parent, int invokingState) {
			super(parent, invokingState);
		}
		@Override public int getRuleIndex() { return RULE_betweenValuesArgs; }
		@Override
		public void enterRule(ParseTreeListener listener) {
			if ( listener instanceof EvitaQLListener ) ((EvitaQLListener)listener).enterBetweenValuesArgs(this);
		}
		@Override
		public void exitRule(ParseTreeListener listener) {
			if ( listener instanceof EvitaQLListener ) ((EvitaQLListener)listener).exitBetweenValuesArgs(this);
		}
		@Override
		public <T> T accept(ParseTreeVisitor<? extends T> visitor) {
			if ( visitor instanceof EvitaQLVisitor ) return ((EvitaQLVisitor<? extends T>)visitor).visitBetweenValuesArgs(this);
			else return visitor.visitChildren(this);
		}
	}

	public final BetweenValuesArgsContext betweenValuesArgs() throws RecognitionException {
		BetweenValuesArgsContext _localctx = new BetweenValuesArgsContext(_ctx, getState());
		enterRule(_localctx, 62, RULE_betweenValuesArgs);
		try {
			enterOuterAlt(_localctx, 1);
			{
			setState(638);
			match(ARGS_OPENING);
			setState(639);
			((BetweenValuesArgsContext)_localctx).valueFrom = valueToken();
			setState(640);
			match(ARGS_DELIMITER);
			setState(641);
			((BetweenValuesArgsContext)_localctx).valueTo = valueToken();
			setState(642);
			match(ARGS_CLOSING);
			}
		}
		catch (RecognitionException re) {
			_localctx.exception = re;
			_errHandler.reportError(this, re);
			_errHandler.recover(this, re);
		}
		finally {
			exitRule();
		}
		return _localctx;
	}

	public static class ClassifierListArgsContext extends ParserRuleContext {
		public VariadicClassifierTokensContext classifiers;
		public TerminalNode ARGS_OPENING() { return getToken(EvitaQLParser.ARGS_OPENING, 0); }
		public TerminalNode ARGS_CLOSING() { return getToken(EvitaQLParser.ARGS_CLOSING, 0); }
		public VariadicClassifierTokensContext variadicClassifierTokens() {
			return getRuleContext(VariadicClassifierTokensContext.class,0);
		}
		public ClassifierListArgsContext(ParserRuleContext parent, int invokingState) {
			super(parent, invokingState);
		}
		@Override public int getRuleIndex() { return RULE_classifierListArgs; }
		@Override
		public void enterRule(ParseTreeListener listener) {
			if ( listener instanceof EvitaQLListener ) ((EvitaQLListener)listener).enterClassifierListArgs(this);
		}
		@Override
		public void exitRule(ParseTreeListener listener) {
			if ( listener instanceof EvitaQLListener ) ((EvitaQLListener)listener).exitClassifierListArgs(this);
		}
		@Override
		public <T> T accept(ParseTreeVisitor<? extends T> visitor) {
			if ( visitor instanceof EvitaQLVisitor ) return ((EvitaQLVisitor<? extends T>)visitor).visitClassifierListArgs(this);
			else return visitor.visitChildren(this);
		}
	}

	public final ClassifierListArgsContext classifierListArgs() throws RecognitionException {
		ClassifierListArgsContext _localctx = new ClassifierListArgsContext(_ctx, getState());
		enterRule(_localctx, 64, RULE_classifierListArgs);
		try {
			enterOuterAlt(_localctx, 1);
			{
			setState(644);
			match(ARGS_OPENING);
			setState(645);
			((ClassifierListArgsContext)_localctx).classifiers = variadicClassifierTokens();
			setState(646);
			match(ARGS_CLOSING);
			}
		}
		catch (RecognitionException re) {
			_localctx.exception = re;
			_errHandler.reportError(this, re);
			_errHandler.recover(this, re);
		}
		finally {
			exitRule();
		}
		return _localctx;
	}

	public static class ValueWithClassifierListArgsContext extends ParserRuleContext {
		public ValueTokenContext value;
		public VariadicClassifierTokensContext classifiers;
		public TerminalNode ARGS_OPENING() { return getToken(EvitaQLParser.ARGS_OPENING, 0); }
		public TerminalNode ARGS_DELIMITER() { return getToken(EvitaQLParser.ARGS_DELIMITER, 0); }
		public TerminalNode ARGS_CLOSING() { return getToken(EvitaQLParser.ARGS_CLOSING, 0); }
		public ValueTokenContext valueToken() {
			return getRuleContext(ValueTokenContext.class,0);
		}
		public VariadicClassifierTokensContext variadicClassifierTokens() {
			return getRuleContext(VariadicClassifierTokensContext.class,0);
		}
		public ValueWithClassifierListArgsContext(ParserRuleContext parent, int invokingState) {
			super(parent, invokingState);
		}
		@Override public int getRuleIndex() { return RULE_valueWithClassifierListArgs; }
		@Override
		public void enterRule(ParseTreeListener listener) {
			if ( listener instanceof EvitaQLListener ) ((EvitaQLListener)listener).enterValueWithClassifierListArgs(this);
		}
		@Override
		public void exitRule(ParseTreeListener listener) {
			if ( listener instanceof EvitaQLListener ) ((EvitaQLListener)listener).exitValueWithClassifierListArgs(this);
		}
		@Override
		public <T> T accept(ParseTreeVisitor<? extends T> visitor) {
			if ( visitor instanceof EvitaQLVisitor ) return ((EvitaQLVisitor<? extends T>)visitor).visitValueWithClassifierListArgs(this);
			else return visitor.visitChildren(this);
		}
	}

	public final ValueWithClassifierListArgsContext valueWithClassifierListArgs() throws RecognitionException {
		ValueWithClassifierListArgsContext _localctx = new ValueWithClassifierListArgsContext(_ctx, getState());
		enterRule(_localctx, 66, RULE_valueWithClassifierListArgs);
		try {
			enterOuterAlt(_localctx, 1);
			{
			setState(648);
			match(ARGS_OPENING);
			setState(649);
			((ValueWithClassifierListArgsContext)_localctx).value = valueToken();
			setState(650);
			match(ARGS_DELIMITER);
			setState(651);
			((ValueWithClassifierListArgsContext)_localctx).classifiers = variadicClassifierTokens();
			setState(652);
			match(ARGS_CLOSING);
			}
		}
		catch (RecognitionException re) {
			_localctx.exception = re;
			_errHandler.reportError(this, re);
			_errHandler.recover(this, re);
		}
		finally {
			exitRule();
		}
		return _localctx;
	}

	public static class ClassifierWithFilterConstraintArgsContext extends ParserRuleContext {
		public ClassifierTokenContext classifier;
		public FilterConstraintContext filter;
		public TerminalNode ARGS_OPENING() { return getToken(EvitaQLParser.ARGS_OPENING, 0); }
		public TerminalNode ARGS_DELIMITER() { return getToken(EvitaQLParser.ARGS_DELIMITER, 0); }
		public TerminalNode ARGS_CLOSING() { return getToken(EvitaQLParser.ARGS_CLOSING, 0); }
		public ClassifierTokenContext classifierToken() {
			return getRuleContext(ClassifierTokenContext.class,0);
		}
		public FilterConstraintContext filterConstraint() {
			return getRuleContext(FilterConstraintContext.class,0);
		}
		public ClassifierWithFilterConstraintArgsContext(ParserRuleContext parent, int invokingState) {
			super(parent, invokingState);
		}
		@Override public int getRuleIndex() { return RULE_classifierWithFilterConstraintArgs; }
		@Override
		public void enterRule(ParseTreeListener listener) {
			if ( listener instanceof EvitaQLListener ) ((EvitaQLListener)listener).enterClassifierWithFilterConstraintArgs(this);
		}
		@Override
		public void exitRule(ParseTreeListener listener) {
			if ( listener instanceof EvitaQLListener ) ((EvitaQLListener)listener).exitClassifierWithFilterConstraintArgs(this);
		}
		@Override
		public <T> T accept(ParseTreeVisitor<? extends T> visitor) {
			if ( visitor instanceof EvitaQLVisitor ) return ((EvitaQLVisitor<? extends T>)visitor).visitClassifierWithFilterConstraintArgs(this);
			else return visitor.visitChildren(this);
		}
	}

	public final ClassifierWithFilterConstraintArgsContext classifierWithFilterConstraintArgs() throws RecognitionException {
		ClassifierWithFilterConstraintArgsContext _localctx = new ClassifierWithFilterConstraintArgsContext(_ctx, getState());
		enterRule(_localctx, 68, RULE_classifierWithFilterConstraintArgs);
		try {
			enterOuterAlt(_localctx, 1);
			{
			setState(654);
			match(ARGS_OPENING);
			setState(655);
			((ClassifierWithFilterConstraintArgsContext)_localctx).classifier = classifierToken();
			setState(656);
			match(ARGS_DELIMITER);
			setState(657);
			((ClassifierWithFilterConstraintArgsContext)_localctx).filter = filterConstraint();
			setState(658);
			match(ARGS_CLOSING);
			}
		}
		catch (RecognitionException re) {
			_localctx.exception = re;
			_errHandler.reportError(this, re);
			_errHandler.recover(this, re);
		}
		finally {
			exitRule();
		}
		return _localctx;
	}

	public static class ClassifierWithOrderConstraintListArgsContext extends ParserRuleContext {
		public ClassifierTokenContext classifier;
		public OrderConstraintContext orderConstraint;
		public List<OrderConstraintContext> constrains = new ArrayList<OrderConstraintContext>();
		public TerminalNode ARGS_OPENING() { return getToken(EvitaQLParser.ARGS_OPENING, 0); }
		public TerminalNode ARGS_CLOSING() { return getToken(EvitaQLParser.ARGS_CLOSING, 0); }
		public ClassifierTokenContext classifierToken() {
			return getRuleContext(ClassifierTokenContext.class,0);
		}
		public List<TerminalNode> ARGS_DELIMITER() { return getTokens(EvitaQLParser.ARGS_DELIMITER); }
		public TerminalNode ARGS_DELIMITER(int i) {
			return getToken(EvitaQLParser.ARGS_DELIMITER, i);
		}
		public List<OrderConstraintContext> orderConstraint() {
			return getRuleContexts(OrderConstraintContext.class);
		}
		public OrderConstraintContext orderConstraint(int i) {
			return getRuleContext(OrderConstraintContext.class,i);
		}
		public ClassifierWithOrderConstraintListArgsContext(ParserRuleContext parent, int invokingState) {
			super(parent, invokingState);
		}
		@Override public int getRuleIndex() { return RULE_classifierWithOrderConstraintListArgs; }
		@Override
		public void enterRule(ParseTreeListener listener) {
			if ( listener instanceof EvitaQLListener ) ((EvitaQLListener)listener).enterClassifierWithOrderConstraintListArgs(this);
		}
		@Override
		public void exitRule(ParseTreeListener listener) {
			if ( listener instanceof EvitaQLListener ) ((EvitaQLListener)listener).exitClassifierWithOrderConstraintListArgs(this);
		}
		@Override
		public <T> T accept(ParseTreeVisitor<? extends T> visitor) {
			if ( visitor instanceof EvitaQLVisitor ) return ((EvitaQLVisitor<? extends T>)visitor).visitClassifierWithOrderConstraintListArgs(this);
			else return visitor.visitChildren(this);
		}
	}

	public final ClassifierWithOrderConstraintListArgsContext classifierWithOrderConstraintListArgs() throws RecognitionException {
		ClassifierWithOrderConstraintListArgsContext _localctx = new ClassifierWithOrderConstraintListArgsContext(_ctx, getState());
		enterRule(_localctx, 70, RULE_classifierWithOrderConstraintListArgs);
		int _la;
		try {
			enterOuterAlt(_localctx, 1);
			{
			setState(660);
			match(ARGS_OPENING);
			setState(661);
			((ClassifierWithOrderConstraintListArgsContext)_localctx).classifier = classifierToken();
<<<<<<< HEAD
			setState(662);
=======
			setState(664); 
>>>>>>> eef7c98d
			_errHandler.sync(this);
			_la = _input.LA(1);
			do {
				{
				{
				setState(662);
				match(ARGS_DELIMITER);
				setState(663);
				((ClassifierWithOrderConstraintListArgsContext)_localctx).orderConstraint = orderConstraint();
				((ClassifierWithOrderConstraintListArgsContext)_localctx).constrains.add(((ClassifierWithOrderConstraintListArgsContext)_localctx).orderConstraint);
				}
				}
<<<<<<< HEAD
				setState(664);
=======
				setState(666); 
>>>>>>> eef7c98d
				_errHandler.sync(this);
				_la = _input.LA(1);
			} while ( _la==ARGS_DELIMITER );
			setState(668);
			match(ARGS_CLOSING);
			}
		}
		catch (RecognitionException re) {
			_localctx.exception = re;
			_errHandler.reportError(this, re);
			_errHandler.recover(this, re);
		}
		finally {
			exitRule();
		}
		return _localctx;
	}

	public static class ValueWithRequireConstraintListArgsContext extends ParserRuleContext {
		public ValueTokenContext value;
		public RequireConstraintContext requireConstraint;
		public List<RequireConstraintContext> requirements = new ArrayList<RequireConstraintContext>();
		public TerminalNode ARGS_OPENING() { return getToken(EvitaQLParser.ARGS_OPENING, 0); }
		public TerminalNode ARGS_CLOSING() { return getToken(EvitaQLParser.ARGS_CLOSING, 0); }
		public ValueTokenContext valueToken() {
			return getRuleContext(ValueTokenContext.class,0);
		}
		public List<TerminalNode> ARGS_DELIMITER() { return getTokens(EvitaQLParser.ARGS_DELIMITER); }
		public TerminalNode ARGS_DELIMITER(int i) {
			return getToken(EvitaQLParser.ARGS_DELIMITER, i);
		}
		public List<RequireConstraintContext> requireConstraint() {
			return getRuleContexts(RequireConstraintContext.class);
		}
		public RequireConstraintContext requireConstraint(int i) {
			return getRuleContext(RequireConstraintContext.class,i);
		}
		public ValueWithRequireConstraintListArgsContext(ParserRuleContext parent, int invokingState) {
			super(parent, invokingState);
		}
		@Override public int getRuleIndex() { return RULE_valueWithRequireConstraintListArgs; }
		@Override
		public void enterRule(ParseTreeListener listener) {
			if ( listener instanceof EvitaQLListener ) ((EvitaQLListener)listener).enterValueWithRequireConstraintListArgs(this);
		}
		@Override
		public void exitRule(ParseTreeListener listener) {
			if ( listener instanceof EvitaQLListener ) ((EvitaQLListener)listener).exitValueWithRequireConstraintListArgs(this);
		}
		@Override
		public <T> T accept(ParseTreeVisitor<? extends T> visitor) {
			if ( visitor instanceof EvitaQLVisitor ) return ((EvitaQLVisitor<? extends T>)visitor).visitValueWithRequireConstraintListArgs(this);
			else return visitor.visitChildren(this);
		}
	}

	public final ValueWithRequireConstraintListArgsContext valueWithRequireConstraintListArgs() throws RecognitionException {
		ValueWithRequireConstraintListArgsContext _localctx = new ValueWithRequireConstraintListArgsContext(_ctx, getState());
		enterRule(_localctx, 72, RULE_valueWithRequireConstraintListArgs);
		int _la;
		try {
			enterOuterAlt(_localctx, 1);
			{
			setState(670);
			match(ARGS_OPENING);
			setState(671);
			((ValueWithRequireConstraintListArgsContext)_localctx).value = valueToken();
			setState(676);
			_errHandler.sync(this);
			_la = _input.LA(1);
			while (_la==ARGS_DELIMITER) {
				{
				{
				setState(672);
				match(ARGS_DELIMITER);
				setState(673);
				((ValueWithRequireConstraintListArgsContext)_localctx).requireConstraint = requireConstraint();
				((ValueWithRequireConstraintListArgsContext)_localctx).requirements.add(((ValueWithRequireConstraintListArgsContext)_localctx).requireConstraint);
				}
				}
				setState(678);
				_errHandler.sync(this);
				_la = _input.LA(1);
			}
			setState(679);
			match(ARGS_CLOSING);
			}
		}
		catch (RecognitionException re) {
			_localctx.exception = re;
			_errHandler.reportError(this, re);
			_errHandler.recover(this, re);
		}
		finally {
			exitRule();
		}
		return _localctx;
	}

	public static class HierarchyWithinConstraintArgsContext extends ParserRuleContext {
		public ClassifierTokenContext classifier;
		public FilterConstraintContext ofParent;
		public FilterConstraintContext filterConstraint;
		public List<FilterConstraintContext> constrains = new ArrayList<FilterConstraintContext>();
		public TerminalNode ARGS_OPENING() { return getToken(EvitaQLParser.ARGS_OPENING, 0); }
		public List<TerminalNode> ARGS_DELIMITER() { return getTokens(EvitaQLParser.ARGS_DELIMITER); }
		public TerminalNode ARGS_DELIMITER(int i) {
			return getToken(EvitaQLParser.ARGS_DELIMITER, i);
		}
		public TerminalNode ARGS_CLOSING() { return getToken(EvitaQLParser.ARGS_CLOSING, 0); }
		public ClassifierTokenContext classifierToken() {
			return getRuleContext(ClassifierTokenContext.class,0);
		}
		public List<FilterConstraintContext> filterConstraint() {
			return getRuleContexts(FilterConstraintContext.class);
		}
		public FilterConstraintContext filterConstraint(int i) {
			return getRuleContext(FilterConstraintContext.class,i);
		}
		public HierarchyWithinConstraintArgsContext(ParserRuleContext parent, int invokingState) {
			super(parent, invokingState);
		}
		@Override public int getRuleIndex() { return RULE_hierarchyWithinConstraintArgs; }
		@Override
		public void enterRule(ParseTreeListener listener) {
			if ( listener instanceof EvitaQLListener ) ((EvitaQLListener)listener).enterHierarchyWithinConstraintArgs(this);
		}
		@Override
		public void exitRule(ParseTreeListener listener) {
			if ( listener instanceof EvitaQLListener ) ((EvitaQLListener)listener).exitHierarchyWithinConstraintArgs(this);
		}
		@Override
		public <T> T accept(ParseTreeVisitor<? extends T> visitor) {
			if ( visitor instanceof EvitaQLVisitor ) return ((EvitaQLVisitor<? extends T>)visitor).visitHierarchyWithinConstraintArgs(this);
			else return visitor.visitChildren(this);
		}
	}

	public final HierarchyWithinConstraintArgsContext hierarchyWithinConstraintArgs() throws RecognitionException {
		HierarchyWithinConstraintArgsContext _localctx = new HierarchyWithinConstraintArgsContext(_ctx, getState());
		enterRule(_localctx, 74, RULE_hierarchyWithinConstraintArgs);
		int _la;
		try {
			enterOuterAlt(_localctx, 1);
			{
			setState(681);
			match(ARGS_OPENING);
			setState(682);
			((HierarchyWithinConstraintArgsContext)_localctx).classifier = classifierToken();
			setState(683);
			match(ARGS_DELIMITER);
			setState(684);
			((HierarchyWithinConstraintArgsContext)_localctx).ofParent = filterConstraint();
			setState(689);
			_errHandler.sync(this);
			_la = _input.LA(1);
			while (_la==ARGS_DELIMITER) {
				{
				{
				setState(685);
				match(ARGS_DELIMITER);
				setState(686);
				((HierarchyWithinConstraintArgsContext)_localctx).filterConstraint = filterConstraint();
				((HierarchyWithinConstraintArgsContext)_localctx).constrains.add(((HierarchyWithinConstraintArgsContext)_localctx).filterConstraint);
				}
				}
				setState(691);
				_errHandler.sync(this);
				_la = _input.LA(1);
			}
			setState(692);
			match(ARGS_CLOSING);
			}
		}
		catch (RecognitionException re) {
			_localctx.exception = re;
			_errHandler.reportError(this, re);
			_errHandler.recover(this, re);
		}
		finally {
			exitRule();
		}
		return _localctx;
	}

	public static class HierarchyWithinSelfConstraintArgsContext extends ParserRuleContext {
		public FilterConstraintContext ofParent;
		public FilterConstraintContext filterConstraint;
		public List<FilterConstraintContext> constrains = new ArrayList<FilterConstraintContext>();
		public TerminalNode ARGS_OPENING() { return getToken(EvitaQLParser.ARGS_OPENING, 0); }
		public TerminalNode ARGS_CLOSING() { return getToken(EvitaQLParser.ARGS_CLOSING, 0); }
		public List<FilterConstraintContext> filterConstraint() {
			return getRuleContexts(FilterConstraintContext.class);
		}
		public FilterConstraintContext filterConstraint(int i) {
			return getRuleContext(FilterConstraintContext.class,i);
		}
		public List<TerminalNode> ARGS_DELIMITER() { return getTokens(EvitaQLParser.ARGS_DELIMITER); }
		public TerminalNode ARGS_DELIMITER(int i) {
			return getToken(EvitaQLParser.ARGS_DELIMITER, i);
		}
		public HierarchyWithinSelfConstraintArgsContext(ParserRuleContext parent, int invokingState) {
			super(parent, invokingState);
		}
		@Override public int getRuleIndex() { return RULE_hierarchyWithinSelfConstraintArgs; }
		@Override
		public void enterRule(ParseTreeListener listener) {
			if ( listener instanceof EvitaQLListener ) ((EvitaQLListener)listener).enterHierarchyWithinSelfConstraintArgs(this);
		}
		@Override
		public void exitRule(ParseTreeListener listener) {
			if ( listener instanceof EvitaQLListener ) ((EvitaQLListener)listener).exitHierarchyWithinSelfConstraintArgs(this);
		}
		@Override
		public <T> T accept(ParseTreeVisitor<? extends T> visitor) {
			if ( visitor instanceof EvitaQLVisitor ) return ((EvitaQLVisitor<? extends T>)visitor).visitHierarchyWithinSelfConstraintArgs(this);
			else return visitor.visitChildren(this);
		}
	}

	public final HierarchyWithinSelfConstraintArgsContext hierarchyWithinSelfConstraintArgs() throws RecognitionException {
		HierarchyWithinSelfConstraintArgsContext _localctx = new HierarchyWithinSelfConstraintArgsContext(_ctx, getState());
		enterRule(_localctx, 76, RULE_hierarchyWithinSelfConstraintArgs);
		int _la;
		try {
			enterOuterAlt(_localctx, 1);
			{
			setState(694);
			match(ARGS_OPENING);
			setState(695);
			((HierarchyWithinSelfConstraintArgsContext)_localctx).ofParent = filterConstraint();
			setState(700);
			_errHandler.sync(this);
			_la = _input.LA(1);
			while (_la==ARGS_DELIMITER) {
				{
				{
				setState(696);
				match(ARGS_DELIMITER);
				setState(697);
				((HierarchyWithinSelfConstraintArgsContext)_localctx).filterConstraint = filterConstraint();
				((HierarchyWithinSelfConstraintArgsContext)_localctx).constrains.add(((HierarchyWithinSelfConstraintArgsContext)_localctx).filterConstraint);
				}
				}
				setState(702);
				_errHandler.sync(this);
				_la = _input.LA(1);
			}
			setState(703);
			match(ARGS_CLOSING);
			}
		}
		catch (RecognitionException re) {
			_localctx.exception = re;
			_errHandler.reportError(this, re);
			_errHandler.recover(this, re);
		}
		finally {
			exitRule();
		}
		return _localctx;
	}

	public static class HierarchyWithinRootConstraintArgsContext extends ParserRuleContext {
		public ClassifierTokenContext classifier;
		public FilterConstraintContext filterConstraint;
		public List<FilterConstraintContext> constrains = new ArrayList<FilterConstraintContext>();
		public TerminalNode ARGS_OPENING() { return getToken(EvitaQLParser.ARGS_OPENING, 0); }
		public TerminalNode ARGS_CLOSING() { return getToken(EvitaQLParser.ARGS_CLOSING, 0); }
		public ClassifierTokenContext classifierToken() {
			return getRuleContext(ClassifierTokenContext.class,0);
		}
		public List<TerminalNode> ARGS_DELIMITER() { return getTokens(EvitaQLParser.ARGS_DELIMITER); }
		public TerminalNode ARGS_DELIMITER(int i) {
			return getToken(EvitaQLParser.ARGS_DELIMITER, i);
		}
		public List<FilterConstraintContext> filterConstraint() {
			return getRuleContexts(FilterConstraintContext.class);
		}
		public FilterConstraintContext filterConstraint(int i) {
			return getRuleContext(FilterConstraintContext.class,i);
		}
		public HierarchyWithinRootConstraintArgsContext(ParserRuleContext parent, int invokingState) {
			super(parent, invokingState);
		}
		@Override public int getRuleIndex() { return RULE_hierarchyWithinRootConstraintArgs; }
		@Override
		public void enterRule(ParseTreeListener listener) {
			if ( listener instanceof EvitaQLListener ) ((EvitaQLListener)listener).enterHierarchyWithinRootConstraintArgs(this);
		}
		@Override
		public void exitRule(ParseTreeListener listener) {
			if ( listener instanceof EvitaQLListener ) ((EvitaQLListener)listener).exitHierarchyWithinRootConstraintArgs(this);
		}
		@Override
		public <T> T accept(ParseTreeVisitor<? extends T> visitor) {
			if ( visitor instanceof EvitaQLVisitor ) return ((EvitaQLVisitor<? extends T>)visitor).visitHierarchyWithinRootConstraintArgs(this);
			else return visitor.visitChildren(this);
		}
	}

	public final HierarchyWithinRootConstraintArgsContext hierarchyWithinRootConstraintArgs() throws RecognitionException {
		HierarchyWithinRootConstraintArgsContext _localctx = new HierarchyWithinRootConstraintArgsContext(_ctx, getState());
		enterRule(_localctx, 78, RULE_hierarchyWithinRootConstraintArgs);
		int _la;
		try {
			enterOuterAlt(_localctx, 1);
			{
			setState(705);
			match(ARGS_OPENING);
			setState(715);
			_errHandler.sync(this);
			switch ( getInterpreter().adaptivePredict(_input,34,_ctx) ) {
			case 1:
				{
				setState(706);
				((HierarchyWithinRootConstraintArgsContext)_localctx).classifier = classifierToken();
				}
				break;
			case 2:
				{
				{
				setState(707);
				((HierarchyWithinRootConstraintArgsContext)_localctx).classifier = classifierToken();
				setState(712);
				_errHandler.sync(this);
				_la = _input.LA(1);
				while (_la==ARGS_DELIMITER) {
					{
					{
					setState(708);
					match(ARGS_DELIMITER);
					setState(709);
					((HierarchyWithinRootConstraintArgsContext)_localctx).filterConstraint = filterConstraint();
					((HierarchyWithinRootConstraintArgsContext)_localctx).constrains.add(((HierarchyWithinRootConstraintArgsContext)_localctx).filterConstraint);
					}
					}
					setState(714);
					_errHandler.sync(this);
					_la = _input.LA(1);
				}
				}
				}
				break;
			}
			setState(717);
			match(ARGS_CLOSING);
			}
		}
		catch (RecognitionException re) {
			_localctx.exception = re;
			_errHandler.reportError(this, re);
			_errHandler.recover(this, re);
		}
		finally {
			exitRule();
		}
		return _localctx;
	}

	public static class HierarchyWithinRootSelfConstraintArgsContext extends ParserRuleContext {
		public FilterConstraintContext filterConstraint;
		public List<FilterConstraintContext> constrains = new ArrayList<FilterConstraintContext>();
		public TerminalNode ARGS_OPENING() { return getToken(EvitaQLParser.ARGS_OPENING, 0); }
		public TerminalNode ARGS_CLOSING() { return getToken(EvitaQLParser.ARGS_CLOSING, 0); }
		public List<FilterConstraintContext> filterConstraint() {
			return getRuleContexts(FilterConstraintContext.class);
		}
		public FilterConstraintContext filterConstraint(int i) {
			return getRuleContext(FilterConstraintContext.class,i);
		}
		public List<TerminalNode> ARGS_DELIMITER() { return getTokens(EvitaQLParser.ARGS_DELIMITER); }
		public TerminalNode ARGS_DELIMITER(int i) {
			return getToken(EvitaQLParser.ARGS_DELIMITER, i);
		}
		public HierarchyWithinRootSelfConstraintArgsContext(ParserRuleContext parent, int invokingState) {
			super(parent, invokingState);
		}
		@Override public int getRuleIndex() { return RULE_hierarchyWithinRootSelfConstraintArgs; }
		@Override
		public void enterRule(ParseTreeListener listener) {
			if ( listener instanceof EvitaQLListener ) ((EvitaQLListener)listener).enterHierarchyWithinRootSelfConstraintArgs(this);
		}
		@Override
		public void exitRule(ParseTreeListener listener) {
			if ( listener instanceof EvitaQLListener ) ((EvitaQLListener)listener).exitHierarchyWithinRootSelfConstraintArgs(this);
		}
		@Override
		public <T> T accept(ParseTreeVisitor<? extends T> visitor) {
			if ( visitor instanceof EvitaQLVisitor ) return ((EvitaQLVisitor<? extends T>)visitor).visitHierarchyWithinRootSelfConstraintArgs(this);
			else return visitor.visitChildren(this);
		}
	}

	public final HierarchyWithinRootSelfConstraintArgsContext hierarchyWithinRootSelfConstraintArgs() throws RecognitionException {
		HierarchyWithinRootSelfConstraintArgsContext _localctx = new HierarchyWithinRootSelfConstraintArgsContext(_ctx, getState());
		enterRule(_localctx, 80, RULE_hierarchyWithinRootSelfConstraintArgs);
		int _la;
		try {
			enterOuterAlt(_localctx, 1);
			{
			setState(719);
			match(ARGS_OPENING);
			setState(720);
			((HierarchyWithinRootSelfConstraintArgsContext)_localctx).filterConstraint = filterConstraint();
			((HierarchyWithinRootSelfConstraintArgsContext)_localctx).constrains.add(((HierarchyWithinRootSelfConstraintArgsContext)_localctx).filterConstraint);
			setState(725);
			_errHandler.sync(this);
			_la = _input.LA(1);
			while (_la==ARGS_DELIMITER) {
				{
				{
				setState(721);
				match(ARGS_DELIMITER);
				setState(722);
				((HierarchyWithinRootSelfConstraintArgsContext)_localctx).filterConstraint = filterConstraint();
				((HierarchyWithinRootSelfConstraintArgsContext)_localctx).constrains.add(((HierarchyWithinRootSelfConstraintArgsContext)_localctx).filterConstraint);
				}
				}
				setState(727);
				_errHandler.sync(this);
				_la = _input.LA(1);
			}
			setState(728);
			match(ARGS_CLOSING);
			}
		}
		catch (RecognitionException re) {
			_localctx.exception = re;
			_errHandler.reportError(this, re);
			_errHandler.recover(this, re);
		}
		finally {
			exitRule();
		}
		return _localctx;
	}

	public static class AttributeSetExactArgsContext extends ParserRuleContext {
		public ClassifierTokenContext attributeName;
		public VariadicValueTokensContext attributeValues;
		public TerminalNode ARGS_OPENING() { return getToken(EvitaQLParser.ARGS_OPENING, 0); }
		public TerminalNode ARGS_DELIMITER() { return getToken(EvitaQLParser.ARGS_DELIMITER, 0); }
		public TerminalNode ARGS_CLOSING() { return getToken(EvitaQLParser.ARGS_CLOSING, 0); }
		public ClassifierTokenContext classifierToken() {
			return getRuleContext(ClassifierTokenContext.class,0);
		}
		public VariadicValueTokensContext variadicValueTokens() {
			return getRuleContext(VariadicValueTokensContext.class,0);
		}
		public AttributeSetExactArgsContext(ParserRuleContext parent, int invokingState) {
			super(parent, invokingState);
		}
		@Override public int getRuleIndex() { return RULE_attributeSetExactArgs; }
		@Override
		public void enterRule(ParseTreeListener listener) {
			if ( listener instanceof EvitaQLListener ) ((EvitaQLListener)listener).enterAttributeSetExactArgs(this);
		}
		@Override
		public void exitRule(ParseTreeListener listener) {
			if ( listener instanceof EvitaQLListener ) ((EvitaQLListener)listener).exitAttributeSetExactArgs(this);
		}
		@Override
		public <T> T accept(ParseTreeVisitor<? extends T> visitor) {
			if ( visitor instanceof EvitaQLVisitor ) return ((EvitaQLVisitor<? extends T>)visitor).visitAttributeSetExactArgs(this);
			else return visitor.visitChildren(this);
		}
	}

	public final AttributeSetExactArgsContext attributeSetExactArgs() throws RecognitionException {
		AttributeSetExactArgsContext _localctx = new AttributeSetExactArgsContext(_ctx, getState());
		enterRule(_localctx, 82, RULE_attributeSetExactArgs);
		try {
			enterOuterAlt(_localctx, 1);
			{
			setState(730);
			match(ARGS_OPENING);
			setState(731);
			((AttributeSetExactArgsContext)_localctx).attributeName = classifierToken();
			setState(732);
			match(ARGS_DELIMITER);
			setState(733);
			((AttributeSetExactArgsContext)_localctx).attributeValues = variadicValueTokens();
			setState(734);
			match(ARGS_CLOSING);
			}
		}
		catch (RecognitionException re) {
			_localctx.exception = re;
			_errHandler.reportError(this, re);
			_errHandler.recover(this, re);
		}
		finally {
			exitRule();
		}
		return _localctx;
	}

	public static class PageConstraintArgsContext extends ParserRuleContext {
		public ValueTokenContext pageNumber;
		public ValueTokenContext pageSize;
		public TerminalNode ARGS_OPENING() { return getToken(EvitaQLParser.ARGS_OPENING, 0); }
		public TerminalNode ARGS_DELIMITER() { return getToken(EvitaQLParser.ARGS_DELIMITER, 0); }
		public TerminalNode ARGS_CLOSING() { return getToken(EvitaQLParser.ARGS_CLOSING, 0); }
		public List<ValueTokenContext> valueToken() {
			return getRuleContexts(ValueTokenContext.class);
		}
		public ValueTokenContext valueToken(int i) {
			return getRuleContext(ValueTokenContext.class,i);
		}
		public PageConstraintArgsContext(ParserRuleContext parent, int invokingState) {
			super(parent, invokingState);
		}
		@Override public int getRuleIndex() { return RULE_pageConstraintArgs; }
		@Override
		public void enterRule(ParseTreeListener listener) {
			if ( listener instanceof EvitaQLListener ) ((EvitaQLListener)listener).enterPageConstraintArgs(this);
		}
		@Override
		public void exitRule(ParseTreeListener listener) {
			if ( listener instanceof EvitaQLListener ) ((EvitaQLListener)listener).exitPageConstraintArgs(this);
		}
		@Override
		public <T> T accept(ParseTreeVisitor<? extends T> visitor) {
			if ( visitor instanceof EvitaQLVisitor ) return ((EvitaQLVisitor<? extends T>)visitor).visitPageConstraintArgs(this);
			else return visitor.visitChildren(this);
		}
	}

	public final PageConstraintArgsContext pageConstraintArgs() throws RecognitionException {
		PageConstraintArgsContext _localctx = new PageConstraintArgsContext(_ctx, getState());
		enterRule(_localctx, 84, RULE_pageConstraintArgs);
		try {
			enterOuterAlt(_localctx, 1);
			{
			setState(736);
			match(ARGS_OPENING);
			setState(737);
			((PageConstraintArgsContext)_localctx).pageNumber = valueToken();
			setState(738);
			match(ARGS_DELIMITER);
			setState(739);
			((PageConstraintArgsContext)_localctx).pageSize = valueToken();
			setState(740);
			match(ARGS_CLOSING);
			}
		}
		catch (RecognitionException re) {
			_localctx.exception = re;
			_errHandler.reportError(this, re);
			_errHandler.recover(this, re);
		}
		finally {
			exitRule();
		}
		return _localctx;
	}

	public static class StripConstraintArgsContext extends ParserRuleContext {
		public ValueTokenContext offset;
		public ValueTokenContext limit;
		public TerminalNode ARGS_OPENING() { return getToken(EvitaQLParser.ARGS_OPENING, 0); }
		public TerminalNode ARGS_DELIMITER() { return getToken(EvitaQLParser.ARGS_DELIMITER, 0); }
		public TerminalNode ARGS_CLOSING() { return getToken(EvitaQLParser.ARGS_CLOSING, 0); }
		public List<ValueTokenContext> valueToken() {
			return getRuleContexts(ValueTokenContext.class);
		}
		public ValueTokenContext valueToken(int i) {
			return getRuleContext(ValueTokenContext.class,i);
		}
		public StripConstraintArgsContext(ParserRuleContext parent, int invokingState) {
			super(parent, invokingState);
		}
		@Override public int getRuleIndex() { return RULE_stripConstraintArgs; }
		@Override
		public void enterRule(ParseTreeListener listener) {
			if ( listener instanceof EvitaQLListener ) ((EvitaQLListener)listener).enterStripConstraintArgs(this);
		}
		@Override
		public void exitRule(ParseTreeListener listener) {
			if ( listener instanceof EvitaQLListener ) ((EvitaQLListener)listener).exitStripConstraintArgs(this);
		}
		@Override
		public <T> T accept(ParseTreeVisitor<? extends T> visitor) {
			if ( visitor instanceof EvitaQLVisitor ) return ((EvitaQLVisitor<? extends T>)visitor).visitStripConstraintArgs(this);
			else return visitor.visitChildren(this);
		}
	}

	public final StripConstraintArgsContext stripConstraintArgs() throws RecognitionException {
		StripConstraintArgsContext _localctx = new StripConstraintArgsContext(_ctx, getState());
		enterRule(_localctx, 86, RULE_stripConstraintArgs);
		try {
			enterOuterAlt(_localctx, 1);
			{
			setState(742);
			match(ARGS_OPENING);
			setState(743);
			((StripConstraintArgsContext)_localctx).offset = valueToken();
			setState(744);
			match(ARGS_DELIMITER);
			setState(745);
			((StripConstraintArgsContext)_localctx).limit = valueToken();
			setState(746);
			match(ARGS_CLOSING);
			}
		}
		catch (RecognitionException re) {
			_localctx.exception = re;
			_errHandler.reportError(this, re);
			_errHandler.recover(this, re);
		}
		finally {
			exitRule();
		}
		return _localctx;
	}

	public static class PriceContentArgsContext extends ParserRuleContext {
		public ValueTokenContext contentMode;
		public VariadicValueTokensContext priceLists;
		public TerminalNode ARGS_OPENING() { return getToken(EvitaQLParser.ARGS_OPENING, 0); }
		public TerminalNode ARGS_CLOSING() { return getToken(EvitaQLParser.ARGS_CLOSING, 0); }
		public ValueTokenContext valueToken() {
			return getRuleContext(ValueTokenContext.class,0);
		}
		public TerminalNode ARGS_DELIMITER() { return getToken(EvitaQLParser.ARGS_DELIMITER, 0); }
		public VariadicValueTokensContext variadicValueTokens() {
			return getRuleContext(VariadicValueTokensContext.class,0);
		}
		public PriceContentArgsContext(ParserRuleContext parent, int invokingState) {
			super(parent, invokingState);
		}
		@Override public int getRuleIndex() { return RULE_priceContentArgs; }
		@Override
		public void enterRule(ParseTreeListener listener) {
			if ( listener instanceof EvitaQLListener ) ((EvitaQLListener)listener).enterPriceContentArgs(this);
		}
		@Override
		public void exitRule(ParseTreeListener listener) {
			if ( listener instanceof EvitaQLListener ) ((EvitaQLListener)listener).exitPriceContentArgs(this);
		}
		@Override
		public <T> T accept(ParseTreeVisitor<? extends T> visitor) {
			if ( visitor instanceof EvitaQLVisitor ) return ((EvitaQLVisitor<? extends T>)visitor).visitPriceContentArgs(this);
			else return visitor.visitChildren(this);
		}
	}

	public final PriceContentArgsContext priceContentArgs() throws RecognitionException {
		PriceContentArgsContext _localctx = new PriceContentArgsContext(_ctx, getState());
		enterRule(_localctx, 88, RULE_priceContentArgs);
		int _la;
		try {
			enterOuterAlt(_localctx, 1);
			{
			setState(748);
			match(ARGS_OPENING);
			setState(749);
			((PriceContentArgsContext)_localctx).contentMode = valueToken();
			setState(752);
			_errHandler.sync(this);
			_la = _input.LA(1);
			if (_la==ARGS_DELIMITER) {
				{
				setState(750);
				match(ARGS_DELIMITER);
				setState(751);
				((PriceContentArgsContext)_localctx).priceLists = variadicValueTokens();
				}
			}

			setState(754);
			match(ARGS_CLOSING);
			}
		}
		catch (RecognitionException re) {
			_localctx.exception = re;
			_errHandler.reportError(this, re);
			_errHandler.recover(this, re);
		}
		finally {
			exitRule();
		}
		return _localctx;
	}

	public static class SingleRefReferenceContent1ArgsContext extends ParserRuleContext {
		public ClassifierTokenContext classifier;
		public RequireConstraintContext requirement;
		public TerminalNode ARGS_OPENING() { return getToken(EvitaQLParser.ARGS_OPENING, 0); }
		public TerminalNode ARGS_CLOSING() { return getToken(EvitaQLParser.ARGS_CLOSING, 0); }
		public ClassifierTokenContext classifierToken() {
			return getRuleContext(ClassifierTokenContext.class,0);
		}
		public TerminalNode ARGS_DELIMITER() { return getToken(EvitaQLParser.ARGS_DELIMITER, 0); }
		public RequireConstraintContext requireConstraint() {
			return getRuleContext(RequireConstraintContext.class,0);
		}
		public SingleRefReferenceContent1ArgsContext(ParserRuleContext parent, int invokingState) {
			super(parent, invokingState);
		}
		@Override public int getRuleIndex() { return RULE_singleRefReferenceContent1Args; }
		@Override
		public void enterRule(ParseTreeListener listener) {
			if ( listener instanceof EvitaQLListener ) ((EvitaQLListener)listener).enterSingleRefReferenceContent1Args(this);
		}
		@Override
		public void exitRule(ParseTreeListener listener) {
			if ( listener instanceof EvitaQLListener ) ((EvitaQLListener)listener).exitSingleRefReferenceContent1Args(this);
		}
		@Override
		public <T> T accept(ParseTreeVisitor<? extends T> visitor) {
			if ( visitor instanceof EvitaQLVisitor ) return ((EvitaQLVisitor<? extends T>)visitor).visitSingleRefReferenceContent1Args(this);
			else return visitor.visitChildren(this);
		}
	}

	public final SingleRefReferenceContent1ArgsContext singleRefReferenceContent1Args() throws RecognitionException {
		SingleRefReferenceContent1ArgsContext _localctx = new SingleRefReferenceContent1ArgsContext(_ctx, getState());
		enterRule(_localctx, 90, RULE_singleRefReferenceContent1Args);
		int _la;
		try {
			enterOuterAlt(_localctx, 1);
			{
			setState(756);
			match(ARGS_OPENING);
			setState(757);
			((SingleRefReferenceContent1ArgsContext)_localctx).classifier = classifierToken();
			setState(760);
			_errHandler.sync(this);
			_la = _input.LA(1);
			if (_la==ARGS_DELIMITER) {
				{
				setState(758);
				match(ARGS_DELIMITER);
				setState(759);
				((SingleRefReferenceContent1ArgsContext)_localctx).requirement = requireConstraint();
				}
			}

			setState(762);
			match(ARGS_CLOSING);
			}
		}
		catch (RecognitionException re) {
			_localctx.exception = re;
			_errHandler.reportError(this, re);
			_errHandler.recover(this, re);
		}
		finally {
			exitRule();
		}
		return _localctx;
	}

	public static class SingleRefReferenceContent2ArgsContext extends ParserRuleContext {
		public ClassifierTokenContext classifier;
		public RequireConstraintContext facetEntityRequirement;
		public RequireConstraintContext groupEntityRequirement;
		public TerminalNode ARGS_OPENING() { return getToken(EvitaQLParser.ARGS_OPENING, 0); }
		public List<TerminalNode> ARGS_DELIMITER() { return getTokens(EvitaQLParser.ARGS_DELIMITER); }
		public TerminalNode ARGS_DELIMITER(int i) {
			return getToken(EvitaQLParser.ARGS_DELIMITER, i);
		}
		public TerminalNode ARGS_CLOSING() { return getToken(EvitaQLParser.ARGS_CLOSING, 0); }
		public ClassifierTokenContext classifierToken() {
			return getRuleContext(ClassifierTokenContext.class,0);
		}
		public List<RequireConstraintContext> requireConstraint() {
			return getRuleContexts(RequireConstraintContext.class);
		}
		public RequireConstraintContext requireConstraint(int i) {
			return getRuleContext(RequireConstraintContext.class,i);
		}
		public SingleRefReferenceContent2ArgsContext(ParserRuleContext parent, int invokingState) {
			super(parent, invokingState);
		}
		@Override public int getRuleIndex() { return RULE_singleRefReferenceContent2Args; }
		@Override
		public void enterRule(ParseTreeListener listener) {
			if ( listener instanceof EvitaQLListener ) ((EvitaQLListener)listener).enterSingleRefReferenceContent2Args(this);
		}
		@Override
		public void exitRule(ParseTreeListener listener) {
			if ( listener instanceof EvitaQLListener ) ((EvitaQLListener)listener).exitSingleRefReferenceContent2Args(this);
		}
		@Override
		public <T> T accept(ParseTreeVisitor<? extends T> visitor) {
			if ( visitor instanceof EvitaQLVisitor ) return ((EvitaQLVisitor<? extends T>)visitor).visitSingleRefReferenceContent2Args(this);
			else return visitor.visitChildren(this);
		}
	}

	public final SingleRefReferenceContent2ArgsContext singleRefReferenceContent2Args() throws RecognitionException {
		SingleRefReferenceContent2ArgsContext _localctx = new SingleRefReferenceContent2ArgsContext(_ctx, getState());
		enterRule(_localctx, 92, RULE_singleRefReferenceContent2Args);
		try {
			enterOuterAlt(_localctx, 1);
			{
			setState(764);
			match(ARGS_OPENING);
			setState(765);
			((SingleRefReferenceContent2ArgsContext)_localctx).classifier = classifierToken();
			setState(766);
			match(ARGS_DELIMITER);
			setState(767);
			((SingleRefReferenceContent2ArgsContext)_localctx).facetEntityRequirement = requireConstraint();
			setState(768);
			match(ARGS_DELIMITER);
			setState(769);
			((SingleRefReferenceContent2ArgsContext)_localctx).groupEntityRequirement = requireConstraint();
			setState(770);
			match(ARGS_CLOSING);
			}
		}
		catch (RecognitionException re) {
			_localctx.exception = re;
			_errHandler.reportError(this, re);
			_errHandler.recover(this, re);
		}
		finally {
			exitRule();
		}
		return _localctx;
	}

	public static class SingleRefReferenceContent3ArgsContext extends ParserRuleContext {
		public ClassifierTokenContext classifier;
		public FilterConstraintContext filterBy;
		public RequireConstraintContext requirement;
		public TerminalNode ARGS_OPENING() { return getToken(EvitaQLParser.ARGS_OPENING, 0); }
		public List<TerminalNode> ARGS_DELIMITER() { return getTokens(EvitaQLParser.ARGS_DELIMITER); }
		public TerminalNode ARGS_DELIMITER(int i) {
			return getToken(EvitaQLParser.ARGS_DELIMITER, i);
		}
		public TerminalNode ARGS_CLOSING() { return getToken(EvitaQLParser.ARGS_CLOSING, 0); }
		public ClassifierTokenContext classifierToken() {
			return getRuleContext(ClassifierTokenContext.class,0);
		}
		public FilterConstraintContext filterConstraint() {
			return getRuleContext(FilterConstraintContext.class,0);
		}
		public RequireConstraintContext requireConstraint() {
			return getRuleContext(RequireConstraintContext.class,0);
		}
		public SingleRefReferenceContent3ArgsContext(ParserRuleContext parent, int invokingState) {
			super(parent, invokingState);
		}
		@Override public int getRuleIndex() { return RULE_singleRefReferenceContent3Args; }
		@Override
		public void enterRule(ParseTreeListener listener) {
			if ( listener instanceof EvitaQLListener ) ((EvitaQLListener)listener).enterSingleRefReferenceContent3Args(this);
		}
		@Override
		public void exitRule(ParseTreeListener listener) {
			if ( listener instanceof EvitaQLListener ) ((EvitaQLListener)listener).exitSingleRefReferenceContent3Args(this);
		}
		@Override
		public <T> T accept(ParseTreeVisitor<? extends T> visitor) {
			if ( visitor instanceof EvitaQLVisitor ) return ((EvitaQLVisitor<? extends T>)visitor).visitSingleRefReferenceContent3Args(this);
			else return visitor.visitChildren(this);
		}
	}

	public final SingleRefReferenceContent3ArgsContext singleRefReferenceContent3Args() throws RecognitionException {
		SingleRefReferenceContent3ArgsContext _localctx = new SingleRefReferenceContent3ArgsContext(_ctx, getState());
		enterRule(_localctx, 94, RULE_singleRefReferenceContent3Args);
		int _la;
		try {
			enterOuterAlt(_localctx, 1);
			{
			setState(772);
			match(ARGS_OPENING);
			setState(773);
			((SingleRefReferenceContent3ArgsContext)_localctx).classifier = classifierToken();
			setState(774);
			match(ARGS_DELIMITER);
			setState(775);
			((SingleRefReferenceContent3ArgsContext)_localctx).filterBy = filterConstraint();
			setState(778);
			_errHandler.sync(this);
			_la = _input.LA(1);
			if (_la==ARGS_DELIMITER) {
				{
				setState(776);
				match(ARGS_DELIMITER);
				setState(777);
				((SingleRefReferenceContent3ArgsContext)_localctx).requirement = requireConstraint();
				}
			}

			setState(780);
			match(ARGS_CLOSING);
			}
		}
		catch (RecognitionException re) {
			_localctx.exception = re;
			_errHandler.reportError(this, re);
			_errHandler.recover(this, re);
		}
		finally {
			exitRule();
		}
		return _localctx;
	}

	public static class SingleRefReferenceContent4ArgsContext extends ParserRuleContext {
		public ClassifierTokenContext classifier;
		public FilterConstraintContext filterBy;
		public RequireConstraintContext facetEntityRequirement;
		public RequireConstraintContext groupEntityRequirement;
		public TerminalNode ARGS_OPENING() { return getToken(EvitaQLParser.ARGS_OPENING, 0); }
		public List<TerminalNode> ARGS_DELIMITER() { return getTokens(EvitaQLParser.ARGS_DELIMITER); }
		public TerminalNode ARGS_DELIMITER(int i) {
			return getToken(EvitaQLParser.ARGS_DELIMITER, i);
		}
		public TerminalNode ARGS_CLOSING() { return getToken(EvitaQLParser.ARGS_CLOSING, 0); }
		public ClassifierTokenContext classifierToken() {
			return getRuleContext(ClassifierTokenContext.class,0);
		}
		public FilterConstraintContext filterConstraint() {
			return getRuleContext(FilterConstraintContext.class,0);
		}
		public List<RequireConstraintContext> requireConstraint() {
			return getRuleContexts(RequireConstraintContext.class);
		}
		public RequireConstraintContext requireConstraint(int i) {
			return getRuleContext(RequireConstraintContext.class,i);
		}
		public SingleRefReferenceContent4ArgsContext(ParserRuleContext parent, int invokingState) {
			super(parent, invokingState);
		}
		@Override public int getRuleIndex() { return RULE_singleRefReferenceContent4Args; }
		@Override
		public void enterRule(ParseTreeListener listener) {
			if ( listener instanceof EvitaQLListener ) ((EvitaQLListener)listener).enterSingleRefReferenceContent4Args(this);
		}
		@Override
		public void exitRule(ParseTreeListener listener) {
			if ( listener instanceof EvitaQLListener ) ((EvitaQLListener)listener).exitSingleRefReferenceContent4Args(this);
		}
		@Override
		public <T> T accept(ParseTreeVisitor<? extends T> visitor) {
			if ( visitor instanceof EvitaQLVisitor ) return ((EvitaQLVisitor<? extends T>)visitor).visitSingleRefReferenceContent4Args(this);
			else return visitor.visitChildren(this);
		}
	}

	public final SingleRefReferenceContent4ArgsContext singleRefReferenceContent4Args() throws RecognitionException {
		SingleRefReferenceContent4ArgsContext _localctx = new SingleRefReferenceContent4ArgsContext(_ctx, getState());
		enterRule(_localctx, 96, RULE_singleRefReferenceContent4Args);
		try {
			enterOuterAlt(_localctx, 1);
			{
			setState(782);
			match(ARGS_OPENING);
			setState(783);
			((SingleRefReferenceContent4ArgsContext)_localctx).classifier = classifierToken();
			setState(784);
			match(ARGS_DELIMITER);
			setState(785);
			((SingleRefReferenceContent4ArgsContext)_localctx).filterBy = filterConstraint();
			setState(786);
			match(ARGS_DELIMITER);
			setState(787);
			((SingleRefReferenceContent4ArgsContext)_localctx).facetEntityRequirement = requireConstraint();
			setState(788);
			match(ARGS_DELIMITER);
			setState(789);
			((SingleRefReferenceContent4ArgsContext)_localctx).groupEntityRequirement = requireConstraint();
			setState(790);
			match(ARGS_CLOSING);
			}
		}
		catch (RecognitionException re) {
			_localctx.exception = re;
			_errHandler.reportError(this, re);
			_errHandler.recover(this, re);
		}
		finally {
			exitRule();
		}
		return _localctx;
	}

	public static class SingleRefReferenceContent5ArgsContext extends ParserRuleContext {
		public ClassifierTokenContext classifier;
		public OrderConstraintContext orderBy;
		public RequireConstraintContext requirement;
		public TerminalNode ARGS_OPENING() { return getToken(EvitaQLParser.ARGS_OPENING, 0); }
		public List<TerminalNode> ARGS_DELIMITER() { return getTokens(EvitaQLParser.ARGS_DELIMITER); }
		public TerminalNode ARGS_DELIMITER(int i) {
			return getToken(EvitaQLParser.ARGS_DELIMITER, i);
		}
		public TerminalNode ARGS_CLOSING() { return getToken(EvitaQLParser.ARGS_CLOSING, 0); }
		public ClassifierTokenContext classifierToken() {
			return getRuleContext(ClassifierTokenContext.class,0);
		}
		public OrderConstraintContext orderConstraint() {
			return getRuleContext(OrderConstraintContext.class,0);
		}
		public RequireConstraintContext requireConstraint() {
			return getRuleContext(RequireConstraintContext.class,0);
		}
		public SingleRefReferenceContent5ArgsContext(ParserRuleContext parent, int invokingState) {
			super(parent, invokingState);
		}
		@Override public int getRuleIndex() { return RULE_singleRefReferenceContent5Args; }
		@Override
		public void enterRule(ParseTreeListener listener) {
			if ( listener instanceof EvitaQLListener ) ((EvitaQLListener)listener).enterSingleRefReferenceContent5Args(this);
		}
		@Override
		public void exitRule(ParseTreeListener listener) {
			if ( listener instanceof EvitaQLListener ) ((EvitaQLListener)listener).exitSingleRefReferenceContent5Args(this);
		}
		@Override
		public <T> T accept(ParseTreeVisitor<? extends T> visitor) {
			if ( visitor instanceof EvitaQLVisitor ) return ((EvitaQLVisitor<? extends T>)visitor).visitSingleRefReferenceContent5Args(this);
			else return visitor.visitChildren(this);
		}
	}

	public final SingleRefReferenceContent5ArgsContext singleRefReferenceContent5Args() throws RecognitionException {
		SingleRefReferenceContent5ArgsContext _localctx = new SingleRefReferenceContent5ArgsContext(_ctx, getState());
		enterRule(_localctx, 98, RULE_singleRefReferenceContent5Args);
		int _la;
		try {
			enterOuterAlt(_localctx, 1);
			{
			setState(792);
			match(ARGS_OPENING);
			setState(793);
			((SingleRefReferenceContent5ArgsContext)_localctx).classifier = classifierToken();
			setState(794);
			match(ARGS_DELIMITER);
			setState(795);
			((SingleRefReferenceContent5ArgsContext)_localctx).orderBy = orderConstraint();
			setState(798);
			_errHandler.sync(this);
			_la = _input.LA(1);
			if (_la==ARGS_DELIMITER) {
				{
				setState(796);
				match(ARGS_DELIMITER);
				setState(797);
				((SingleRefReferenceContent5ArgsContext)_localctx).requirement = requireConstraint();
				}
			}

			setState(800);
			match(ARGS_CLOSING);
			}
		}
		catch (RecognitionException re) {
			_localctx.exception = re;
			_errHandler.reportError(this, re);
			_errHandler.recover(this, re);
		}
		finally {
			exitRule();
		}
		return _localctx;
	}

	public static class SingleRefReferenceContent6ArgsContext extends ParserRuleContext {
		public ClassifierTokenContext classifier;
		public OrderConstraintContext orderBy;
		public RequireConstraintContext facetEntityRequirement;
		public RequireConstraintContext groupEntityRequirement;
		public TerminalNode ARGS_OPENING() { return getToken(EvitaQLParser.ARGS_OPENING, 0); }
		public List<TerminalNode> ARGS_DELIMITER() { return getTokens(EvitaQLParser.ARGS_DELIMITER); }
		public TerminalNode ARGS_DELIMITER(int i) {
			return getToken(EvitaQLParser.ARGS_DELIMITER, i);
		}
		public TerminalNode ARGS_CLOSING() { return getToken(EvitaQLParser.ARGS_CLOSING, 0); }
		public ClassifierTokenContext classifierToken() {
			return getRuleContext(ClassifierTokenContext.class,0);
		}
		public OrderConstraintContext orderConstraint() {
			return getRuleContext(OrderConstraintContext.class,0);
		}
		public List<RequireConstraintContext> requireConstraint() {
			return getRuleContexts(RequireConstraintContext.class);
		}
		public RequireConstraintContext requireConstraint(int i) {
			return getRuleContext(RequireConstraintContext.class,i);
		}
		public SingleRefReferenceContent6ArgsContext(ParserRuleContext parent, int invokingState) {
			super(parent, invokingState);
		}
		@Override public int getRuleIndex() { return RULE_singleRefReferenceContent6Args; }
		@Override
		public void enterRule(ParseTreeListener listener) {
			if ( listener instanceof EvitaQLListener ) ((EvitaQLListener)listener).enterSingleRefReferenceContent6Args(this);
		}
		@Override
		public void exitRule(ParseTreeListener listener) {
			if ( listener instanceof EvitaQLListener ) ((EvitaQLListener)listener).exitSingleRefReferenceContent6Args(this);
		}
		@Override
		public <T> T accept(ParseTreeVisitor<? extends T> visitor) {
			if ( visitor instanceof EvitaQLVisitor ) return ((EvitaQLVisitor<? extends T>)visitor).visitSingleRefReferenceContent6Args(this);
			else return visitor.visitChildren(this);
		}
	}

	public final SingleRefReferenceContent6ArgsContext singleRefReferenceContent6Args() throws RecognitionException {
		SingleRefReferenceContent6ArgsContext _localctx = new SingleRefReferenceContent6ArgsContext(_ctx, getState());
		enterRule(_localctx, 100, RULE_singleRefReferenceContent6Args);
		try {
			enterOuterAlt(_localctx, 1);
			{
			setState(802);
			match(ARGS_OPENING);
			setState(803);
			((SingleRefReferenceContent6ArgsContext)_localctx).classifier = classifierToken();
			setState(804);
			match(ARGS_DELIMITER);
			setState(805);
			((SingleRefReferenceContent6ArgsContext)_localctx).orderBy = orderConstraint();
			setState(806);
			match(ARGS_DELIMITER);
			setState(807);
			((SingleRefReferenceContent6ArgsContext)_localctx).facetEntityRequirement = requireConstraint();
			setState(808);
			match(ARGS_DELIMITER);
			setState(809);
			((SingleRefReferenceContent6ArgsContext)_localctx).groupEntityRequirement = requireConstraint();
			setState(810);
			match(ARGS_CLOSING);
			}
		}
		catch (RecognitionException re) {
			_localctx.exception = re;
			_errHandler.reportError(this, re);
			_errHandler.recover(this, re);
		}
		finally {
			exitRule();
		}
		return _localctx;
	}

	public static class SingleRefReferenceContent7ArgsContext extends ParserRuleContext {
		public ClassifierTokenContext classifier;
		public FilterConstraintContext filterBy;
		public OrderConstraintContext orderBy;
		public RequireConstraintContext requirement;
		public TerminalNode ARGS_OPENING() { return getToken(EvitaQLParser.ARGS_OPENING, 0); }
		public List<TerminalNode> ARGS_DELIMITER() { return getTokens(EvitaQLParser.ARGS_DELIMITER); }
		public TerminalNode ARGS_DELIMITER(int i) {
			return getToken(EvitaQLParser.ARGS_DELIMITER, i);
		}
		public TerminalNode ARGS_CLOSING() { return getToken(EvitaQLParser.ARGS_CLOSING, 0); }
		public ClassifierTokenContext classifierToken() {
			return getRuleContext(ClassifierTokenContext.class,0);
		}
		public FilterConstraintContext filterConstraint() {
			return getRuleContext(FilterConstraintContext.class,0);
		}
		public OrderConstraintContext orderConstraint() {
			return getRuleContext(OrderConstraintContext.class,0);
		}
		public RequireConstraintContext requireConstraint() {
			return getRuleContext(RequireConstraintContext.class,0);
		}
		public SingleRefReferenceContent7ArgsContext(ParserRuleContext parent, int invokingState) {
			super(parent, invokingState);
		}
		@Override public int getRuleIndex() { return RULE_singleRefReferenceContent7Args; }
		@Override
		public void enterRule(ParseTreeListener listener) {
			if ( listener instanceof EvitaQLListener ) ((EvitaQLListener)listener).enterSingleRefReferenceContent7Args(this);
		}
		@Override
		public void exitRule(ParseTreeListener listener) {
			if ( listener instanceof EvitaQLListener ) ((EvitaQLListener)listener).exitSingleRefReferenceContent7Args(this);
		}
		@Override
		public <T> T accept(ParseTreeVisitor<? extends T> visitor) {
			if ( visitor instanceof EvitaQLVisitor ) return ((EvitaQLVisitor<? extends T>)visitor).visitSingleRefReferenceContent7Args(this);
			else return visitor.visitChildren(this);
		}
	}

	public final SingleRefReferenceContent7ArgsContext singleRefReferenceContent7Args() throws RecognitionException {
		SingleRefReferenceContent7ArgsContext _localctx = new SingleRefReferenceContent7ArgsContext(_ctx, getState());
		enterRule(_localctx, 102, RULE_singleRefReferenceContent7Args);
		int _la;
		try {
			enterOuterAlt(_localctx, 1);
			{
			setState(812);
			match(ARGS_OPENING);
			setState(813);
			((SingleRefReferenceContent7ArgsContext)_localctx).classifier = classifierToken();
			setState(814);
			match(ARGS_DELIMITER);
			setState(815);
			((SingleRefReferenceContent7ArgsContext)_localctx).filterBy = filterConstraint();
			setState(816);
			match(ARGS_DELIMITER);
			setState(817);
			((SingleRefReferenceContent7ArgsContext)_localctx).orderBy = orderConstraint();
			setState(820);
			_errHandler.sync(this);
			_la = _input.LA(1);
			if (_la==ARGS_DELIMITER) {
				{
				setState(818);
				match(ARGS_DELIMITER);
				setState(819);
				((SingleRefReferenceContent7ArgsContext)_localctx).requirement = requireConstraint();
				}
			}

			setState(822);
			match(ARGS_CLOSING);
			}
		}
		catch (RecognitionException re) {
			_localctx.exception = re;
			_errHandler.reportError(this, re);
			_errHandler.recover(this, re);
		}
		finally {
			exitRule();
		}
		return _localctx;
	}

	public static class SingleRefReferenceContent8ArgsContext extends ParserRuleContext {
		public ClassifierTokenContext classifier;
		public FilterConstraintContext filterBy;
		public OrderConstraintContext orderBy;
		public RequireConstraintContext facetEntityRequirement;
		public RequireConstraintContext groupEntityRequirement;
		public TerminalNode ARGS_OPENING() { return getToken(EvitaQLParser.ARGS_OPENING, 0); }
		public List<TerminalNode> ARGS_DELIMITER() { return getTokens(EvitaQLParser.ARGS_DELIMITER); }
		public TerminalNode ARGS_DELIMITER(int i) {
			return getToken(EvitaQLParser.ARGS_DELIMITER, i);
		}
		public TerminalNode ARGS_CLOSING() { return getToken(EvitaQLParser.ARGS_CLOSING, 0); }
		public ClassifierTokenContext classifierToken() {
			return getRuleContext(ClassifierTokenContext.class,0);
		}
		public FilterConstraintContext filterConstraint() {
			return getRuleContext(FilterConstraintContext.class,0);
		}
		public OrderConstraintContext orderConstraint() {
			return getRuleContext(OrderConstraintContext.class,0);
		}
		public List<RequireConstraintContext> requireConstraint() {
			return getRuleContexts(RequireConstraintContext.class);
		}
		public RequireConstraintContext requireConstraint(int i) {
			return getRuleContext(RequireConstraintContext.class,i);
		}
		public SingleRefReferenceContent8ArgsContext(ParserRuleContext parent, int invokingState) {
			super(parent, invokingState);
		}
		@Override public int getRuleIndex() { return RULE_singleRefReferenceContent8Args; }
		@Override
		public void enterRule(ParseTreeListener listener) {
			if ( listener instanceof EvitaQLListener ) ((EvitaQLListener)listener).enterSingleRefReferenceContent8Args(this);
		}
		@Override
		public void exitRule(ParseTreeListener listener) {
			if ( listener instanceof EvitaQLListener ) ((EvitaQLListener)listener).exitSingleRefReferenceContent8Args(this);
		}
		@Override
		public <T> T accept(ParseTreeVisitor<? extends T> visitor) {
			if ( visitor instanceof EvitaQLVisitor ) return ((EvitaQLVisitor<? extends T>)visitor).visitSingleRefReferenceContent8Args(this);
			else return visitor.visitChildren(this);
		}
	}

	public final SingleRefReferenceContent8ArgsContext singleRefReferenceContent8Args() throws RecognitionException {
		SingleRefReferenceContent8ArgsContext _localctx = new SingleRefReferenceContent8ArgsContext(_ctx, getState());
		enterRule(_localctx, 104, RULE_singleRefReferenceContent8Args);
		try {
			enterOuterAlt(_localctx, 1);
			{
			setState(824);
			match(ARGS_OPENING);
			setState(825);
			((SingleRefReferenceContent8ArgsContext)_localctx).classifier = classifierToken();
			setState(826);
			match(ARGS_DELIMITER);
			setState(827);
			((SingleRefReferenceContent8ArgsContext)_localctx).filterBy = filterConstraint();
			setState(828);
			match(ARGS_DELIMITER);
			setState(829);
			((SingleRefReferenceContent8ArgsContext)_localctx).orderBy = orderConstraint();
			setState(830);
			match(ARGS_DELIMITER);
			setState(831);
			((SingleRefReferenceContent8ArgsContext)_localctx).facetEntityRequirement = requireConstraint();
			setState(832);
			match(ARGS_DELIMITER);
			setState(833);
			((SingleRefReferenceContent8ArgsContext)_localctx).groupEntityRequirement = requireConstraint();
			setState(834);
			match(ARGS_CLOSING);
			}
		}
		catch (RecognitionException re) {
			_localctx.exception = re;
			_errHandler.reportError(this, re);
			_errHandler.recover(this, re);
		}
		finally {
			exitRule();
		}
		return _localctx;
	}

	public static class SingleRefReferenceContentWithAttributes1ArgsContext extends ParserRuleContext {
		public ClassifierTokenContext classifier;
		public RequireConstraintContext requirement1;
		public RequireConstraintContext requirement2;
		public TerminalNode ARGS_OPENING() { return getToken(EvitaQLParser.ARGS_OPENING, 0); }
		public List<TerminalNode> ARGS_DELIMITER() { return getTokens(EvitaQLParser.ARGS_DELIMITER); }
		public TerminalNode ARGS_DELIMITER(int i) {
			return getToken(EvitaQLParser.ARGS_DELIMITER, i);
		}
		public TerminalNode ARGS_CLOSING() { return getToken(EvitaQLParser.ARGS_CLOSING, 0); }
		public ClassifierTokenContext classifierToken() {
			return getRuleContext(ClassifierTokenContext.class,0);
		}
		public List<RequireConstraintContext> requireConstraint() {
			return getRuleContexts(RequireConstraintContext.class);
		}
		public RequireConstraintContext requireConstraint(int i) {
			return getRuleContext(RequireConstraintContext.class,i);
		}
		public SingleRefReferenceContentWithAttributes1ArgsContext(ParserRuleContext parent, int invokingState) {
			super(parent, invokingState);
		}
		@Override public int getRuleIndex() { return RULE_singleRefReferenceContentWithAttributes1Args; }
		@Override
		public void enterRule(ParseTreeListener listener) {
			if ( listener instanceof EvitaQLListener ) ((EvitaQLListener)listener).enterSingleRefReferenceContentWithAttributes1Args(this);
		}
		@Override
		public void exitRule(ParseTreeListener listener) {
			if ( listener instanceof EvitaQLListener ) ((EvitaQLListener)listener).exitSingleRefReferenceContentWithAttributes1Args(this);
		}
		@Override
		public <T> T accept(ParseTreeVisitor<? extends T> visitor) {
			if ( visitor instanceof EvitaQLVisitor ) return ((EvitaQLVisitor<? extends T>)visitor).visitSingleRefReferenceContentWithAttributes1Args(this);
			else return visitor.visitChildren(this);
		}
	}

	public final SingleRefReferenceContentWithAttributes1ArgsContext singleRefReferenceContentWithAttributes1Args() throws RecognitionException {
		SingleRefReferenceContentWithAttributes1ArgsContext _localctx = new SingleRefReferenceContentWithAttributes1ArgsContext(_ctx, getState());
		enterRule(_localctx, 106, RULE_singleRefReferenceContentWithAttributes1Args);
		try {
			enterOuterAlt(_localctx, 1);
			{
			setState(836);
			match(ARGS_OPENING);
			setState(837);
			((SingleRefReferenceContentWithAttributes1ArgsContext)_localctx).classifier = classifierToken();
			setState(838);
			match(ARGS_DELIMITER);
			setState(839);
			((SingleRefReferenceContentWithAttributes1ArgsContext)_localctx).requirement1 = requireConstraint();
			setState(840);
			match(ARGS_DELIMITER);
			setState(841);
			((SingleRefReferenceContentWithAttributes1ArgsContext)_localctx).requirement2 = requireConstraint();
			setState(842);
			match(ARGS_CLOSING);
			}
		}
		catch (RecognitionException re) {
			_localctx.exception = re;
			_errHandler.reportError(this, re);
			_errHandler.recover(this, re);
		}
		finally {
			exitRule();
		}
		return _localctx;
	}

	public static class SingleRefReferenceContentWithAttributes2ArgsContext extends ParserRuleContext {
		public ClassifierTokenContext classifier;
		public RequireConstraintContext attributeContent;
		public RequireConstraintContext facetEntityRequirement;
		public RequireConstraintContext groupEntityRequirement;
		public TerminalNode ARGS_OPENING() { return getToken(EvitaQLParser.ARGS_OPENING, 0); }
		public List<TerminalNode> ARGS_DELIMITER() { return getTokens(EvitaQLParser.ARGS_DELIMITER); }
		public TerminalNode ARGS_DELIMITER(int i) {
			return getToken(EvitaQLParser.ARGS_DELIMITER, i);
		}
		public TerminalNode ARGS_CLOSING() { return getToken(EvitaQLParser.ARGS_CLOSING, 0); }
		public ClassifierTokenContext classifierToken() {
			return getRuleContext(ClassifierTokenContext.class,0);
		}
		public List<RequireConstraintContext> requireConstraint() {
			return getRuleContexts(RequireConstraintContext.class);
		}
		public RequireConstraintContext requireConstraint(int i) {
			return getRuleContext(RequireConstraintContext.class,i);
		}
		public SingleRefReferenceContentWithAttributes2ArgsContext(ParserRuleContext parent, int invokingState) {
			super(parent, invokingState);
		}
		@Override public int getRuleIndex() { return RULE_singleRefReferenceContentWithAttributes2Args; }
		@Override
		public void enterRule(ParseTreeListener listener) {
			if ( listener instanceof EvitaQLListener ) ((EvitaQLListener)listener).enterSingleRefReferenceContentWithAttributes2Args(this);
		}
		@Override
		public void exitRule(ParseTreeListener listener) {
			if ( listener instanceof EvitaQLListener ) ((EvitaQLListener)listener).exitSingleRefReferenceContentWithAttributes2Args(this);
		}
		@Override
		public <T> T accept(ParseTreeVisitor<? extends T> visitor) {
			if ( visitor instanceof EvitaQLVisitor ) return ((EvitaQLVisitor<? extends T>)visitor).visitSingleRefReferenceContentWithAttributes2Args(this);
			else return visitor.visitChildren(this);
		}
	}

	public final SingleRefReferenceContentWithAttributes2ArgsContext singleRefReferenceContentWithAttributes2Args() throws RecognitionException {
		SingleRefReferenceContentWithAttributes2ArgsContext _localctx = new SingleRefReferenceContentWithAttributes2ArgsContext(_ctx, getState());
		enterRule(_localctx, 108, RULE_singleRefReferenceContentWithAttributes2Args);
		try {
			enterOuterAlt(_localctx, 1);
			{
			setState(844);
			match(ARGS_OPENING);
			setState(845);
			((SingleRefReferenceContentWithAttributes2ArgsContext)_localctx).classifier = classifierToken();
			setState(846);
			match(ARGS_DELIMITER);
			setState(847);
			((SingleRefReferenceContentWithAttributes2ArgsContext)_localctx).attributeContent = requireConstraint();
			setState(848);
			match(ARGS_DELIMITER);
			setState(849);
			((SingleRefReferenceContentWithAttributes2ArgsContext)_localctx).facetEntityRequirement = requireConstraint();
			setState(850);
			match(ARGS_DELIMITER);
			setState(851);
			((SingleRefReferenceContentWithAttributes2ArgsContext)_localctx).groupEntityRequirement = requireConstraint();
			setState(852);
			match(ARGS_CLOSING);
			}
		}
		catch (RecognitionException re) {
			_localctx.exception = re;
			_errHandler.reportError(this, re);
			_errHandler.recover(this, re);
		}
		finally {
			exitRule();
		}
		return _localctx;
	}

	public static class SingleRefReferenceContentWithAttributes3ArgsContext extends ParserRuleContext {
		public ClassifierTokenContext classifier;
		public FilterConstraintContext filterBy;
		public RequireConstraintContext requirement1;
		public RequireConstraintContext requirement2;
		public TerminalNode ARGS_OPENING() { return getToken(EvitaQLParser.ARGS_OPENING, 0); }
		public List<TerminalNode> ARGS_DELIMITER() { return getTokens(EvitaQLParser.ARGS_DELIMITER); }
		public TerminalNode ARGS_DELIMITER(int i) {
			return getToken(EvitaQLParser.ARGS_DELIMITER, i);
		}
		public TerminalNode ARGS_CLOSING() { return getToken(EvitaQLParser.ARGS_CLOSING, 0); }
		public ClassifierTokenContext classifierToken() {
			return getRuleContext(ClassifierTokenContext.class,0);
		}
		public FilterConstraintContext filterConstraint() {
			return getRuleContext(FilterConstraintContext.class,0);
		}
		public List<RequireConstraintContext> requireConstraint() {
			return getRuleContexts(RequireConstraintContext.class);
		}
		public RequireConstraintContext requireConstraint(int i) {
			return getRuleContext(RequireConstraintContext.class,i);
		}
		public SingleRefReferenceContentWithAttributes3ArgsContext(ParserRuleContext parent, int invokingState) {
			super(parent, invokingState);
		}
		@Override public int getRuleIndex() { return RULE_singleRefReferenceContentWithAttributes3Args; }
		@Override
		public void enterRule(ParseTreeListener listener) {
			if ( listener instanceof EvitaQLListener ) ((EvitaQLListener)listener).enterSingleRefReferenceContentWithAttributes3Args(this);
		}
		@Override
		public void exitRule(ParseTreeListener listener) {
			if ( listener instanceof EvitaQLListener ) ((EvitaQLListener)listener).exitSingleRefReferenceContentWithAttributes3Args(this);
		}
		@Override
		public <T> T accept(ParseTreeVisitor<? extends T> visitor) {
			if ( visitor instanceof EvitaQLVisitor ) return ((EvitaQLVisitor<? extends T>)visitor).visitSingleRefReferenceContentWithAttributes3Args(this);
			else return visitor.visitChildren(this);
		}
	}

	public final SingleRefReferenceContentWithAttributes3ArgsContext singleRefReferenceContentWithAttributes3Args() throws RecognitionException {
		SingleRefReferenceContentWithAttributes3ArgsContext _localctx = new SingleRefReferenceContentWithAttributes3ArgsContext(_ctx, getState());
		enterRule(_localctx, 110, RULE_singleRefReferenceContentWithAttributes3Args);
		try {
			enterOuterAlt(_localctx, 1);
			{
			setState(854);
			match(ARGS_OPENING);
			setState(855);
			((SingleRefReferenceContentWithAttributes3ArgsContext)_localctx).classifier = classifierToken();
			setState(856);
			match(ARGS_DELIMITER);
			setState(857);
			((SingleRefReferenceContentWithAttributes3ArgsContext)_localctx).filterBy = filterConstraint();
			setState(858);
			match(ARGS_DELIMITER);
			setState(859);
			((SingleRefReferenceContentWithAttributes3ArgsContext)_localctx).requirement1 = requireConstraint();
			setState(860);
			match(ARGS_DELIMITER);
			setState(861);
			((SingleRefReferenceContentWithAttributes3ArgsContext)_localctx).requirement2 = requireConstraint();
			setState(862);
			match(ARGS_CLOSING);
			}
		}
		catch (RecognitionException re) {
			_localctx.exception = re;
			_errHandler.reportError(this, re);
			_errHandler.recover(this, re);
		}
		finally {
			exitRule();
		}
		return _localctx;
	}

	public static class SingleRefReferenceContentWithAttributes4ArgsContext extends ParserRuleContext {
		public ClassifierTokenContext classifier;
		public FilterConstraintContext filterBy;
		public RequireConstraintContext attributeContent;
		public RequireConstraintContext facetEntityRequirement;
		public RequireConstraintContext groupEntityRequirement;
		public TerminalNode ARGS_OPENING() { return getToken(EvitaQLParser.ARGS_OPENING, 0); }
		public List<TerminalNode> ARGS_DELIMITER() { return getTokens(EvitaQLParser.ARGS_DELIMITER); }
		public TerminalNode ARGS_DELIMITER(int i) {
			return getToken(EvitaQLParser.ARGS_DELIMITER, i);
		}
		public TerminalNode ARGS_CLOSING() { return getToken(EvitaQLParser.ARGS_CLOSING, 0); }
		public ClassifierTokenContext classifierToken() {
			return getRuleContext(ClassifierTokenContext.class,0);
		}
		public FilterConstraintContext filterConstraint() {
			return getRuleContext(FilterConstraintContext.class,0);
		}
		public List<RequireConstraintContext> requireConstraint() {
			return getRuleContexts(RequireConstraintContext.class);
		}
		public RequireConstraintContext requireConstraint(int i) {
			return getRuleContext(RequireConstraintContext.class,i);
		}
		public SingleRefReferenceContentWithAttributes4ArgsContext(ParserRuleContext parent, int invokingState) {
			super(parent, invokingState);
		}
		@Override public int getRuleIndex() { return RULE_singleRefReferenceContentWithAttributes4Args; }
		@Override
		public void enterRule(ParseTreeListener listener) {
			if ( listener instanceof EvitaQLListener ) ((EvitaQLListener)listener).enterSingleRefReferenceContentWithAttributes4Args(this);
		}
		@Override
		public void exitRule(ParseTreeListener listener) {
			if ( listener instanceof EvitaQLListener ) ((EvitaQLListener)listener).exitSingleRefReferenceContentWithAttributes4Args(this);
		}
		@Override
		public <T> T accept(ParseTreeVisitor<? extends T> visitor) {
			if ( visitor instanceof EvitaQLVisitor ) return ((EvitaQLVisitor<? extends T>)visitor).visitSingleRefReferenceContentWithAttributes4Args(this);
			else return visitor.visitChildren(this);
		}
	}

	public final SingleRefReferenceContentWithAttributes4ArgsContext singleRefReferenceContentWithAttributes4Args() throws RecognitionException {
		SingleRefReferenceContentWithAttributes4ArgsContext _localctx = new SingleRefReferenceContentWithAttributes4ArgsContext(_ctx, getState());
		enterRule(_localctx, 112, RULE_singleRefReferenceContentWithAttributes4Args);
		try {
			enterOuterAlt(_localctx, 1);
			{
			setState(864);
			match(ARGS_OPENING);
			setState(865);
			((SingleRefReferenceContentWithAttributes4ArgsContext)_localctx).classifier = classifierToken();
			setState(866);
			match(ARGS_DELIMITER);
			setState(867);
			((SingleRefReferenceContentWithAttributes4ArgsContext)_localctx).filterBy = filterConstraint();
			setState(868);
			match(ARGS_DELIMITER);
			setState(869);
			((SingleRefReferenceContentWithAttributes4ArgsContext)_localctx).attributeContent = requireConstraint();
			setState(870);
			match(ARGS_DELIMITER);
			setState(871);
			((SingleRefReferenceContentWithAttributes4ArgsContext)_localctx).facetEntityRequirement = requireConstraint();
			setState(872);
			match(ARGS_DELIMITER);
			setState(873);
			((SingleRefReferenceContentWithAttributes4ArgsContext)_localctx).groupEntityRequirement = requireConstraint();
			setState(874);
			match(ARGS_CLOSING);
			}
		}
		catch (RecognitionException re) {
			_localctx.exception = re;
			_errHandler.reportError(this, re);
			_errHandler.recover(this, re);
		}
		finally {
			exitRule();
		}
		return _localctx;
	}

	public static class SingleRefReferenceContentWithAttributes5ArgsContext extends ParserRuleContext {
		public ClassifierTokenContext classifier;
		public OrderConstraintContext orderBy;
		public RequireConstraintContext requirement1;
		public RequireConstraintContext requirement2;
		public TerminalNode ARGS_OPENING() { return getToken(EvitaQLParser.ARGS_OPENING, 0); }
		public List<TerminalNode> ARGS_DELIMITER() { return getTokens(EvitaQLParser.ARGS_DELIMITER); }
		public TerminalNode ARGS_DELIMITER(int i) {
			return getToken(EvitaQLParser.ARGS_DELIMITER, i);
		}
		public TerminalNode ARGS_CLOSING() { return getToken(EvitaQLParser.ARGS_CLOSING, 0); }
		public ClassifierTokenContext classifierToken() {
			return getRuleContext(ClassifierTokenContext.class,0);
		}
		public OrderConstraintContext orderConstraint() {
			return getRuleContext(OrderConstraintContext.class,0);
		}
		public List<RequireConstraintContext> requireConstraint() {
			return getRuleContexts(RequireConstraintContext.class);
		}
		public RequireConstraintContext requireConstraint(int i) {
			return getRuleContext(RequireConstraintContext.class,i);
		}
		public SingleRefReferenceContentWithAttributes5ArgsContext(ParserRuleContext parent, int invokingState) {
			super(parent, invokingState);
		}
		@Override public int getRuleIndex() { return RULE_singleRefReferenceContentWithAttributes5Args; }
		@Override
		public void enterRule(ParseTreeListener listener) {
			if ( listener instanceof EvitaQLListener ) ((EvitaQLListener)listener).enterSingleRefReferenceContentWithAttributes5Args(this);
		}
		@Override
		public void exitRule(ParseTreeListener listener) {
			if ( listener instanceof EvitaQLListener ) ((EvitaQLListener)listener).exitSingleRefReferenceContentWithAttributes5Args(this);
		}
		@Override
		public <T> T accept(ParseTreeVisitor<? extends T> visitor) {
			if ( visitor instanceof EvitaQLVisitor ) return ((EvitaQLVisitor<? extends T>)visitor).visitSingleRefReferenceContentWithAttributes5Args(this);
			else return visitor.visitChildren(this);
		}
	}

	public final SingleRefReferenceContentWithAttributes5ArgsContext singleRefReferenceContentWithAttributes5Args() throws RecognitionException {
		SingleRefReferenceContentWithAttributes5ArgsContext _localctx = new SingleRefReferenceContentWithAttributes5ArgsContext(_ctx, getState());
		enterRule(_localctx, 114, RULE_singleRefReferenceContentWithAttributes5Args);
		try {
			enterOuterAlt(_localctx, 1);
			{
			setState(876);
			match(ARGS_OPENING);
			setState(877);
			((SingleRefReferenceContentWithAttributes5ArgsContext)_localctx).classifier = classifierToken();
			setState(878);
			match(ARGS_DELIMITER);
			setState(879);
			((SingleRefReferenceContentWithAttributes5ArgsContext)_localctx).orderBy = orderConstraint();
			setState(880);
			match(ARGS_DELIMITER);
			setState(881);
			((SingleRefReferenceContentWithAttributes5ArgsContext)_localctx).requirement1 = requireConstraint();
			setState(882);
			match(ARGS_DELIMITER);
			setState(883);
			((SingleRefReferenceContentWithAttributes5ArgsContext)_localctx).requirement2 = requireConstraint();
			setState(884);
			match(ARGS_CLOSING);
			}
		}
		catch (RecognitionException re) {
			_localctx.exception = re;
			_errHandler.reportError(this, re);
			_errHandler.recover(this, re);
		}
		finally {
			exitRule();
		}
		return _localctx;
	}

	public static class SingleRefReferenceContentWithAttributes6ArgsContext extends ParserRuleContext {
		public ClassifierTokenContext classifier;
		public OrderConstraintContext orderBy;
		public RequireConstraintContext attributeContent;
		public RequireConstraintContext facetEntityRequirement;
		public RequireConstraintContext groupEntityRequirement;
		public TerminalNode ARGS_OPENING() { return getToken(EvitaQLParser.ARGS_OPENING, 0); }
		public List<TerminalNode> ARGS_DELIMITER() { return getTokens(EvitaQLParser.ARGS_DELIMITER); }
		public TerminalNode ARGS_DELIMITER(int i) {
			return getToken(EvitaQLParser.ARGS_DELIMITER, i);
		}
		public TerminalNode ARGS_CLOSING() { return getToken(EvitaQLParser.ARGS_CLOSING, 0); }
		public ClassifierTokenContext classifierToken() {
			return getRuleContext(ClassifierTokenContext.class,0);
		}
		public OrderConstraintContext orderConstraint() {
			return getRuleContext(OrderConstraintContext.class,0);
		}
		public List<RequireConstraintContext> requireConstraint() {
			return getRuleContexts(RequireConstraintContext.class);
		}
		public RequireConstraintContext requireConstraint(int i) {
			return getRuleContext(RequireConstraintContext.class,i);
		}
		public SingleRefReferenceContentWithAttributes6ArgsContext(ParserRuleContext parent, int invokingState) {
			super(parent, invokingState);
		}
		@Override public int getRuleIndex() { return RULE_singleRefReferenceContentWithAttributes6Args; }
		@Override
		public void enterRule(ParseTreeListener listener) {
			if ( listener instanceof EvitaQLListener ) ((EvitaQLListener)listener).enterSingleRefReferenceContentWithAttributes6Args(this);
		}
		@Override
		public void exitRule(ParseTreeListener listener) {
			if ( listener instanceof EvitaQLListener ) ((EvitaQLListener)listener).exitSingleRefReferenceContentWithAttributes6Args(this);
		}
		@Override
		public <T> T accept(ParseTreeVisitor<? extends T> visitor) {
			if ( visitor instanceof EvitaQLVisitor ) return ((EvitaQLVisitor<? extends T>)visitor).visitSingleRefReferenceContentWithAttributes6Args(this);
			else return visitor.visitChildren(this);
		}
	}

	public final SingleRefReferenceContentWithAttributes6ArgsContext singleRefReferenceContentWithAttributes6Args() throws RecognitionException {
		SingleRefReferenceContentWithAttributes6ArgsContext _localctx = new SingleRefReferenceContentWithAttributes6ArgsContext(_ctx, getState());
		enterRule(_localctx, 116, RULE_singleRefReferenceContentWithAttributes6Args);
		try {
			enterOuterAlt(_localctx, 1);
			{
			setState(886);
			match(ARGS_OPENING);
			setState(887);
			((SingleRefReferenceContentWithAttributes6ArgsContext)_localctx).classifier = classifierToken();
			setState(888);
			match(ARGS_DELIMITER);
			setState(889);
			((SingleRefReferenceContentWithAttributes6ArgsContext)_localctx).orderBy = orderConstraint();
			setState(890);
			match(ARGS_DELIMITER);
			setState(891);
			((SingleRefReferenceContentWithAttributes6ArgsContext)_localctx).attributeContent = requireConstraint();
			setState(892);
			match(ARGS_DELIMITER);
			setState(893);
			((SingleRefReferenceContentWithAttributes6ArgsContext)_localctx).facetEntityRequirement = requireConstraint();
			setState(894);
			match(ARGS_DELIMITER);
			setState(895);
			((SingleRefReferenceContentWithAttributes6ArgsContext)_localctx).groupEntityRequirement = requireConstraint();
			setState(896);
			match(ARGS_CLOSING);
			}
		}
		catch (RecognitionException re) {
			_localctx.exception = re;
			_errHandler.reportError(this, re);
			_errHandler.recover(this, re);
		}
		finally {
			exitRule();
		}
		return _localctx;
	}

	public static class SingleRefReferenceContentWithAttributes7ArgsContext extends ParserRuleContext {
		public ClassifierTokenContext classifier;
		public FilterConstraintContext filterBy;
		public OrderConstraintContext orderBy;
		public RequireConstraintContext requirement1;
		public RequireConstraintContext requirement2;
		public TerminalNode ARGS_OPENING() { return getToken(EvitaQLParser.ARGS_OPENING, 0); }
		public List<TerminalNode> ARGS_DELIMITER() { return getTokens(EvitaQLParser.ARGS_DELIMITER); }
		public TerminalNode ARGS_DELIMITER(int i) {
			return getToken(EvitaQLParser.ARGS_DELIMITER, i);
		}
		public TerminalNode ARGS_CLOSING() { return getToken(EvitaQLParser.ARGS_CLOSING, 0); }
		public ClassifierTokenContext classifierToken() {
			return getRuleContext(ClassifierTokenContext.class,0);
		}
		public FilterConstraintContext filterConstraint() {
			return getRuleContext(FilterConstraintContext.class,0);
		}
		public OrderConstraintContext orderConstraint() {
			return getRuleContext(OrderConstraintContext.class,0);
		}
		public List<RequireConstraintContext> requireConstraint() {
			return getRuleContexts(RequireConstraintContext.class);
		}
		public RequireConstraintContext requireConstraint(int i) {
			return getRuleContext(RequireConstraintContext.class,i);
		}
		public SingleRefReferenceContentWithAttributes7ArgsContext(ParserRuleContext parent, int invokingState) {
			super(parent, invokingState);
		}
		@Override public int getRuleIndex() { return RULE_singleRefReferenceContentWithAttributes7Args; }
		@Override
		public void enterRule(ParseTreeListener listener) {
			if ( listener instanceof EvitaQLListener ) ((EvitaQLListener)listener).enterSingleRefReferenceContentWithAttributes7Args(this);
		}
		@Override
		public void exitRule(ParseTreeListener listener) {
			if ( listener instanceof EvitaQLListener ) ((EvitaQLListener)listener).exitSingleRefReferenceContentWithAttributes7Args(this);
		}
		@Override
		public <T> T accept(ParseTreeVisitor<? extends T> visitor) {
			if ( visitor instanceof EvitaQLVisitor ) return ((EvitaQLVisitor<? extends T>)visitor).visitSingleRefReferenceContentWithAttributes7Args(this);
			else return visitor.visitChildren(this);
		}
	}

	public final SingleRefReferenceContentWithAttributes7ArgsContext singleRefReferenceContentWithAttributes7Args() throws RecognitionException {
		SingleRefReferenceContentWithAttributes7ArgsContext _localctx = new SingleRefReferenceContentWithAttributes7ArgsContext(_ctx, getState());
		enterRule(_localctx, 118, RULE_singleRefReferenceContentWithAttributes7Args);
		try {
			enterOuterAlt(_localctx, 1);
			{
			setState(898);
			match(ARGS_OPENING);
			setState(899);
			((SingleRefReferenceContentWithAttributes7ArgsContext)_localctx).classifier = classifierToken();
			setState(900);
			match(ARGS_DELIMITER);
			setState(901);
			((SingleRefReferenceContentWithAttributes7ArgsContext)_localctx).filterBy = filterConstraint();
			setState(902);
			match(ARGS_DELIMITER);
			setState(903);
			((SingleRefReferenceContentWithAttributes7ArgsContext)_localctx).orderBy = orderConstraint();
			setState(904);
			match(ARGS_DELIMITER);
			setState(905);
			((SingleRefReferenceContentWithAttributes7ArgsContext)_localctx).requirement1 = requireConstraint();
			setState(906);
			match(ARGS_DELIMITER);
			setState(907);
			((SingleRefReferenceContentWithAttributes7ArgsContext)_localctx).requirement2 = requireConstraint();
			setState(908);
			match(ARGS_CLOSING);
			}
		}
		catch (RecognitionException re) {
			_localctx.exception = re;
			_errHandler.reportError(this, re);
			_errHandler.recover(this, re);
		}
		finally {
			exitRule();
		}
		return _localctx;
	}

	public static class SingleRefReferenceContentWithAttributes8ArgsContext extends ParserRuleContext {
		public ClassifierTokenContext classifier;
		public FilterConstraintContext filterBy;
		public OrderConstraintContext orderBy;
		public RequireConstraintContext attributeContent;
		public RequireConstraintContext facetEntityRequirement;
		public RequireConstraintContext groupEntityRequirement;
		public TerminalNode ARGS_OPENING() { return getToken(EvitaQLParser.ARGS_OPENING, 0); }
		public List<TerminalNode> ARGS_DELIMITER() { return getTokens(EvitaQLParser.ARGS_DELIMITER); }
		public TerminalNode ARGS_DELIMITER(int i) {
			return getToken(EvitaQLParser.ARGS_DELIMITER, i);
		}
		public TerminalNode ARGS_CLOSING() { return getToken(EvitaQLParser.ARGS_CLOSING, 0); }
		public ClassifierTokenContext classifierToken() {
			return getRuleContext(ClassifierTokenContext.class,0);
		}
		public FilterConstraintContext filterConstraint() {
			return getRuleContext(FilterConstraintContext.class,0);
		}
		public OrderConstraintContext orderConstraint() {
			return getRuleContext(OrderConstraintContext.class,0);
		}
		public List<RequireConstraintContext> requireConstraint() {
			return getRuleContexts(RequireConstraintContext.class);
		}
		public RequireConstraintContext requireConstraint(int i) {
			return getRuleContext(RequireConstraintContext.class,i);
		}
		public SingleRefReferenceContentWithAttributes8ArgsContext(ParserRuleContext parent, int invokingState) {
			super(parent, invokingState);
		}
		@Override public int getRuleIndex() { return RULE_singleRefReferenceContentWithAttributes8Args; }
		@Override
		public void enterRule(ParseTreeListener listener) {
			if ( listener instanceof EvitaQLListener ) ((EvitaQLListener)listener).enterSingleRefReferenceContentWithAttributes8Args(this);
		}
		@Override
		public void exitRule(ParseTreeListener listener) {
			if ( listener instanceof EvitaQLListener ) ((EvitaQLListener)listener).exitSingleRefReferenceContentWithAttributes8Args(this);
		}
		@Override
		public <T> T accept(ParseTreeVisitor<? extends T> visitor) {
			if ( visitor instanceof EvitaQLVisitor ) return ((EvitaQLVisitor<? extends T>)visitor).visitSingleRefReferenceContentWithAttributes8Args(this);
			else return visitor.visitChildren(this);
		}
	}

	public final SingleRefReferenceContentWithAttributes8ArgsContext singleRefReferenceContentWithAttributes8Args() throws RecognitionException {
		SingleRefReferenceContentWithAttributes8ArgsContext _localctx = new SingleRefReferenceContentWithAttributes8ArgsContext(_ctx, getState());
		enterRule(_localctx, 120, RULE_singleRefReferenceContentWithAttributes8Args);
		try {
			enterOuterAlt(_localctx, 1);
			{
			setState(910);
			match(ARGS_OPENING);
			setState(911);
			((SingleRefReferenceContentWithAttributes8ArgsContext)_localctx).classifier = classifierToken();
			setState(912);
			match(ARGS_DELIMITER);
			setState(913);
			((SingleRefReferenceContentWithAttributes8ArgsContext)_localctx).filterBy = filterConstraint();
			setState(914);
			match(ARGS_DELIMITER);
			setState(915);
			((SingleRefReferenceContentWithAttributes8ArgsContext)_localctx).orderBy = orderConstraint();
			setState(916);
			match(ARGS_DELIMITER);
			setState(917);
			((SingleRefReferenceContentWithAttributes8ArgsContext)_localctx).attributeContent = requireConstraint();
			setState(918);
			match(ARGS_DELIMITER);
			setState(919);
			((SingleRefReferenceContentWithAttributes8ArgsContext)_localctx).facetEntityRequirement = requireConstraint();
			setState(920);
			match(ARGS_DELIMITER);
			setState(921);
			((SingleRefReferenceContentWithAttributes8ArgsContext)_localctx).groupEntityRequirement = requireConstraint();
			setState(922);
			match(ARGS_CLOSING);
			}
		}
		catch (RecognitionException re) {
			_localctx.exception = re;
			_errHandler.reportError(this, re);
			_errHandler.recover(this, re);
		}
		finally {
			exitRule();
		}
		return _localctx;
	}

	public static class MultipleRefsReferenceContentArgsContext extends ParserRuleContext {
		public VariadicClassifierTokensContext classifiers;
		public RequireConstraintContext requirement;
		public RequireConstraintContext facetEntityRequirement;
		public RequireConstraintContext groupEntityRequirement;
		public TerminalNode ARGS_OPENING() { return getToken(EvitaQLParser.ARGS_OPENING, 0); }
		public TerminalNode ARGS_CLOSING() { return getToken(EvitaQLParser.ARGS_CLOSING, 0); }
		public List<TerminalNode> ARGS_DELIMITER() { return getTokens(EvitaQLParser.ARGS_DELIMITER); }
		public TerminalNode ARGS_DELIMITER(int i) {
			return getToken(EvitaQLParser.ARGS_DELIMITER, i);
		}
		public VariadicClassifierTokensContext variadicClassifierTokens() {
			return getRuleContext(VariadicClassifierTokensContext.class,0);
		}
		public List<RequireConstraintContext> requireConstraint() {
			return getRuleContexts(RequireConstraintContext.class);
		}
		public RequireConstraintContext requireConstraint(int i) {
			return getRuleContext(RequireConstraintContext.class,i);
		}
		public MultipleRefsReferenceContentArgsContext(ParserRuleContext parent, int invokingState) {
			super(parent, invokingState);
		}
		@Override public int getRuleIndex() { return RULE_multipleRefsReferenceContentArgs; }
		@Override
		public void enterRule(ParseTreeListener listener) {
			if ( listener instanceof EvitaQLListener ) ((EvitaQLListener)listener).enterMultipleRefsReferenceContentArgs(this);
		}
		@Override
		public void exitRule(ParseTreeListener listener) {
			if ( listener instanceof EvitaQLListener ) ((EvitaQLListener)listener).exitMultipleRefsReferenceContentArgs(this);
		}
		@Override
		public <T> T accept(ParseTreeVisitor<? extends T> visitor) {
			if ( visitor instanceof EvitaQLVisitor ) return ((EvitaQLVisitor<? extends T>)visitor).visitMultipleRefsReferenceContentArgs(this);
			else return visitor.visitChildren(this);
		}
	}

	public final MultipleRefsReferenceContentArgsContext multipleRefsReferenceContentArgs() throws RecognitionException {
		MultipleRefsReferenceContentArgsContext _localctx = new MultipleRefsReferenceContentArgsContext(_ctx, getState());
		enterRule(_localctx, 122, RULE_multipleRefsReferenceContentArgs);
		int _la;
		try {
			enterOuterAlt(_localctx, 1);
			{
			setState(924);
			match(ARGS_OPENING);
			setState(936);
			_errHandler.sync(this);
			switch ( getInterpreter().adaptivePredict(_input,42,_ctx) ) {
			case 1:
				{
				{
				setState(925);
				((MultipleRefsReferenceContentArgsContext)_localctx).classifiers = variadicClassifierTokens();
				setState(928);
				_errHandler.sync(this);
				_la = _input.LA(1);
				if (_la==ARGS_DELIMITER) {
					{
					setState(926);
					match(ARGS_DELIMITER);
					setState(927);
					((MultipleRefsReferenceContentArgsContext)_localctx).requirement = requireConstraint();
					}
				}

				}
				}
				break;
			case 2:
				{
				{
				setState(930);
				((MultipleRefsReferenceContentArgsContext)_localctx).classifiers = variadicClassifierTokens();
				setState(931);
				match(ARGS_DELIMITER);
				setState(932);
				((MultipleRefsReferenceContentArgsContext)_localctx).facetEntityRequirement = requireConstraint();
				setState(933);
				match(ARGS_DELIMITER);
				setState(934);
				((MultipleRefsReferenceContentArgsContext)_localctx).groupEntityRequirement = requireConstraint();
				}
				}
				break;
			}
			setState(938);
			match(ARGS_CLOSING);
			}
		}
		catch (RecognitionException re) {
			_localctx.exception = re;
			_errHandler.reportError(this, re);
			_errHandler.recover(this, re);
		}
		finally {
			exitRule();
		}
		return _localctx;
	}

	public static class AllRefsReferenceContentArgsContext extends ParserRuleContext {
		public RequireConstraintContext requirement;
		public RequireConstraintContext facetEntityRequirement;
		public RequireConstraintContext groupEntityRequirement;
		public TerminalNode ARGS_OPENING() { return getToken(EvitaQLParser.ARGS_OPENING, 0); }
		public TerminalNode ARGS_CLOSING() { return getToken(EvitaQLParser.ARGS_CLOSING, 0); }
		public TerminalNode ARGS_DELIMITER() { return getToken(EvitaQLParser.ARGS_DELIMITER, 0); }
		public List<RequireConstraintContext> requireConstraint() {
			return getRuleContexts(RequireConstraintContext.class);
		}
		public RequireConstraintContext requireConstraint(int i) {
			return getRuleContext(RequireConstraintContext.class,i);
		}
		public AllRefsReferenceContentArgsContext(ParserRuleContext parent, int invokingState) {
			super(parent, invokingState);
		}
		@Override public int getRuleIndex() { return RULE_allRefsReferenceContentArgs; }
		@Override
		public void enterRule(ParseTreeListener listener) {
			if ( listener instanceof EvitaQLListener ) ((EvitaQLListener)listener).enterAllRefsReferenceContentArgs(this);
		}
		@Override
		public void exitRule(ParseTreeListener listener) {
			if ( listener instanceof EvitaQLListener ) ((EvitaQLListener)listener).exitAllRefsReferenceContentArgs(this);
		}
		@Override
		public <T> T accept(ParseTreeVisitor<? extends T> visitor) {
			if ( visitor instanceof EvitaQLVisitor ) return ((EvitaQLVisitor<? extends T>)visitor).visitAllRefsReferenceContentArgs(this);
			else return visitor.visitChildren(this);
		}
	}

	public final AllRefsReferenceContentArgsContext allRefsReferenceContentArgs() throws RecognitionException {
		AllRefsReferenceContentArgsContext _localctx = new AllRefsReferenceContentArgsContext(_ctx, getState());
		enterRule(_localctx, 124, RULE_allRefsReferenceContentArgs);
		try {
			enterOuterAlt(_localctx, 1);
			{
			setState(940);
			match(ARGS_OPENING);
			setState(946);
			_errHandler.sync(this);
			switch ( getInterpreter().adaptivePredict(_input,43,_ctx) ) {
			case 1:
				{
				{
				setState(941);
				((AllRefsReferenceContentArgsContext)_localctx).requirement = requireConstraint();
				}
				}
				break;
			case 2:
				{
				{
				setState(942);
				((AllRefsReferenceContentArgsContext)_localctx).facetEntityRequirement = requireConstraint();
				setState(943);
				match(ARGS_DELIMITER);
				setState(944);
				((AllRefsReferenceContentArgsContext)_localctx).groupEntityRequirement = requireConstraint();
				}
				}
				break;
			}
			setState(948);
			match(ARGS_CLOSING);
			}
		}
		catch (RecognitionException re) {
			_localctx.exception = re;
			_errHandler.reportError(this, re);
			_errHandler.recover(this, re);
		}
		finally {
			exitRule();
		}
		return _localctx;
	}

	public static class AllRefsWithAttributesReferenceContent1ArgsContext extends ParserRuleContext {
		public RequireConstraintContext requirement;
		public TerminalNode ARGS_OPENING() { return getToken(EvitaQLParser.ARGS_OPENING, 0); }
		public TerminalNode ARGS_CLOSING() { return getToken(EvitaQLParser.ARGS_CLOSING, 0); }
		public RequireConstraintContext requireConstraint() {
			return getRuleContext(RequireConstraintContext.class,0);
		}
		public AllRefsWithAttributesReferenceContent1ArgsContext(ParserRuleContext parent, int invokingState) {
			super(parent, invokingState);
		}
		@Override public int getRuleIndex() { return RULE_allRefsWithAttributesReferenceContent1Args; }
		@Override
		public void enterRule(ParseTreeListener listener) {
			if ( listener instanceof EvitaQLListener ) ((EvitaQLListener)listener).enterAllRefsWithAttributesReferenceContent1Args(this);
		}
		@Override
		public void exitRule(ParseTreeListener listener) {
			if ( listener instanceof EvitaQLListener ) ((EvitaQLListener)listener).exitAllRefsWithAttributesReferenceContent1Args(this);
		}
		@Override
		public <T> T accept(ParseTreeVisitor<? extends T> visitor) {
			if ( visitor instanceof EvitaQLVisitor ) return ((EvitaQLVisitor<? extends T>)visitor).visitAllRefsWithAttributesReferenceContent1Args(this);
			else return visitor.visitChildren(this);
		}
	}

	public final AllRefsWithAttributesReferenceContent1ArgsContext allRefsWithAttributesReferenceContent1Args() throws RecognitionException {
		AllRefsWithAttributesReferenceContent1ArgsContext _localctx = new AllRefsWithAttributesReferenceContent1ArgsContext(_ctx, getState());
		enterRule(_localctx, 126, RULE_allRefsWithAttributesReferenceContent1Args);
		try {
			enterOuterAlt(_localctx, 1);
			{
			setState(950);
			match(ARGS_OPENING);
			setState(951);
			((AllRefsWithAttributesReferenceContent1ArgsContext)_localctx).requirement = requireConstraint();
			setState(952);
			match(ARGS_CLOSING);
			}
		}
		catch (RecognitionException re) {
			_localctx.exception = re;
			_errHandler.reportError(this, re);
			_errHandler.recover(this, re);
		}
		finally {
			exitRule();
		}
		return _localctx;
	}

	public static class AllRefsWithAttributesReferenceContent2ArgsContext extends ParserRuleContext {
		public RequireConstraintContext requirement1;
		public RequireConstraintContext requirement2;
		public TerminalNode ARGS_OPENING() { return getToken(EvitaQLParser.ARGS_OPENING, 0); }
		public TerminalNode ARGS_DELIMITER() { return getToken(EvitaQLParser.ARGS_DELIMITER, 0); }
		public TerminalNode ARGS_CLOSING() { return getToken(EvitaQLParser.ARGS_CLOSING, 0); }
		public List<RequireConstraintContext> requireConstraint() {
			return getRuleContexts(RequireConstraintContext.class);
		}
		public RequireConstraintContext requireConstraint(int i) {
			return getRuleContext(RequireConstraintContext.class,i);
		}
		public AllRefsWithAttributesReferenceContent2ArgsContext(ParserRuleContext parent, int invokingState) {
			super(parent, invokingState);
		}
		@Override public int getRuleIndex() { return RULE_allRefsWithAttributesReferenceContent2Args; }
		@Override
		public void enterRule(ParseTreeListener listener) {
			if ( listener instanceof EvitaQLListener ) ((EvitaQLListener)listener).enterAllRefsWithAttributesReferenceContent2Args(this);
		}
		@Override
		public void exitRule(ParseTreeListener listener) {
			if ( listener instanceof EvitaQLListener ) ((EvitaQLListener)listener).exitAllRefsWithAttributesReferenceContent2Args(this);
		}
		@Override
		public <T> T accept(ParseTreeVisitor<? extends T> visitor) {
			if ( visitor instanceof EvitaQLVisitor ) return ((EvitaQLVisitor<? extends T>)visitor).visitAllRefsWithAttributesReferenceContent2Args(this);
			else return visitor.visitChildren(this);
		}
	}

	public final AllRefsWithAttributesReferenceContent2ArgsContext allRefsWithAttributesReferenceContent2Args() throws RecognitionException {
		AllRefsWithAttributesReferenceContent2ArgsContext _localctx = new AllRefsWithAttributesReferenceContent2ArgsContext(_ctx, getState());
		enterRule(_localctx, 128, RULE_allRefsWithAttributesReferenceContent2Args);
		try {
			enterOuterAlt(_localctx, 1);
			{
			setState(954);
			match(ARGS_OPENING);
			setState(955);
			((AllRefsWithAttributesReferenceContent2ArgsContext)_localctx).requirement1 = requireConstraint();
			setState(956);
			match(ARGS_DELIMITER);
			setState(957);
			((AllRefsWithAttributesReferenceContent2ArgsContext)_localctx).requirement2 = requireConstraint();
			setState(958);
			match(ARGS_CLOSING);
			}
		}
		catch (RecognitionException re) {
			_localctx.exception = re;
			_errHandler.reportError(this, re);
			_errHandler.recover(this, re);
		}
		finally {
			exitRule();
		}
		return _localctx;
	}

	public static class AllRefsWithAttributesReferenceContent3ArgsContext extends ParserRuleContext {
		public RequireConstraintContext attributeContent;
		public RequireConstraintContext facetEntityRequirement;
		public RequireConstraintContext groupEntityRequirement;
		public TerminalNode ARGS_OPENING() { return getToken(EvitaQLParser.ARGS_OPENING, 0); }
		public List<TerminalNode> ARGS_DELIMITER() { return getTokens(EvitaQLParser.ARGS_DELIMITER); }
		public TerminalNode ARGS_DELIMITER(int i) {
			return getToken(EvitaQLParser.ARGS_DELIMITER, i);
		}
		public TerminalNode ARGS_CLOSING() { return getToken(EvitaQLParser.ARGS_CLOSING, 0); }
		public List<RequireConstraintContext> requireConstraint() {
			return getRuleContexts(RequireConstraintContext.class);
		}
		public RequireConstraintContext requireConstraint(int i) {
			return getRuleContext(RequireConstraintContext.class,i);
		}
		public AllRefsWithAttributesReferenceContent3ArgsContext(ParserRuleContext parent, int invokingState) {
			super(parent, invokingState);
		}
		@Override public int getRuleIndex() { return RULE_allRefsWithAttributesReferenceContent3Args; }
		@Override
		public void enterRule(ParseTreeListener listener) {
			if ( listener instanceof EvitaQLListener ) ((EvitaQLListener)listener).enterAllRefsWithAttributesReferenceContent3Args(this);
		}
		@Override
		public void exitRule(ParseTreeListener listener) {
			if ( listener instanceof EvitaQLListener ) ((EvitaQLListener)listener).exitAllRefsWithAttributesReferenceContent3Args(this);
		}
		@Override
		public <T> T accept(ParseTreeVisitor<? extends T> visitor) {
			if ( visitor instanceof EvitaQLVisitor ) return ((EvitaQLVisitor<? extends T>)visitor).visitAllRefsWithAttributesReferenceContent3Args(this);
			else return visitor.visitChildren(this);
		}
	}

	public final AllRefsWithAttributesReferenceContent3ArgsContext allRefsWithAttributesReferenceContent3Args() throws RecognitionException {
		AllRefsWithAttributesReferenceContent3ArgsContext _localctx = new AllRefsWithAttributesReferenceContent3ArgsContext(_ctx, getState());
		enterRule(_localctx, 130, RULE_allRefsWithAttributesReferenceContent3Args);
		try {
			enterOuterAlt(_localctx, 1);
			{
			setState(960);
			match(ARGS_OPENING);
			setState(961);
			((AllRefsWithAttributesReferenceContent3ArgsContext)_localctx).attributeContent = requireConstraint();
			setState(962);
			match(ARGS_DELIMITER);
			setState(963);
			((AllRefsWithAttributesReferenceContent3ArgsContext)_localctx).facetEntityRequirement = requireConstraint();
			setState(964);
			match(ARGS_DELIMITER);
			setState(965);
			((AllRefsWithAttributesReferenceContent3ArgsContext)_localctx).groupEntityRequirement = requireConstraint();
			setState(966);
			match(ARGS_CLOSING);
			}
		}
		catch (RecognitionException re) {
			_localctx.exception = re;
			_errHandler.reportError(this, re);
			_errHandler.recover(this, re);
		}
		finally {
			exitRule();
		}
		return _localctx;
	}

	public static class SingleRequireHierarchyContentArgsContext extends ParserRuleContext {
		public RequireConstraintContext requirement;
		public TerminalNode ARGS_OPENING() { return getToken(EvitaQLParser.ARGS_OPENING, 0); }
		public TerminalNode ARGS_CLOSING() { return getToken(EvitaQLParser.ARGS_CLOSING, 0); }
		public RequireConstraintContext requireConstraint() {
			return getRuleContext(RequireConstraintContext.class,0);
		}
		public SingleRequireHierarchyContentArgsContext(ParserRuleContext parent, int invokingState) {
			super(parent, invokingState);
		}
		@Override public int getRuleIndex() { return RULE_singleRequireHierarchyContentArgs; }
		@Override
		public void enterRule(ParseTreeListener listener) {
			if ( listener instanceof EvitaQLListener ) ((EvitaQLListener)listener).enterSingleRequireHierarchyContentArgs(this);
		}
		@Override
		public void exitRule(ParseTreeListener listener) {
			if ( listener instanceof EvitaQLListener ) ((EvitaQLListener)listener).exitSingleRequireHierarchyContentArgs(this);
		}
		@Override
		public <T> T accept(ParseTreeVisitor<? extends T> visitor) {
			if ( visitor instanceof EvitaQLVisitor ) return ((EvitaQLVisitor<? extends T>)visitor).visitSingleRequireHierarchyContentArgs(this);
			else return visitor.visitChildren(this);
		}
	}

	public final SingleRequireHierarchyContentArgsContext singleRequireHierarchyContentArgs() throws RecognitionException {
		SingleRequireHierarchyContentArgsContext _localctx = new SingleRequireHierarchyContentArgsContext(_ctx, getState());
		enterRule(_localctx, 132, RULE_singleRequireHierarchyContentArgs);
		try {
			enterOuterAlt(_localctx, 1);
			{
			setState(968);
			match(ARGS_OPENING);
			setState(969);
			((SingleRequireHierarchyContentArgsContext)_localctx).requirement = requireConstraint();
			setState(970);
			match(ARGS_CLOSING);
			}
		}
		catch (RecognitionException re) {
			_localctx.exception = re;
			_errHandler.reportError(this, re);
			_errHandler.recover(this, re);
		}
		finally {
			exitRule();
		}
		return _localctx;
	}

	public static class AllRequiresHierarchyContentArgsContext extends ParserRuleContext {
		public RequireConstraintContext stopAt;
		public RequireConstraintContext entityRequirement;
		public TerminalNode ARGS_OPENING() { return getToken(EvitaQLParser.ARGS_OPENING, 0); }
		public TerminalNode ARGS_DELIMITER() { return getToken(EvitaQLParser.ARGS_DELIMITER, 0); }
		public TerminalNode ARGS_CLOSING() { return getToken(EvitaQLParser.ARGS_CLOSING, 0); }
		public List<RequireConstraintContext> requireConstraint() {
			return getRuleContexts(RequireConstraintContext.class);
		}
		public RequireConstraintContext requireConstraint(int i) {
			return getRuleContext(RequireConstraintContext.class,i);
		}
		public AllRequiresHierarchyContentArgsContext(ParserRuleContext parent, int invokingState) {
			super(parent, invokingState);
		}
		@Override public int getRuleIndex() { return RULE_allRequiresHierarchyContentArgs; }
		@Override
		public void enterRule(ParseTreeListener listener) {
			if ( listener instanceof EvitaQLListener ) ((EvitaQLListener)listener).enterAllRequiresHierarchyContentArgs(this);
		}
		@Override
		public void exitRule(ParseTreeListener listener) {
			if ( listener instanceof EvitaQLListener ) ((EvitaQLListener)listener).exitAllRequiresHierarchyContentArgs(this);
		}
		@Override
		public <T> T accept(ParseTreeVisitor<? extends T> visitor) {
			if ( visitor instanceof EvitaQLVisitor ) return ((EvitaQLVisitor<? extends T>)visitor).visitAllRequiresHierarchyContentArgs(this);
			else return visitor.visitChildren(this);
		}
	}

	public final AllRequiresHierarchyContentArgsContext allRequiresHierarchyContentArgs() throws RecognitionException {
		AllRequiresHierarchyContentArgsContext _localctx = new AllRequiresHierarchyContentArgsContext(_ctx, getState());
		enterRule(_localctx, 134, RULE_allRequiresHierarchyContentArgs);
		try {
			enterOuterAlt(_localctx, 1);
			{
			setState(972);
			match(ARGS_OPENING);
			setState(973);
			((AllRequiresHierarchyContentArgsContext)_localctx).stopAt = requireConstraint();
			setState(974);
			match(ARGS_DELIMITER);
			setState(975);
			((AllRequiresHierarchyContentArgsContext)_localctx).entityRequirement = requireConstraint();
			setState(976);
			match(ARGS_CLOSING);
			}
		}
		catch (RecognitionException re) {
			_localctx.exception = re;
			_errHandler.reportError(this, re);
			_errHandler.recover(this, re);
		}
		finally {
			exitRule();
		}
		return _localctx;
	}

	public static class FacetSummary1ArgsContext extends ParserRuleContext {
		public ValueTokenContext depth;
		public TerminalNode ARGS_OPENING() { return getToken(EvitaQLParser.ARGS_OPENING, 0); }
		public TerminalNode ARGS_CLOSING() { return getToken(EvitaQLParser.ARGS_CLOSING, 0); }
		public ValueTokenContext valueToken() {
			return getRuleContext(ValueTokenContext.class,0);
		}
		public FacetSummary1ArgsContext(ParserRuleContext parent, int invokingState) {
			super(parent, invokingState);
		}
		@Override public int getRuleIndex() { return RULE_facetSummary1Args; }
		@Override
		public void enterRule(ParseTreeListener listener) {
			if ( listener instanceof EvitaQLListener ) ((EvitaQLListener)listener).enterFacetSummary1Args(this);
		}
		@Override
		public void exitRule(ParseTreeListener listener) {
			if ( listener instanceof EvitaQLListener ) ((EvitaQLListener)listener).exitFacetSummary1Args(this);
		}
		@Override
		public <T> T accept(ParseTreeVisitor<? extends T> visitor) {
			if ( visitor instanceof EvitaQLVisitor ) return ((EvitaQLVisitor<? extends T>)visitor).visitFacetSummary1Args(this);
			else return visitor.visitChildren(this);
		}
	}

	public final FacetSummary1ArgsContext facetSummary1Args() throws RecognitionException {
		FacetSummary1ArgsContext _localctx = new FacetSummary1ArgsContext(_ctx, getState());
		enterRule(_localctx, 136, RULE_facetSummary1Args);
		try {
			enterOuterAlt(_localctx, 1);
			{
			setState(978);
			match(ARGS_OPENING);
			setState(979);
			((FacetSummary1ArgsContext)_localctx).depth = valueToken();
			setState(980);
			match(ARGS_CLOSING);
			}
		}
		catch (RecognitionException re) {
			_localctx.exception = re;
			_errHandler.reportError(this, re);
			_errHandler.recover(this, re);
		}
		finally {
			exitRule();
		}
		return _localctx;
	}

	public static class FacetSummary2ArgsContext extends ParserRuleContext {
		public ValueTokenContext depth;
		public FacetSummaryFilterArgsContext filter;
		public FacetSummaryOrderArgsContext order;
		public FacetSummaryRequirementsArgsContext requirements;
		public TerminalNode ARGS_OPENING() { return getToken(EvitaQLParser.ARGS_OPENING, 0); }
		public TerminalNode ARGS_CLOSING() { return getToken(EvitaQLParser.ARGS_CLOSING, 0); }
		public ValueTokenContext valueToken() {
			return getRuleContext(ValueTokenContext.class,0);
		}
		public List<TerminalNode> ARGS_DELIMITER() { return getTokens(EvitaQLParser.ARGS_DELIMITER); }
		public TerminalNode ARGS_DELIMITER(int i) {
			return getToken(EvitaQLParser.ARGS_DELIMITER, i);
		}
		public FacetSummaryFilterArgsContext facetSummaryFilterArgs() {
			return getRuleContext(FacetSummaryFilterArgsContext.class,0);
		}
		public FacetSummaryOrderArgsContext facetSummaryOrderArgs() {
			return getRuleContext(FacetSummaryOrderArgsContext.class,0);
		}
		public FacetSummaryRequirementsArgsContext facetSummaryRequirementsArgs() {
			return getRuleContext(FacetSummaryRequirementsArgsContext.class,0);
		}
		public FacetSummary2ArgsContext(ParserRuleContext parent, int invokingState) {
			super(parent, invokingState);
		}
		@Override public int getRuleIndex() { return RULE_facetSummary2Args; }
		@Override
		public void enterRule(ParseTreeListener listener) {
			if ( listener instanceof EvitaQLListener ) ((EvitaQLListener)listener).enterFacetSummary2Args(this);
		}
		@Override
		public void exitRule(ParseTreeListener listener) {
			if ( listener instanceof EvitaQLListener ) ((EvitaQLListener)listener).exitFacetSummary2Args(this);
		}
		@Override
		public <T> T accept(ParseTreeVisitor<? extends T> visitor) {
			if ( visitor instanceof EvitaQLVisitor ) return ((EvitaQLVisitor<? extends T>)visitor).visitFacetSummary2Args(this);
			else return visitor.visitChildren(this);
		}
	}

	public final FacetSummary2ArgsContext facetSummary2Args() throws RecognitionException {
		FacetSummary2ArgsContext _localctx = new FacetSummary2ArgsContext(_ctx, getState());
		enterRule(_localctx, 138, RULE_facetSummary2Args);
		int _la;
		try {
			enterOuterAlt(_localctx, 1);
			{
			setState(982);
			match(ARGS_OPENING);
			setState(983);
			((FacetSummary2ArgsContext)_localctx).depth = valueToken();
			setState(986);
			_errHandler.sync(this);
			switch ( getInterpreter().adaptivePredict(_input,44,_ctx) ) {
			case 1:
				{
				setState(984);
				match(ARGS_DELIMITER);
				setState(985);
				((FacetSummary2ArgsContext)_localctx).filter = facetSummaryFilterArgs();
				}
				break;
			}
			setState(990);
			_errHandler.sync(this);
			switch ( getInterpreter().adaptivePredict(_input,45,_ctx) ) {
			case 1:
				{
				setState(988);
				match(ARGS_DELIMITER);
				setState(989);
				((FacetSummary2ArgsContext)_localctx).order = facetSummaryOrderArgs();
				}
				break;
			}
			setState(994);
			_errHandler.sync(this);
			_la = _input.LA(1);
			if (_la==ARGS_DELIMITER) {
				{
				setState(992);
				match(ARGS_DELIMITER);
				setState(993);
				((FacetSummary2ArgsContext)_localctx).requirements = facetSummaryRequirementsArgs();
				}
			}

			setState(996);
			match(ARGS_CLOSING);
			}
		}
		catch (RecognitionException re) {
			_localctx.exception = re;
			_errHandler.reportError(this, re);
			_errHandler.recover(this, re);
		}
		finally {
			exitRule();
		}
		return _localctx;
	}

	public static class FacetSummaryOfReference1ArgsContext extends ParserRuleContext {
		public ClassifierTokenContext referenceName;
		public TerminalNode ARGS_OPENING() { return getToken(EvitaQLParser.ARGS_OPENING, 0); }
		public TerminalNode ARGS_CLOSING() { return getToken(EvitaQLParser.ARGS_CLOSING, 0); }
		public ClassifierTokenContext classifierToken() {
			return getRuleContext(ClassifierTokenContext.class,0);
		}
		public FacetSummaryOfReference1ArgsContext(ParserRuleContext parent, int invokingState) {
			super(parent, invokingState);
		}
		@Override public int getRuleIndex() { return RULE_facetSummaryOfReference1Args; }
		@Override
		public void enterRule(ParseTreeListener listener) {
			if ( listener instanceof EvitaQLListener ) ((EvitaQLListener)listener).enterFacetSummaryOfReference1Args(this);
		}
		@Override
		public void exitRule(ParseTreeListener listener) {
			if ( listener instanceof EvitaQLListener ) ((EvitaQLListener)listener).exitFacetSummaryOfReference1Args(this);
		}
		@Override
		public <T> T accept(ParseTreeVisitor<? extends T> visitor) {
			if ( visitor instanceof EvitaQLVisitor ) return ((EvitaQLVisitor<? extends T>)visitor).visitFacetSummaryOfReference1Args(this);
			else return visitor.visitChildren(this);
		}
	}

	public final FacetSummaryOfReference1ArgsContext facetSummaryOfReference1Args() throws RecognitionException {
		FacetSummaryOfReference1ArgsContext _localctx = new FacetSummaryOfReference1ArgsContext(_ctx, getState());
		enterRule(_localctx, 140, RULE_facetSummaryOfReference1Args);
		try {
			enterOuterAlt(_localctx, 1);
			{
			setState(998);
			match(ARGS_OPENING);
			setState(999);
			((FacetSummaryOfReference1ArgsContext)_localctx).referenceName = classifierToken();
			setState(1000);
			match(ARGS_CLOSING);
			}
		}
		catch (RecognitionException re) {
			_localctx.exception = re;
			_errHandler.reportError(this, re);
			_errHandler.recover(this, re);
		}
		finally {
			exitRule();
		}
		return _localctx;
	}

	public static class FacetSummaryOfReference2ArgsContext extends ParserRuleContext {
		public ClassifierTokenContext referenceName;
		public ValueTokenContext depth;
		public FacetSummaryFilterArgsContext filter;
		public FacetSummaryOrderArgsContext order;
		public FacetSummaryRequirementsArgsContext requirements;
		public TerminalNode ARGS_OPENING() { return getToken(EvitaQLParser.ARGS_OPENING, 0); }
		public List<TerminalNode> ARGS_DELIMITER() { return getTokens(EvitaQLParser.ARGS_DELIMITER); }
		public TerminalNode ARGS_DELIMITER(int i) {
			return getToken(EvitaQLParser.ARGS_DELIMITER, i);
		}
		public TerminalNode ARGS_CLOSING() { return getToken(EvitaQLParser.ARGS_CLOSING, 0); }
		public ClassifierTokenContext classifierToken() {
			return getRuleContext(ClassifierTokenContext.class,0);
		}
		public ValueTokenContext valueToken() {
			return getRuleContext(ValueTokenContext.class,0);
		}
		public FacetSummaryFilterArgsContext facetSummaryFilterArgs() {
			return getRuleContext(FacetSummaryFilterArgsContext.class,0);
		}
		public FacetSummaryOrderArgsContext facetSummaryOrderArgs() {
			return getRuleContext(FacetSummaryOrderArgsContext.class,0);
		}
		public FacetSummaryRequirementsArgsContext facetSummaryRequirementsArgs() {
			return getRuleContext(FacetSummaryRequirementsArgsContext.class,0);
		}
		public FacetSummaryOfReference2ArgsContext(ParserRuleContext parent, int invokingState) {
			super(parent, invokingState);
		}
		@Override public int getRuleIndex() { return RULE_facetSummaryOfReference2Args; }
		@Override
		public void enterRule(ParseTreeListener listener) {
			if ( listener instanceof EvitaQLListener ) ((EvitaQLListener)listener).enterFacetSummaryOfReference2Args(this);
		}
		@Override
		public void exitRule(ParseTreeListener listener) {
			if ( listener instanceof EvitaQLListener ) ((EvitaQLListener)listener).exitFacetSummaryOfReference2Args(this);
		}
		@Override
		public <T> T accept(ParseTreeVisitor<? extends T> visitor) {
			if ( visitor instanceof EvitaQLVisitor ) return ((EvitaQLVisitor<? extends T>)visitor).visitFacetSummaryOfReference2Args(this);
			else return visitor.visitChildren(this);
		}
	}

	public final FacetSummaryOfReference2ArgsContext facetSummaryOfReference2Args() throws RecognitionException {
		FacetSummaryOfReference2ArgsContext _localctx = new FacetSummaryOfReference2ArgsContext(_ctx, getState());
		enterRule(_localctx, 142, RULE_facetSummaryOfReference2Args);
		int _la;
		try {
			enterOuterAlt(_localctx, 1);
			{
			setState(1002);
			match(ARGS_OPENING);
			setState(1003);
			((FacetSummaryOfReference2ArgsContext)_localctx).referenceName = classifierToken();
			setState(1004);
			match(ARGS_DELIMITER);
			setState(1005);
			((FacetSummaryOfReference2ArgsContext)_localctx).depth = valueToken();
			setState(1008);
			_errHandler.sync(this);
			switch ( getInterpreter().adaptivePredict(_input,47,_ctx) ) {
			case 1:
				{
				setState(1006);
				match(ARGS_DELIMITER);
				setState(1007);
				((FacetSummaryOfReference2ArgsContext)_localctx).filter = facetSummaryFilterArgs();
				}
				break;
			}
			setState(1012);
			_errHandler.sync(this);
			switch ( getInterpreter().adaptivePredict(_input,48,_ctx) ) {
			case 1:
				{
				setState(1010);
				match(ARGS_DELIMITER);
				setState(1011);
				((FacetSummaryOfReference2ArgsContext)_localctx).order = facetSummaryOrderArgs();
				}
				break;
			}
			setState(1016);
			_errHandler.sync(this);
			_la = _input.LA(1);
			if (_la==ARGS_DELIMITER) {
				{
				setState(1014);
				match(ARGS_DELIMITER);
				setState(1015);
				((FacetSummaryOfReference2ArgsContext)_localctx).requirements = facetSummaryRequirementsArgs();
				}
			}

			setState(1018);
			match(ARGS_CLOSING);
			}
		}
		catch (RecognitionException re) {
			_localctx.exception = re;
			_errHandler.reportError(this, re);
			_errHandler.recover(this, re);
		}
		finally {
			exitRule();
		}
		return _localctx;
	}

	public static class FacetSummaryRequirementsArgsContext extends ParserRuleContext {
		public RequireConstraintContext requirement;
		public RequireConstraintContext facetEntityRequirement;
		public RequireConstraintContext groupEntityRequirement;
		public TerminalNode ARGS_DELIMITER() { return getToken(EvitaQLParser.ARGS_DELIMITER, 0); }
		public List<RequireConstraintContext> requireConstraint() {
			return getRuleContexts(RequireConstraintContext.class);
		}
		public RequireConstraintContext requireConstraint(int i) {
			return getRuleContext(RequireConstraintContext.class,i);
		}
		public FacetSummaryRequirementsArgsContext(ParserRuleContext parent, int invokingState) {
			super(parent, invokingState);
		}
		@Override public int getRuleIndex() { return RULE_facetSummaryRequirementsArgs; }
		@Override
		public void enterRule(ParseTreeListener listener) {
			if ( listener instanceof EvitaQLListener ) ((EvitaQLListener)listener).enterFacetSummaryRequirementsArgs(this);
		}
		@Override
		public void exitRule(ParseTreeListener listener) {
			if ( listener instanceof EvitaQLListener ) ((EvitaQLListener)listener).exitFacetSummaryRequirementsArgs(this);
		}
		@Override
		public <T> T accept(ParseTreeVisitor<? extends T> visitor) {
			if ( visitor instanceof EvitaQLVisitor ) return ((EvitaQLVisitor<? extends T>)visitor).visitFacetSummaryRequirementsArgs(this);
			else return visitor.visitChildren(this);
		}
	}

	public final FacetSummaryRequirementsArgsContext facetSummaryRequirementsArgs() throws RecognitionException {
		FacetSummaryRequirementsArgsContext _localctx = new FacetSummaryRequirementsArgsContext(_ctx, getState());
		enterRule(_localctx, 144, RULE_facetSummaryRequirementsArgs);
		try {
			enterOuterAlt(_localctx, 1);
			{
			setState(1025);
			_errHandler.sync(this);
			switch ( getInterpreter().adaptivePredict(_input,50,_ctx) ) {
			case 1:
				{
				{
				setState(1020);
				((FacetSummaryRequirementsArgsContext)_localctx).requirement = requireConstraint();
				}
				}
				break;
			case 2:
				{
				{
				setState(1021);
				((FacetSummaryRequirementsArgsContext)_localctx).facetEntityRequirement = requireConstraint();
				setState(1022);
				match(ARGS_DELIMITER);
				setState(1023);
				((FacetSummaryRequirementsArgsContext)_localctx).groupEntityRequirement = requireConstraint();
				}
				}
				break;
			}
			}
		}
		catch (RecognitionException re) {
			_localctx.exception = re;
			_errHandler.reportError(this, re);
			_errHandler.recover(this, re);
		}
		finally {
			exitRule();
		}
		return _localctx;
	}

	public static class FacetSummaryFilterArgsContext extends ParserRuleContext {
		public FilterConstraintContext filterBy;
		public FilterConstraintContext filterGroupBy;
		public TerminalNode ARGS_DELIMITER() { return getToken(EvitaQLParser.ARGS_DELIMITER, 0); }
		public List<FilterConstraintContext> filterConstraint() {
			return getRuleContexts(FilterConstraintContext.class);
		}
		public FilterConstraintContext filterConstraint(int i) {
			return getRuleContext(FilterConstraintContext.class,i);
		}
		public FacetSummaryFilterArgsContext(ParserRuleContext parent, int invokingState) {
			super(parent, invokingState);
		}
		@Override public int getRuleIndex() { return RULE_facetSummaryFilterArgs; }
		@Override
		public void enterRule(ParseTreeListener listener) {
			if ( listener instanceof EvitaQLListener ) ((EvitaQLListener)listener).enterFacetSummaryFilterArgs(this);
		}
		@Override
		public void exitRule(ParseTreeListener listener) {
			if ( listener instanceof EvitaQLListener ) ((EvitaQLListener)listener).exitFacetSummaryFilterArgs(this);
		}
		@Override
		public <T> T accept(ParseTreeVisitor<? extends T> visitor) {
			if ( visitor instanceof EvitaQLVisitor ) return ((EvitaQLVisitor<? extends T>)visitor).visitFacetSummaryFilterArgs(this);
			else return visitor.visitChildren(this);
		}
	}

	public final FacetSummaryFilterArgsContext facetSummaryFilterArgs() throws RecognitionException {
		FacetSummaryFilterArgsContext _localctx = new FacetSummaryFilterArgsContext(_ctx, getState());
		enterRule(_localctx, 146, RULE_facetSummaryFilterArgs);
		try {
			enterOuterAlt(_localctx, 1);
			{
			setState(1032);
			_errHandler.sync(this);
			switch ( getInterpreter().adaptivePredict(_input,51,_ctx) ) {
			case 1:
				{
				{
				setState(1027);
				((FacetSummaryFilterArgsContext)_localctx).filterBy = filterConstraint();
				}
				}
				break;
			case 2:
				{
				{
				setState(1028);
				((FacetSummaryFilterArgsContext)_localctx).filterBy = filterConstraint();
				setState(1029);
				match(ARGS_DELIMITER);
				setState(1030);
				((FacetSummaryFilterArgsContext)_localctx).filterGroupBy = filterConstraint();
				}
				}
				break;
			}
			}
		}
		catch (RecognitionException re) {
			_localctx.exception = re;
			_errHandler.reportError(this, re);
			_errHandler.recover(this, re);
		}
		finally {
			exitRule();
		}
		return _localctx;
	}

	public static class FacetSummaryOrderArgsContext extends ParserRuleContext {
		public OrderConstraintContext orderBy;
		public OrderConstraintContext orderGroupBy;
		public TerminalNode ARGS_DELIMITER() { return getToken(EvitaQLParser.ARGS_DELIMITER, 0); }
		public List<OrderConstraintContext> orderConstraint() {
			return getRuleContexts(OrderConstraintContext.class);
		}
		public OrderConstraintContext orderConstraint(int i) {
			return getRuleContext(OrderConstraintContext.class,i);
		}
		public FacetSummaryOrderArgsContext(ParserRuleContext parent, int invokingState) {
			super(parent, invokingState);
		}
		@Override public int getRuleIndex() { return RULE_facetSummaryOrderArgs; }
		@Override
		public void enterRule(ParseTreeListener listener) {
			if ( listener instanceof EvitaQLListener ) ((EvitaQLListener)listener).enterFacetSummaryOrderArgs(this);
		}
		@Override
		public void exitRule(ParseTreeListener listener) {
			if ( listener instanceof EvitaQLListener ) ((EvitaQLListener)listener).exitFacetSummaryOrderArgs(this);
		}
		@Override
		public <T> T accept(ParseTreeVisitor<? extends T> visitor) {
			if ( visitor instanceof EvitaQLVisitor ) return ((EvitaQLVisitor<? extends T>)visitor).visitFacetSummaryOrderArgs(this);
			else return visitor.visitChildren(this);
		}
	}

	public final FacetSummaryOrderArgsContext facetSummaryOrderArgs() throws RecognitionException {
		FacetSummaryOrderArgsContext _localctx = new FacetSummaryOrderArgsContext(_ctx, getState());
		enterRule(_localctx, 148, RULE_facetSummaryOrderArgs);
		try {
			enterOuterAlt(_localctx, 1);
			{
			setState(1039);
			_errHandler.sync(this);
			switch ( getInterpreter().adaptivePredict(_input,52,_ctx) ) {
			case 1:
				{
				{
				setState(1034);
				((FacetSummaryOrderArgsContext)_localctx).orderBy = orderConstraint();
				}
				}
				break;
			case 2:
				{
				{
				setState(1035);
				((FacetSummaryOrderArgsContext)_localctx).orderBy = orderConstraint();
				setState(1036);
				match(ARGS_DELIMITER);
				setState(1037);
				((FacetSummaryOrderArgsContext)_localctx).orderGroupBy = orderConstraint();
				}
				}
				break;
			}
			}
		}
		catch (RecognitionException re) {
			_localctx.exception = re;
			_errHandler.reportError(this, re);
			_errHandler.recover(this, re);
		}
		finally {
			exitRule();
		}
		return _localctx;
	}

	public static class HierarchyStatisticsArgsContext extends ParserRuleContext {
		public VariadicValueTokensContext settings;
		public TerminalNode ARGS_OPENING() { return getToken(EvitaQLParser.ARGS_OPENING, 0); }
		public TerminalNode ARGS_CLOSING() { return getToken(EvitaQLParser.ARGS_CLOSING, 0); }
		public VariadicValueTokensContext variadicValueTokens() {
			return getRuleContext(VariadicValueTokensContext.class,0);
		}
		public HierarchyStatisticsArgsContext(ParserRuleContext parent, int invokingState) {
			super(parent, invokingState);
		}
		@Override public int getRuleIndex() { return RULE_hierarchyStatisticsArgs; }
		@Override
		public void enterRule(ParseTreeListener listener) {
			if ( listener instanceof EvitaQLListener ) ((EvitaQLListener)listener).enterHierarchyStatisticsArgs(this);
		}
		@Override
		public void exitRule(ParseTreeListener listener) {
			if ( listener instanceof EvitaQLListener ) ((EvitaQLListener)listener).exitHierarchyStatisticsArgs(this);
		}
		@Override
		public <T> T accept(ParseTreeVisitor<? extends T> visitor) {
			if ( visitor instanceof EvitaQLVisitor ) return ((EvitaQLVisitor<? extends T>)visitor).visitHierarchyStatisticsArgs(this);
			else return visitor.visitChildren(this);
		}
	}

	public final HierarchyStatisticsArgsContext hierarchyStatisticsArgs() throws RecognitionException {
		HierarchyStatisticsArgsContext _localctx = new HierarchyStatisticsArgsContext(_ctx, getState());
		enterRule(_localctx, 150, RULE_hierarchyStatisticsArgs);
		try {
			enterOuterAlt(_localctx, 1);
			{
			setState(1041);
			match(ARGS_OPENING);
			setState(1042);
			((HierarchyStatisticsArgsContext)_localctx).settings = variadicValueTokens();
			setState(1043);
			match(ARGS_CLOSING);
			}
		}
		catch (RecognitionException re) {
			_localctx.exception = re;
			_errHandler.reportError(this, re);
			_errHandler.recover(this, re);
		}
		finally {
			exitRule();
		}
		return _localctx;
	}

	public static class HierarchyRequireConstraintArgsContext extends ParserRuleContext {
		public ClassifierTokenContext outputName;
		public RequireConstraintContext requireConstraint;
		public List<RequireConstraintContext> requirements = new ArrayList<RequireConstraintContext>();
		public TerminalNode ARGS_OPENING() { return getToken(EvitaQLParser.ARGS_OPENING, 0); }
		public TerminalNode ARGS_CLOSING() { return getToken(EvitaQLParser.ARGS_CLOSING, 0); }
		public ClassifierTokenContext classifierToken() {
			return getRuleContext(ClassifierTokenContext.class,0);
		}
		public List<TerminalNode> ARGS_DELIMITER() { return getTokens(EvitaQLParser.ARGS_DELIMITER); }
		public TerminalNode ARGS_DELIMITER(int i) {
			return getToken(EvitaQLParser.ARGS_DELIMITER, i);
		}
		public List<RequireConstraintContext> requireConstraint() {
			return getRuleContexts(RequireConstraintContext.class);
		}
		public RequireConstraintContext requireConstraint(int i) {
			return getRuleContext(RequireConstraintContext.class,i);
		}
		public HierarchyRequireConstraintArgsContext(ParserRuleContext parent, int invokingState) {
			super(parent, invokingState);
		}
		@Override public int getRuleIndex() { return RULE_hierarchyRequireConstraintArgs; }
		@Override
		public void enterRule(ParseTreeListener listener) {
			if ( listener instanceof EvitaQLListener ) ((EvitaQLListener)listener).enterHierarchyRequireConstraintArgs(this);
		}
		@Override
		public void exitRule(ParseTreeListener listener) {
			if ( listener instanceof EvitaQLListener ) ((EvitaQLListener)listener).exitHierarchyRequireConstraintArgs(this);
		}
		@Override
		public <T> T accept(ParseTreeVisitor<? extends T> visitor) {
			if ( visitor instanceof EvitaQLVisitor ) return ((EvitaQLVisitor<? extends T>)visitor).visitHierarchyRequireConstraintArgs(this);
			else return visitor.visitChildren(this);
		}
	}

	public final HierarchyRequireConstraintArgsContext hierarchyRequireConstraintArgs() throws RecognitionException {
		HierarchyRequireConstraintArgsContext _localctx = new HierarchyRequireConstraintArgsContext(_ctx, getState());
		enterRule(_localctx, 152, RULE_hierarchyRequireConstraintArgs);
		int _la;
		try {
			enterOuterAlt(_localctx, 1);
			{
			setState(1045);
			match(ARGS_OPENING);
			setState(1046);
			((HierarchyRequireConstraintArgsContext)_localctx).outputName = classifierToken();
			setState(1051);
			_errHandler.sync(this);
			_la = _input.LA(1);
			while (_la==ARGS_DELIMITER) {
				{
				{
				setState(1047);
				match(ARGS_DELIMITER);
				setState(1048);
				((HierarchyRequireConstraintArgsContext)_localctx).requireConstraint = requireConstraint();
				((HierarchyRequireConstraintArgsContext)_localctx).requirements.add(((HierarchyRequireConstraintArgsContext)_localctx).requireConstraint);
				}
				}
				setState(1053);
				_errHandler.sync(this);
				_la = _input.LA(1);
			}
			setState(1054);
			match(ARGS_CLOSING);
			}
		}
		catch (RecognitionException re) {
			_localctx.exception = re;
			_errHandler.reportError(this, re);
			_errHandler.recover(this, re);
		}
		finally {
			exitRule();
		}
		return _localctx;
	}

	public static class HierarchyFromNodeArgsContext extends ParserRuleContext {
		public ClassifierTokenContext outputName;
		public RequireConstraintContext node;
		public RequireConstraintContext requireConstraint;
		public List<RequireConstraintContext> requirements = new ArrayList<RequireConstraintContext>();
		public TerminalNode ARGS_OPENING() { return getToken(EvitaQLParser.ARGS_OPENING, 0); }
		public List<TerminalNode> ARGS_DELIMITER() { return getTokens(EvitaQLParser.ARGS_DELIMITER); }
		public TerminalNode ARGS_DELIMITER(int i) {
			return getToken(EvitaQLParser.ARGS_DELIMITER, i);
		}
		public TerminalNode ARGS_CLOSING() { return getToken(EvitaQLParser.ARGS_CLOSING, 0); }
		public ClassifierTokenContext classifierToken() {
			return getRuleContext(ClassifierTokenContext.class,0);
		}
		public List<RequireConstraintContext> requireConstraint() {
			return getRuleContexts(RequireConstraintContext.class);
		}
		public RequireConstraintContext requireConstraint(int i) {
			return getRuleContext(RequireConstraintContext.class,i);
		}
		public HierarchyFromNodeArgsContext(ParserRuleContext parent, int invokingState) {
			super(parent, invokingState);
		}
		@Override public int getRuleIndex() { return RULE_hierarchyFromNodeArgs; }
		@Override
		public void enterRule(ParseTreeListener listener) {
			if ( listener instanceof EvitaQLListener ) ((EvitaQLListener)listener).enterHierarchyFromNodeArgs(this);
		}
		@Override
		public void exitRule(ParseTreeListener listener) {
			if ( listener instanceof EvitaQLListener ) ((EvitaQLListener)listener).exitHierarchyFromNodeArgs(this);
		}
		@Override
		public <T> T accept(ParseTreeVisitor<? extends T> visitor) {
			if ( visitor instanceof EvitaQLVisitor ) return ((EvitaQLVisitor<? extends T>)visitor).visitHierarchyFromNodeArgs(this);
			else return visitor.visitChildren(this);
		}
	}

	public final HierarchyFromNodeArgsContext hierarchyFromNodeArgs() throws RecognitionException {
		HierarchyFromNodeArgsContext _localctx = new HierarchyFromNodeArgsContext(_ctx, getState());
		enterRule(_localctx, 154, RULE_hierarchyFromNodeArgs);
		int _la;
		try {
			enterOuterAlt(_localctx, 1);
			{
			setState(1056);
			match(ARGS_OPENING);
			setState(1057);
			((HierarchyFromNodeArgsContext)_localctx).outputName = classifierToken();
			setState(1058);
			match(ARGS_DELIMITER);
			setState(1059);
			((HierarchyFromNodeArgsContext)_localctx).node = requireConstraint();
			setState(1064);
			_errHandler.sync(this);
			_la = _input.LA(1);
			while (_la==ARGS_DELIMITER) {
				{
				{
				setState(1060);
				match(ARGS_DELIMITER);
				setState(1061);
				((HierarchyFromNodeArgsContext)_localctx).requireConstraint = requireConstraint();
				((HierarchyFromNodeArgsContext)_localctx).requirements.add(((HierarchyFromNodeArgsContext)_localctx).requireConstraint);
				}
				}
				setState(1066);
				_errHandler.sync(this);
				_la = _input.LA(1);
			}
			setState(1067);
			match(ARGS_CLOSING);
			}
		}
		catch (RecognitionException re) {
			_localctx.exception = re;
			_errHandler.reportError(this, re);
			_errHandler.recover(this, re);
		}
		finally {
			exitRule();
		}
		return _localctx;
	}

	public static class FullHierarchyOfSelfArgsContext extends ParserRuleContext {
		public OrderConstraintContext orderBy;
		public RequireConstraintContext requireConstraint;
		public List<RequireConstraintContext> requirements = new ArrayList<RequireConstraintContext>();
		public TerminalNode ARGS_OPENING() { return getToken(EvitaQLParser.ARGS_OPENING, 0); }
		public TerminalNode ARGS_CLOSING() { return getToken(EvitaQLParser.ARGS_CLOSING, 0); }
		public OrderConstraintContext orderConstraint() {
			return getRuleContext(OrderConstraintContext.class,0);
		}
		public List<TerminalNode> ARGS_DELIMITER() { return getTokens(EvitaQLParser.ARGS_DELIMITER); }
		public TerminalNode ARGS_DELIMITER(int i) {
			return getToken(EvitaQLParser.ARGS_DELIMITER, i);
		}
		public List<RequireConstraintContext> requireConstraint() {
			return getRuleContexts(RequireConstraintContext.class);
		}
		public RequireConstraintContext requireConstraint(int i) {
			return getRuleContext(RequireConstraintContext.class,i);
		}
		public FullHierarchyOfSelfArgsContext(ParserRuleContext parent, int invokingState) {
			super(parent, invokingState);
		}
		@Override public int getRuleIndex() { return RULE_fullHierarchyOfSelfArgs; }
		@Override
		public void enterRule(ParseTreeListener listener) {
			if ( listener instanceof EvitaQLListener ) ((EvitaQLListener)listener).enterFullHierarchyOfSelfArgs(this);
		}
		@Override
		public void exitRule(ParseTreeListener listener) {
			if ( listener instanceof EvitaQLListener ) ((EvitaQLListener)listener).exitFullHierarchyOfSelfArgs(this);
		}
		@Override
		public <T> T accept(ParseTreeVisitor<? extends T> visitor) {
			if ( visitor instanceof EvitaQLVisitor ) return ((EvitaQLVisitor<? extends T>)visitor).visitFullHierarchyOfSelfArgs(this);
			else return visitor.visitChildren(this);
		}
	}

	public final FullHierarchyOfSelfArgsContext fullHierarchyOfSelfArgs() throws RecognitionException {
		FullHierarchyOfSelfArgsContext _localctx = new FullHierarchyOfSelfArgsContext(_ctx, getState());
		enterRule(_localctx, 156, RULE_fullHierarchyOfSelfArgs);
		int _la;
		try {
			enterOuterAlt(_localctx, 1);
			{
			setState(1069);
			match(ARGS_OPENING);
			setState(1070);
			((FullHierarchyOfSelfArgsContext)_localctx).orderBy = orderConstraint();
<<<<<<< HEAD
			setState(1071);
=======
			setState(1073); 
>>>>>>> eef7c98d
			_errHandler.sync(this);
			_la = _input.LA(1);
			do {
				{
				{
				setState(1071);
				match(ARGS_DELIMITER);
				setState(1072);
				((FullHierarchyOfSelfArgsContext)_localctx).requireConstraint = requireConstraint();
				((FullHierarchyOfSelfArgsContext)_localctx).requirements.add(((FullHierarchyOfSelfArgsContext)_localctx).requireConstraint);
				}
				}
<<<<<<< HEAD
				setState(1073);
=======
				setState(1075); 
>>>>>>> eef7c98d
				_errHandler.sync(this);
				_la = _input.LA(1);
			} while ( _la==ARGS_DELIMITER );
			setState(1077);
			match(ARGS_CLOSING);
			}
		}
		catch (RecognitionException re) {
			_localctx.exception = re;
			_errHandler.reportError(this, re);
			_errHandler.recover(this, re);
		}
		finally {
			exitRule();
		}
		return _localctx;
	}

	public static class BasicHierarchyOfReferenceArgsContext extends ParserRuleContext {
		public ClassifierTokenContext referenceName;
		public RequireConstraintContext requireConstraint;
		public List<RequireConstraintContext> requirements = new ArrayList<RequireConstraintContext>();
		public TerminalNode ARGS_OPENING() { return getToken(EvitaQLParser.ARGS_OPENING, 0); }
		public TerminalNode ARGS_CLOSING() { return getToken(EvitaQLParser.ARGS_CLOSING, 0); }
		public ClassifierTokenContext classifierToken() {
			return getRuleContext(ClassifierTokenContext.class,0);
		}
		public List<TerminalNode> ARGS_DELIMITER() { return getTokens(EvitaQLParser.ARGS_DELIMITER); }
		public TerminalNode ARGS_DELIMITER(int i) {
			return getToken(EvitaQLParser.ARGS_DELIMITER, i);
		}
		public List<RequireConstraintContext> requireConstraint() {
			return getRuleContexts(RequireConstraintContext.class);
		}
		public RequireConstraintContext requireConstraint(int i) {
			return getRuleContext(RequireConstraintContext.class,i);
		}
		public BasicHierarchyOfReferenceArgsContext(ParserRuleContext parent, int invokingState) {
			super(parent, invokingState);
		}
		@Override public int getRuleIndex() { return RULE_basicHierarchyOfReferenceArgs; }
		@Override
		public void enterRule(ParseTreeListener listener) {
			if ( listener instanceof EvitaQLListener ) ((EvitaQLListener)listener).enterBasicHierarchyOfReferenceArgs(this);
		}
		@Override
		public void exitRule(ParseTreeListener listener) {
			if ( listener instanceof EvitaQLListener ) ((EvitaQLListener)listener).exitBasicHierarchyOfReferenceArgs(this);
		}
		@Override
		public <T> T accept(ParseTreeVisitor<? extends T> visitor) {
			if ( visitor instanceof EvitaQLVisitor ) return ((EvitaQLVisitor<? extends T>)visitor).visitBasicHierarchyOfReferenceArgs(this);
			else return visitor.visitChildren(this);
		}
	}

	public final BasicHierarchyOfReferenceArgsContext basicHierarchyOfReferenceArgs() throws RecognitionException {
		BasicHierarchyOfReferenceArgsContext _localctx = new BasicHierarchyOfReferenceArgsContext(_ctx, getState());
		enterRule(_localctx, 158, RULE_basicHierarchyOfReferenceArgs);
		int _la;
		try {
			enterOuterAlt(_localctx, 1);
			{
			setState(1079);
			match(ARGS_OPENING);
			setState(1080);
			((BasicHierarchyOfReferenceArgsContext)_localctx).referenceName = classifierToken();
<<<<<<< HEAD
			setState(1081);
=======
			setState(1083); 
>>>>>>> eef7c98d
			_errHandler.sync(this);
			_la = _input.LA(1);
			do {
				{
				{
				setState(1081);
				match(ARGS_DELIMITER);
				setState(1082);
				((BasicHierarchyOfReferenceArgsContext)_localctx).requireConstraint = requireConstraint();
				((BasicHierarchyOfReferenceArgsContext)_localctx).requirements.add(((BasicHierarchyOfReferenceArgsContext)_localctx).requireConstraint);
				}
				}
<<<<<<< HEAD
				setState(1083);
=======
				setState(1085); 
>>>>>>> eef7c98d
				_errHandler.sync(this);
				_la = _input.LA(1);
			} while ( _la==ARGS_DELIMITER );
			setState(1087);
			match(ARGS_CLOSING);
			}
		}
		catch (RecognitionException re) {
			_localctx.exception = re;
			_errHandler.reportError(this, re);
			_errHandler.recover(this, re);
		}
		finally {
			exitRule();
		}
		return _localctx;
	}

	public static class BasicHierarchyOfReferenceWithBehaviourArgsContext extends ParserRuleContext {
		public ClassifierTokenContext referenceName;
		public ValueTokenContext emptyHierarchicalEntityBehaviour;
		public RequireConstraintContext requireConstraint;
		public List<RequireConstraintContext> requirements = new ArrayList<RequireConstraintContext>();
		public TerminalNode ARGS_OPENING() { return getToken(EvitaQLParser.ARGS_OPENING, 0); }
		public List<TerminalNode> ARGS_DELIMITER() { return getTokens(EvitaQLParser.ARGS_DELIMITER); }
		public TerminalNode ARGS_DELIMITER(int i) {
			return getToken(EvitaQLParser.ARGS_DELIMITER, i);
		}
		public TerminalNode ARGS_CLOSING() { return getToken(EvitaQLParser.ARGS_CLOSING, 0); }
		public ClassifierTokenContext classifierToken() {
			return getRuleContext(ClassifierTokenContext.class,0);
		}
		public ValueTokenContext valueToken() {
			return getRuleContext(ValueTokenContext.class,0);
		}
		public List<RequireConstraintContext> requireConstraint() {
			return getRuleContexts(RequireConstraintContext.class);
		}
		public RequireConstraintContext requireConstraint(int i) {
			return getRuleContext(RequireConstraintContext.class,i);
		}
		public BasicHierarchyOfReferenceWithBehaviourArgsContext(ParserRuleContext parent, int invokingState) {
			super(parent, invokingState);
		}
		@Override public int getRuleIndex() { return RULE_basicHierarchyOfReferenceWithBehaviourArgs; }
		@Override
		public void enterRule(ParseTreeListener listener) {
			if ( listener instanceof EvitaQLListener ) ((EvitaQLListener)listener).enterBasicHierarchyOfReferenceWithBehaviourArgs(this);
		}
		@Override
		public void exitRule(ParseTreeListener listener) {
			if ( listener instanceof EvitaQLListener ) ((EvitaQLListener)listener).exitBasicHierarchyOfReferenceWithBehaviourArgs(this);
		}
		@Override
		public <T> T accept(ParseTreeVisitor<? extends T> visitor) {
			if ( visitor instanceof EvitaQLVisitor ) return ((EvitaQLVisitor<? extends T>)visitor).visitBasicHierarchyOfReferenceWithBehaviourArgs(this);
			else return visitor.visitChildren(this);
		}
	}

	public final BasicHierarchyOfReferenceWithBehaviourArgsContext basicHierarchyOfReferenceWithBehaviourArgs() throws RecognitionException {
		BasicHierarchyOfReferenceWithBehaviourArgsContext _localctx = new BasicHierarchyOfReferenceWithBehaviourArgsContext(_ctx, getState());
		enterRule(_localctx, 160, RULE_basicHierarchyOfReferenceWithBehaviourArgs);
		int _la;
		try {
			enterOuterAlt(_localctx, 1);
			{
			setState(1089);
			match(ARGS_OPENING);
			setState(1090);
			((BasicHierarchyOfReferenceWithBehaviourArgsContext)_localctx).referenceName = classifierToken();
			setState(1091);
			match(ARGS_DELIMITER);
			setState(1092);
			((BasicHierarchyOfReferenceWithBehaviourArgsContext)_localctx).emptyHierarchicalEntityBehaviour = valueToken();
<<<<<<< HEAD
			setState(1093);
=======
			setState(1095); 
>>>>>>> eef7c98d
			_errHandler.sync(this);
			_la = _input.LA(1);
			do {
				{
				{
				setState(1093);
				match(ARGS_DELIMITER);
				setState(1094);
				((BasicHierarchyOfReferenceWithBehaviourArgsContext)_localctx).requireConstraint = requireConstraint();
				((BasicHierarchyOfReferenceWithBehaviourArgsContext)_localctx).requirements.add(((BasicHierarchyOfReferenceWithBehaviourArgsContext)_localctx).requireConstraint);
				}
				}
<<<<<<< HEAD
				setState(1095);
=======
				setState(1097); 
>>>>>>> eef7c98d
				_errHandler.sync(this);
				_la = _input.LA(1);
			} while ( _la==ARGS_DELIMITER );
			setState(1099);
			match(ARGS_CLOSING);
			}
		}
		catch (RecognitionException re) {
			_localctx.exception = re;
			_errHandler.reportError(this, re);
			_errHandler.recover(this, re);
		}
		finally {
			exitRule();
		}
		return _localctx;
	}

	public static class FullHierarchyOfReferenceArgsContext extends ParserRuleContext {
		public ClassifierTokenContext referenceName;
		public OrderConstraintContext orderBy;
		public RequireConstraintContext requireConstraint;
		public List<RequireConstraintContext> requirements = new ArrayList<RequireConstraintContext>();
		public TerminalNode ARGS_OPENING() { return getToken(EvitaQLParser.ARGS_OPENING, 0); }
		public List<TerminalNode> ARGS_DELIMITER() { return getTokens(EvitaQLParser.ARGS_DELIMITER); }
		public TerminalNode ARGS_DELIMITER(int i) {
			return getToken(EvitaQLParser.ARGS_DELIMITER, i);
		}
		public TerminalNode ARGS_CLOSING() { return getToken(EvitaQLParser.ARGS_CLOSING, 0); }
		public ClassifierTokenContext classifierToken() {
			return getRuleContext(ClassifierTokenContext.class,0);
		}
		public OrderConstraintContext orderConstraint() {
			return getRuleContext(OrderConstraintContext.class,0);
		}
		public List<RequireConstraintContext> requireConstraint() {
			return getRuleContexts(RequireConstraintContext.class);
		}
		public RequireConstraintContext requireConstraint(int i) {
			return getRuleContext(RequireConstraintContext.class,i);
		}
		public FullHierarchyOfReferenceArgsContext(ParserRuleContext parent, int invokingState) {
			super(parent, invokingState);
		}
		@Override public int getRuleIndex() { return RULE_fullHierarchyOfReferenceArgs; }
		@Override
		public void enterRule(ParseTreeListener listener) {
			if ( listener instanceof EvitaQLListener ) ((EvitaQLListener)listener).enterFullHierarchyOfReferenceArgs(this);
		}
		@Override
		public void exitRule(ParseTreeListener listener) {
			if ( listener instanceof EvitaQLListener ) ((EvitaQLListener)listener).exitFullHierarchyOfReferenceArgs(this);
		}
		@Override
		public <T> T accept(ParseTreeVisitor<? extends T> visitor) {
			if ( visitor instanceof EvitaQLVisitor ) return ((EvitaQLVisitor<? extends T>)visitor).visitFullHierarchyOfReferenceArgs(this);
			else return visitor.visitChildren(this);
		}
	}

	public final FullHierarchyOfReferenceArgsContext fullHierarchyOfReferenceArgs() throws RecognitionException {
		FullHierarchyOfReferenceArgsContext _localctx = new FullHierarchyOfReferenceArgsContext(_ctx, getState());
		enterRule(_localctx, 162, RULE_fullHierarchyOfReferenceArgs);
		int _la;
		try {
			enterOuterAlt(_localctx, 1);
			{
			setState(1101);
			match(ARGS_OPENING);
			setState(1102);
			((FullHierarchyOfReferenceArgsContext)_localctx).referenceName = classifierToken();
			setState(1103);
			match(ARGS_DELIMITER);
			setState(1104);
			((FullHierarchyOfReferenceArgsContext)_localctx).orderBy = orderConstraint();
<<<<<<< HEAD
			setState(1105);
=======
			setState(1107); 
>>>>>>> eef7c98d
			_errHandler.sync(this);
			_la = _input.LA(1);
			do {
				{
				{
				setState(1105);
				match(ARGS_DELIMITER);
				setState(1106);
				((FullHierarchyOfReferenceArgsContext)_localctx).requireConstraint = requireConstraint();
				((FullHierarchyOfReferenceArgsContext)_localctx).requirements.add(((FullHierarchyOfReferenceArgsContext)_localctx).requireConstraint);
				}
				}
<<<<<<< HEAD
				setState(1107);
=======
				setState(1109); 
>>>>>>> eef7c98d
				_errHandler.sync(this);
				_la = _input.LA(1);
			} while ( _la==ARGS_DELIMITER );
			setState(1111);
			match(ARGS_CLOSING);
			}
		}
		catch (RecognitionException re) {
			_localctx.exception = re;
			_errHandler.reportError(this, re);
			_errHandler.recover(this, re);
		}
		finally {
			exitRule();
		}
		return _localctx;
	}

	public static class FullHierarchyOfReferenceWithBehaviourArgsContext extends ParserRuleContext {
		public ClassifierTokenContext referenceName;
		public ValueTokenContext emptyHierarchicalEntityBehaviour;
		public OrderConstraintContext orderBy;
		public RequireConstraintContext requireConstraint;
		public List<RequireConstraintContext> requirements = new ArrayList<RequireConstraintContext>();
		public TerminalNode ARGS_OPENING() { return getToken(EvitaQLParser.ARGS_OPENING, 0); }
		public List<TerminalNode> ARGS_DELIMITER() { return getTokens(EvitaQLParser.ARGS_DELIMITER); }
		public TerminalNode ARGS_DELIMITER(int i) {
			return getToken(EvitaQLParser.ARGS_DELIMITER, i);
		}
		public TerminalNode ARGS_CLOSING() { return getToken(EvitaQLParser.ARGS_CLOSING, 0); }
		public ClassifierTokenContext classifierToken() {
			return getRuleContext(ClassifierTokenContext.class,0);
		}
		public ValueTokenContext valueToken() {
			return getRuleContext(ValueTokenContext.class,0);
		}
		public OrderConstraintContext orderConstraint() {
			return getRuleContext(OrderConstraintContext.class,0);
		}
		public List<RequireConstraintContext> requireConstraint() {
			return getRuleContexts(RequireConstraintContext.class);
		}
		public RequireConstraintContext requireConstraint(int i) {
			return getRuleContext(RequireConstraintContext.class,i);
		}
		public FullHierarchyOfReferenceWithBehaviourArgsContext(ParserRuleContext parent, int invokingState) {
			super(parent, invokingState);
		}
		@Override public int getRuleIndex() { return RULE_fullHierarchyOfReferenceWithBehaviourArgs; }
		@Override
		public void enterRule(ParseTreeListener listener) {
			if ( listener instanceof EvitaQLListener ) ((EvitaQLListener)listener).enterFullHierarchyOfReferenceWithBehaviourArgs(this);
		}
		@Override
		public void exitRule(ParseTreeListener listener) {
			if ( listener instanceof EvitaQLListener ) ((EvitaQLListener)listener).exitFullHierarchyOfReferenceWithBehaviourArgs(this);
		}
		@Override
		public <T> T accept(ParseTreeVisitor<? extends T> visitor) {
			if ( visitor instanceof EvitaQLVisitor ) return ((EvitaQLVisitor<? extends T>)visitor).visitFullHierarchyOfReferenceWithBehaviourArgs(this);
			else return visitor.visitChildren(this);
		}
	}

	public final FullHierarchyOfReferenceWithBehaviourArgsContext fullHierarchyOfReferenceWithBehaviourArgs() throws RecognitionException {
		FullHierarchyOfReferenceWithBehaviourArgsContext _localctx = new FullHierarchyOfReferenceWithBehaviourArgsContext(_ctx, getState());
		enterRule(_localctx, 164, RULE_fullHierarchyOfReferenceWithBehaviourArgs);
		int _la;
		try {
			enterOuterAlt(_localctx, 1);
			{
			setState(1113);
			match(ARGS_OPENING);
			setState(1114);
			((FullHierarchyOfReferenceWithBehaviourArgsContext)_localctx).referenceName = classifierToken();
			setState(1115);
			match(ARGS_DELIMITER);
			setState(1116);
			((FullHierarchyOfReferenceWithBehaviourArgsContext)_localctx).emptyHierarchicalEntityBehaviour = valueToken();
			setState(1117);
			match(ARGS_DELIMITER);
			setState(1118);
			((FullHierarchyOfReferenceWithBehaviourArgsContext)_localctx).orderBy = orderConstraint();
<<<<<<< HEAD
			setState(1119);
=======
			setState(1121); 
>>>>>>> eef7c98d
			_errHandler.sync(this);
			_la = _input.LA(1);
			do {
				{
				{
				setState(1119);
				match(ARGS_DELIMITER);
				setState(1120);
				((FullHierarchyOfReferenceWithBehaviourArgsContext)_localctx).requireConstraint = requireConstraint();
				((FullHierarchyOfReferenceWithBehaviourArgsContext)_localctx).requirements.add(((FullHierarchyOfReferenceWithBehaviourArgsContext)_localctx).requireConstraint);
				}
				}
<<<<<<< HEAD
				setState(1121);
=======
				setState(1123); 
>>>>>>> eef7c98d
				_errHandler.sync(this);
				_la = _input.LA(1);
			} while ( _la==ARGS_DELIMITER );
			setState(1125);
			match(ARGS_CLOSING);
			}
		}
		catch (RecognitionException re) {
			_localctx.exception = re;
			_errHandler.reportError(this, re);
			_errHandler.recover(this, re);
		}
		finally {
			exitRule();
		}
		return _localctx;
	}

	public static class PositionalParameterContext extends ParserRuleContext {
		public TerminalNode POSITIONAL_PARAMETER() { return getToken(EvitaQLParser.POSITIONAL_PARAMETER, 0); }
		public PositionalParameterContext(ParserRuleContext parent, int invokingState) {
			super(parent, invokingState);
		}
		@Override public int getRuleIndex() { return RULE_positionalParameter; }
		@Override
		public void enterRule(ParseTreeListener listener) {
			if ( listener instanceof EvitaQLListener ) ((EvitaQLListener)listener).enterPositionalParameter(this);
		}
		@Override
		public void exitRule(ParseTreeListener listener) {
			if ( listener instanceof EvitaQLListener ) ((EvitaQLListener)listener).exitPositionalParameter(this);
		}
		@Override
		public <T> T accept(ParseTreeVisitor<? extends T> visitor) {
			if ( visitor instanceof EvitaQLVisitor ) return ((EvitaQLVisitor<? extends T>)visitor).visitPositionalParameter(this);
			else return visitor.visitChildren(this);
		}
	}

	public final PositionalParameterContext positionalParameter() throws RecognitionException {
		PositionalParameterContext _localctx = new PositionalParameterContext(_ctx, getState());
		enterRule(_localctx, 166, RULE_positionalParameter);
		try {
			enterOuterAlt(_localctx, 1);
			{
			setState(1127);
			match(POSITIONAL_PARAMETER);
			}
		}
		catch (RecognitionException re) {
			_localctx.exception = re;
			_errHandler.reportError(this, re);
			_errHandler.recover(this, re);
		}
		finally {
			exitRule();
		}
		return _localctx;
	}

	public static class NamedParameterContext extends ParserRuleContext {
		public TerminalNode NAMED_PARAMETER() { return getToken(EvitaQLParser.NAMED_PARAMETER, 0); }
		public NamedParameterContext(ParserRuleContext parent, int invokingState) {
			super(parent, invokingState);
		}
		@Override public int getRuleIndex() { return RULE_namedParameter; }
		@Override
		public void enterRule(ParseTreeListener listener) {
			if ( listener instanceof EvitaQLListener ) ((EvitaQLListener)listener).enterNamedParameter(this);
		}
		@Override
		public void exitRule(ParseTreeListener listener) {
			if ( listener instanceof EvitaQLListener ) ((EvitaQLListener)listener).exitNamedParameter(this);
		}
		@Override
		public <T> T accept(ParseTreeVisitor<? extends T> visitor) {
			if ( visitor instanceof EvitaQLVisitor ) return ((EvitaQLVisitor<? extends T>)visitor).visitNamedParameter(this);
			else return visitor.visitChildren(this);
		}
	}

	public final NamedParameterContext namedParameter() throws RecognitionException {
		NamedParameterContext _localctx = new NamedParameterContext(_ctx, getState());
		enterRule(_localctx, 168, RULE_namedParameter);
		try {
			enterOuterAlt(_localctx, 1);
			{
			setState(1129);
			match(NAMED_PARAMETER);
			}
		}
		catch (RecognitionException re) {
			_localctx.exception = re;
			_errHandler.reportError(this, re);
			_errHandler.recover(this, re);
		}
		finally {
			exitRule();
		}
		return _localctx;
	}

	public static class VariadicClassifierTokensContext extends ParserRuleContext {
		public VariadicClassifierTokensContext(ParserRuleContext parent, int invokingState) {
			super(parent, invokingState);
		}
		@Override public int getRuleIndex() { return RULE_variadicClassifierTokens; }

		public VariadicClassifierTokensContext() { }
		public void copyFrom(VariadicClassifierTokensContext ctx) {
			super.copyFrom(ctx);
		}
	}
	public static class PositionalParameterVariadicClassifierTokensContext extends VariadicClassifierTokensContext {
		public PositionalParameterContext positionalParameter() {
			return getRuleContext(PositionalParameterContext.class,0);
		}
		public PositionalParameterVariadicClassifierTokensContext(VariadicClassifierTokensContext ctx) { copyFrom(ctx); }
		@Override
		public void enterRule(ParseTreeListener listener) {
			if ( listener instanceof EvitaQLListener ) ((EvitaQLListener)listener).enterPositionalParameterVariadicClassifierTokens(this);
		}
		@Override
		public void exitRule(ParseTreeListener listener) {
			if ( listener instanceof EvitaQLListener ) ((EvitaQLListener)listener).exitPositionalParameterVariadicClassifierTokens(this);
		}
		@Override
		public <T> T accept(ParseTreeVisitor<? extends T> visitor) {
			if ( visitor instanceof EvitaQLVisitor ) return ((EvitaQLVisitor<? extends T>)visitor).visitPositionalParameterVariadicClassifierTokens(this);
			else return visitor.visitChildren(this);
		}
	}
	public static class ExplicitVariadicClassifierTokensContext extends VariadicClassifierTokensContext {
		public ClassifierTokenContext classifierToken;
		public List<ClassifierTokenContext> classifierTokens = new ArrayList<ClassifierTokenContext>();
		public List<ClassifierTokenContext> classifierToken() {
			return getRuleContexts(ClassifierTokenContext.class);
		}
		public ClassifierTokenContext classifierToken(int i) {
			return getRuleContext(ClassifierTokenContext.class,i);
		}
		public List<TerminalNode> ARGS_DELIMITER() { return getTokens(EvitaQLParser.ARGS_DELIMITER); }
		public TerminalNode ARGS_DELIMITER(int i) {
			return getToken(EvitaQLParser.ARGS_DELIMITER, i);
		}
		public ExplicitVariadicClassifierTokensContext(VariadicClassifierTokensContext ctx) { copyFrom(ctx); }
		@Override
		public void enterRule(ParseTreeListener listener) {
			if ( listener instanceof EvitaQLListener ) ((EvitaQLListener)listener).enterExplicitVariadicClassifierTokens(this);
		}
		@Override
		public void exitRule(ParseTreeListener listener) {
			if ( listener instanceof EvitaQLListener ) ((EvitaQLListener)listener).exitExplicitVariadicClassifierTokens(this);
		}
		@Override
		public <T> T accept(ParseTreeVisitor<? extends T> visitor) {
			if ( visitor instanceof EvitaQLVisitor ) return ((EvitaQLVisitor<? extends T>)visitor).visitExplicitVariadicClassifierTokens(this);
			else return visitor.visitChildren(this);
		}
	}
	public static class NamedParameterVariadicClassifierTokensContext extends VariadicClassifierTokensContext {
		public NamedParameterContext namedParameter() {
			return getRuleContext(NamedParameterContext.class,0);
		}
		public NamedParameterVariadicClassifierTokensContext(VariadicClassifierTokensContext ctx) { copyFrom(ctx); }
		@Override
		public void enterRule(ParseTreeListener listener) {
			if ( listener instanceof EvitaQLListener ) ((EvitaQLListener)listener).enterNamedParameterVariadicClassifierTokens(this);
		}
		@Override
		public void exitRule(ParseTreeListener listener) {
			if ( listener instanceof EvitaQLListener ) ((EvitaQLListener)listener).exitNamedParameterVariadicClassifierTokens(this);
		}
		@Override
		public <T> T accept(ParseTreeVisitor<? extends T> visitor) {
			if ( visitor instanceof EvitaQLVisitor ) return ((EvitaQLVisitor<? extends T>)visitor).visitNamedParameterVariadicClassifierTokens(this);
			else return visitor.visitChildren(this);
		}
	}

	public final VariadicClassifierTokensContext variadicClassifierTokens() throws RecognitionException {
		VariadicClassifierTokensContext _localctx = new VariadicClassifierTokensContext(_ctx, getState());
		enterRule(_localctx, 170, RULE_variadicClassifierTokens);
		try {
			int _alt;
			setState(1141);
			_errHandler.sync(this);
			switch ( getInterpreter().adaptivePredict(_input,61,_ctx) ) {
			case 1:
				_localctx = new PositionalParameterVariadicClassifierTokensContext(_localctx);
				enterOuterAlt(_localctx, 1);
				{
				setState(1131);
				positionalParameter();
				}
				break;
			case 2:
				_localctx = new NamedParameterVariadicClassifierTokensContext(_localctx);
				enterOuterAlt(_localctx, 2);
				{
				setState(1132);
				namedParameter();
				}
				break;
			case 3:
				_localctx = new ExplicitVariadicClassifierTokensContext(_localctx);
				enterOuterAlt(_localctx, 3);
				{
				setState(1133);
				((ExplicitVariadicClassifierTokensContext)_localctx).classifierToken = classifierToken();
				((ExplicitVariadicClassifierTokensContext)_localctx).classifierTokens.add(((ExplicitVariadicClassifierTokensContext)_localctx).classifierToken);
				setState(1138);
				_errHandler.sync(this);
				_alt = getInterpreter().adaptivePredict(_input,60,_ctx);
				while ( _alt!=2 && _alt!=org.antlr.v4.runtime.atn.ATN.INVALID_ALT_NUMBER ) {
					if ( _alt==1 ) {
						{
						{
						setState(1134);
						match(ARGS_DELIMITER);
						setState(1135);
						((ExplicitVariadicClassifierTokensContext)_localctx).classifierToken = classifierToken();
						((ExplicitVariadicClassifierTokensContext)_localctx).classifierTokens.add(((ExplicitVariadicClassifierTokensContext)_localctx).classifierToken);
						}
						}
					}
					setState(1140);
					_errHandler.sync(this);
					_alt = getInterpreter().adaptivePredict(_input,60,_ctx);
				}
				}
				break;
			}
		}
		catch (RecognitionException re) {
			_localctx.exception = re;
			_errHandler.reportError(this, re);
			_errHandler.recover(this, re);
		}
		finally {
			exitRule();
		}
		return _localctx;
	}

	public static class ClassifierTokenContext extends ParserRuleContext {
		public ClassifierTokenContext(ParserRuleContext parent, int invokingState) {
			super(parent, invokingState);
		}
		@Override public int getRuleIndex() { return RULE_classifierToken; }

		public ClassifierTokenContext() { }
		public void copyFrom(ClassifierTokenContext ctx) {
			super.copyFrom(ctx);
		}
	}
	public static class PositionalParameterClassifierTokenContext extends ClassifierTokenContext {
		public PositionalParameterContext positionalParameter() {
			return getRuleContext(PositionalParameterContext.class,0);
		}
		public PositionalParameterClassifierTokenContext(ClassifierTokenContext ctx) { copyFrom(ctx); }
		@Override
		public void enterRule(ParseTreeListener listener) {
			if ( listener instanceof EvitaQLListener ) ((EvitaQLListener)listener).enterPositionalParameterClassifierToken(this);
		}
		@Override
		public void exitRule(ParseTreeListener listener) {
			if ( listener instanceof EvitaQLListener ) ((EvitaQLListener)listener).exitPositionalParameterClassifierToken(this);
		}
		@Override
		public <T> T accept(ParseTreeVisitor<? extends T> visitor) {
			if ( visitor instanceof EvitaQLVisitor ) return ((EvitaQLVisitor<? extends T>)visitor).visitPositionalParameterClassifierToken(this);
			else return visitor.visitChildren(this);
		}
	}
	public static class NamedParameterClassifierTokenContext extends ClassifierTokenContext {
		public NamedParameterContext namedParameter() {
			return getRuleContext(NamedParameterContext.class,0);
		}
		public NamedParameterClassifierTokenContext(ClassifierTokenContext ctx) { copyFrom(ctx); }
		@Override
		public void enterRule(ParseTreeListener listener) {
			if ( listener instanceof EvitaQLListener ) ((EvitaQLListener)listener).enterNamedParameterClassifierToken(this);
		}
		@Override
		public void exitRule(ParseTreeListener listener) {
			if ( listener instanceof EvitaQLListener ) ((EvitaQLListener)listener).exitNamedParameterClassifierToken(this);
		}
		@Override
		public <T> T accept(ParseTreeVisitor<? extends T> visitor) {
			if ( visitor instanceof EvitaQLVisitor ) return ((EvitaQLVisitor<? extends T>)visitor).visitNamedParameterClassifierToken(this);
			else return visitor.visitChildren(this);
		}
	}
	public static class StringClassifierTokenContext extends ClassifierTokenContext {
		public TerminalNode STRING() { return getToken(EvitaQLParser.STRING, 0); }
		public StringClassifierTokenContext(ClassifierTokenContext ctx) { copyFrom(ctx); }
		@Override
		public void enterRule(ParseTreeListener listener) {
			if ( listener instanceof EvitaQLListener ) ((EvitaQLListener)listener).enterStringClassifierToken(this);
		}
		@Override
		public void exitRule(ParseTreeListener listener) {
			if ( listener instanceof EvitaQLListener ) ((EvitaQLListener)listener).exitStringClassifierToken(this);
		}
		@Override
		public <T> T accept(ParseTreeVisitor<? extends T> visitor) {
			if ( visitor instanceof EvitaQLVisitor ) return ((EvitaQLVisitor<? extends T>)visitor).visitStringClassifierToken(this);
			else return visitor.visitChildren(this);
		}
	}

	public final ClassifierTokenContext classifierToken() throws RecognitionException {
		ClassifierTokenContext _localctx = new ClassifierTokenContext(_ctx, getState());
		enterRule(_localctx, 172, RULE_classifierToken);
		try {
			setState(1146);
			_errHandler.sync(this);
			switch (_input.LA(1)) {
			case POSITIONAL_PARAMETER:
				_localctx = new PositionalParameterClassifierTokenContext(_localctx);
				enterOuterAlt(_localctx, 1);
				{
				setState(1143);
				positionalParameter();
				}
				break;
			case NAMED_PARAMETER:
				_localctx = new NamedParameterClassifierTokenContext(_localctx);
				enterOuterAlt(_localctx, 2);
				{
				setState(1144);
				namedParameter();
				}
				break;
			case STRING:
				_localctx = new StringClassifierTokenContext(_localctx);
				enterOuterAlt(_localctx, 3);
				{
				setState(1145);
				match(STRING);
				}
				break;
			default:
				throw new NoViableAltException(this);
			}
		}
		catch (RecognitionException re) {
			_localctx.exception = re;
			_errHandler.reportError(this, re);
			_errHandler.recover(this, re);
		}
		finally {
			exitRule();
		}
		return _localctx;
	}

	public static class VariadicValueTokensContext extends ParserRuleContext {
		public VariadicValueTokensContext(ParserRuleContext parent, int invokingState) {
			super(parent, invokingState);
		}
		@Override public int getRuleIndex() { return RULE_variadicValueTokens; }

		public VariadicValueTokensContext() { }
		public void copyFrom(VariadicValueTokensContext ctx) {
			super.copyFrom(ctx);
		}
	}
	public static class PositionalParameterVariadicValueTokensContext extends VariadicValueTokensContext {
		public PositionalParameterContext positionalParameter() {
			return getRuleContext(PositionalParameterContext.class,0);
		}
		public PositionalParameterVariadicValueTokensContext(VariadicValueTokensContext ctx) { copyFrom(ctx); }
		@Override
		public void enterRule(ParseTreeListener listener) {
			if ( listener instanceof EvitaQLListener ) ((EvitaQLListener)listener).enterPositionalParameterVariadicValueTokens(this);
		}
		@Override
		public void exitRule(ParseTreeListener listener) {
			if ( listener instanceof EvitaQLListener ) ((EvitaQLListener)listener).exitPositionalParameterVariadicValueTokens(this);
		}
		@Override
		public <T> T accept(ParseTreeVisitor<? extends T> visitor) {
			if ( visitor instanceof EvitaQLVisitor ) return ((EvitaQLVisitor<? extends T>)visitor).visitPositionalParameterVariadicValueTokens(this);
			else return visitor.visitChildren(this);
		}
	}
	public static class NamedParameterVariadicValueTokensContext extends VariadicValueTokensContext {
		public NamedParameterContext namedParameter() {
			return getRuleContext(NamedParameterContext.class,0);
		}
		public NamedParameterVariadicValueTokensContext(VariadicValueTokensContext ctx) { copyFrom(ctx); }
		@Override
		public void enterRule(ParseTreeListener listener) {
			if ( listener instanceof EvitaQLListener ) ((EvitaQLListener)listener).enterNamedParameterVariadicValueTokens(this);
		}
		@Override
		public void exitRule(ParseTreeListener listener) {
			if ( listener instanceof EvitaQLListener ) ((EvitaQLListener)listener).exitNamedParameterVariadicValueTokens(this);
		}
		@Override
		public <T> T accept(ParseTreeVisitor<? extends T> visitor) {
			if ( visitor instanceof EvitaQLVisitor ) return ((EvitaQLVisitor<? extends T>)visitor).visitNamedParameterVariadicValueTokens(this);
			else return visitor.visitChildren(this);
		}
	}
	public static class ExplicitVariadicValueTokensContext extends VariadicValueTokensContext {
		public ValueTokenContext valueToken;
		public List<ValueTokenContext> valueTokens = new ArrayList<ValueTokenContext>();
		public List<ValueTokenContext> valueToken() {
			return getRuleContexts(ValueTokenContext.class);
		}
		public ValueTokenContext valueToken(int i) {
			return getRuleContext(ValueTokenContext.class,i);
		}
		public List<TerminalNode> ARGS_DELIMITER() { return getTokens(EvitaQLParser.ARGS_DELIMITER); }
		public TerminalNode ARGS_DELIMITER(int i) {
			return getToken(EvitaQLParser.ARGS_DELIMITER, i);
		}
		public ExplicitVariadicValueTokensContext(VariadicValueTokensContext ctx) { copyFrom(ctx); }
		@Override
		public void enterRule(ParseTreeListener listener) {
			if ( listener instanceof EvitaQLListener ) ((EvitaQLListener)listener).enterExplicitVariadicValueTokens(this);
		}
		@Override
		public void exitRule(ParseTreeListener listener) {
			if ( listener instanceof EvitaQLListener ) ((EvitaQLListener)listener).exitExplicitVariadicValueTokens(this);
		}
		@Override
		public <T> T accept(ParseTreeVisitor<? extends T> visitor) {
			if ( visitor instanceof EvitaQLVisitor ) return ((EvitaQLVisitor<? extends T>)visitor).visitExplicitVariadicValueTokens(this);
			else return visitor.visitChildren(this);
		}
	}

	public final VariadicValueTokensContext variadicValueTokens() throws RecognitionException {
		VariadicValueTokensContext _localctx = new VariadicValueTokensContext(_ctx, getState());
		enterRule(_localctx, 174, RULE_variadicValueTokens);
		int _la;
		try {
			setState(1158);
			_errHandler.sync(this);
			switch ( getInterpreter().adaptivePredict(_input,64,_ctx) ) {
			case 1:
				_localctx = new PositionalParameterVariadicValueTokensContext(_localctx);
				enterOuterAlt(_localctx, 1);
				{
				setState(1148);
				positionalParameter();
				}
				break;
			case 2:
				_localctx = new NamedParameterVariadicValueTokensContext(_localctx);
				enterOuterAlt(_localctx, 2);
				{
				setState(1149);
				namedParameter();
				}
				break;
			case 3:
				_localctx = new ExplicitVariadicValueTokensContext(_localctx);
				enterOuterAlt(_localctx, 3);
				{
				setState(1150);
				((ExplicitVariadicValueTokensContext)_localctx).valueToken = valueToken();
				((ExplicitVariadicValueTokensContext)_localctx).valueTokens.add(((ExplicitVariadicValueTokensContext)_localctx).valueToken);
				setState(1155);
				_errHandler.sync(this);
				_la = _input.LA(1);
				while (_la==ARGS_DELIMITER) {
					{
					{
					setState(1151);
					match(ARGS_DELIMITER);
					setState(1152);
					((ExplicitVariadicValueTokensContext)_localctx).valueToken = valueToken();
					((ExplicitVariadicValueTokensContext)_localctx).valueTokens.add(((ExplicitVariadicValueTokensContext)_localctx).valueToken);
					}
					}
					setState(1157);
					_errHandler.sync(this);
					_la = _input.LA(1);
				}
				}
				break;
			}
		}
		catch (RecognitionException re) {
			_localctx.exception = re;
			_errHandler.reportError(this, re);
			_errHandler.recover(this, re);
		}
		finally {
			exitRule();
		}
		return _localctx;
	}

	public static class ValueTokenContext extends ParserRuleContext {
		public ValueTokenContext(ParserRuleContext parent, int invokingState) {
			super(parent, invokingState);
		}
		@Override public int getRuleIndex() { return RULE_valueToken; }

		public ValueTokenContext() { }
		public void copyFrom(ValueTokenContext ctx) {
			super.copyFrom(ctx);
		}
	}
	public static class DateTimeValueTokenContext extends ValueTokenContext {
		public TerminalNode DATE_TIME() { return getToken(EvitaQLParser.DATE_TIME, 0); }
		public DateTimeValueTokenContext(ValueTokenContext ctx) { copyFrom(ctx); }
		@Override
		public void enterRule(ParseTreeListener listener) {
			if ( listener instanceof EvitaQLListener ) ((EvitaQLListener)listener).enterDateTimeValueToken(this);
		}
		@Override
		public void exitRule(ParseTreeListener listener) {
			if ( listener instanceof EvitaQLListener ) ((EvitaQLListener)listener).exitDateTimeValueToken(this);
		}
		@Override
		public <T> T accept(ParseTreeVisitor<? extends T> visitor) {
			if ( visitor instanceof EvitaQLVisitor ) return ((EvitaQLVisitor<? extends T>)visitor).visitDateTimeValueToken(this);
			else return visitor.visitChildren(this);
		}
	}
	public static class IntNumberRangeValueTokenContext extends ValueTokenContext {
		public TerminalNode INT_NUMBER_RANGE() { return getToken(EvitaQLParser.INT_NUMBER_RANGE, 0); }
		public IntNumberRangeValueTokenContext(ValueTokenContext ctx) { copyFrom(ctx); }
		@Override
		public void enterRule(ParseTreeListener listener) {
			if ( listener instanceof EvitaQLListener ) ((EvitaQLListener)listener).enterIntNumberRangeValueToken(this);
		}
		@Override
		public void exitRule(ParseTreeListener listener) {
			if ( listener instanceof EvitaQLListener ) ((EvitaQLListener)listener).exitIntNumberRangeValueToken(this);
		}
		@Override
		public <T> T accept(ParseTreeVisitor<? extends T> visitor) {
			if ( visitor instanceof EvitaQLVisitor ) return ((EvitaQLVisitor<? extends T>)visitor).visitIntNumberRangeValueToken(this);
			else return visitor.visitChildren(this);
		}
	}
	public static class IntValueTokenContext extends ValueTokenContext {
		public TerminalNode INT() { return getToken(EvitaQLParser.INT, 0); }
		public IntValueTokenContext(ValueTokenContext ctx) { copyFrom(ctx); }
		@Override
		public void enterRule(ParseTreeListener listener) {
			if ( listener instanceof EvitaQLListener ) ((EvitaQLListener)listener).enterIntValueToken(this);
		}
		@Override
		public void exitRule(ParseTreeListener listener) {
			if ( listener instanceof EvitaQLListener ) ((EvitaQLListener)listener).exitIntValueToken(this);
		}
		@Override
		public <T> T accept(ParseTreeVisitor<? extends T> visitor) {
			if ( visitor instanceof EvitaQLVisitor ) return ((EvitaQLVisitor<? extends T>)visitor).visitIntValueToken(this);
			else return visitor.visitChildren(this);
		}
	}
	public static class NamedParameterValueTokenContext extends ValueTokenContext {
		public NamedParameterContext namedParameter() {
			return getRuleContext(NamedParameterContext.class,0);
		}
		public NamedParameterValueTokenContext(ValueTokenContext ctx) { copyFrom(ctx); }
		@Override
		public void enterRule(ParseTreeListener listener) {
			if ( listener instanceof EvitaQLListener ) ((EvitaQLListener)listener).enterNamedParameterValueToken(this);
		}
		@Override
		public void exitRule(ParseTreeListener listener) {
			if ( listener instanceof EvitaQLListener ) ((EvitaQLListener)listener).exitNamedParameterValueToken(this);
		}
		@Override
		public <T> T accept(ParseTreeVisitor<? extends T> visitor) {
			if ( visitor instanceof EvitaQLVisitor ) return ((EvitaQLVisitor<? extends T>)visitor).visitNamedParameterValueToken(this);
			else return visitor.visitChildren(this);
		}
	}
	public static class FloatNumberRangeValueTokenContext extends ValueTokenContext {
		public TerminalNode FLOAT_NUMBER_RANGE() { return getToken(EvitaQLParser.FLOAT_NUMBER_RANGE, 0); }
		public FloatNumberRangeValueTokenContext(ValueTokenContext ctx) { copyFrom(ctx); }
		@Override
		public void enterRule(ParseTreeListener listener) {
			if ( listener instanceof EvitaQLListener ) ((EvitaQLListener)listener).enterFloatNumberRangeValueToken(this);
		}
		@Override
		public void exitRule(ParseTreeListener listener) {
			if ( listener instanceof EvitaQLListener ) ((EvitaQLListener)listener).exitFloatNumberRangeValueToken(this);
		}
		@Override
		public <T> T accept(ParseTreeVisitor<? extends T> visitor) {
			if ( visitor instanceof EvitaQLVisitor ) return ((EvitaQLVisitor<? extends T>)visitor).visitFloatNumberRangeValueToken(this);
			else return visitor.visitChildren(this);
		}
	}
	public static class DateTimeRangeValueTokenContext extends ValueTokenContext {
		public TerminalNode DATE_TIME_RANGE() { return getToken(EvitaQLParser.DATE_TIME_RANGE, 0); }
		public DateTimeRangeValueTokenContext(ValueTokenContext ctx) { copyFrom(ctx); }
		@Override
		public void enterRule(ParseTreeListener listener) {
			if ( listener instanceof EvitaQLListener ) ((EvitaQLListener)listener).enterDateTimeRangeValueToken(this);
		}
		@Override
		public void exitRule(ParseTreeListener listener) {
			if ( listener instanceof EvitaQLListener ) ((EvitaQLListener)listener).exitDateTimeRangeValueToken(this);
		}
		@Override
		public <T> T accept(ParseTreeVisitor<? extends T> visitor) {
			if ( visitor instanceof EvitaQLVisitor ) return ((EvitaQLVisitor<? extends T>)visitor).visitDateTimeRangeValueToken(this);
			else return visitor.visitChildren(this);
		}
	}
	public static class BooleanValueTokenContext extends ValueTokenContext {
		public TerminalNode BOOLEAN() { return getToken(EvitaQLParser.BOOLEAN, 0); }
		public BooleanValueTokenContext(ValueTokenContext ctx) { copyFrom(ctx); }
		@Override
		public void enterRule(ParseTreeListener listener) {
			if ( listener instanceof EvitaQLListener ) ((EvitaQLListener)listener).enterBooleanValueToken(this);
		}
		@Override
		public void exitRule(ParseTreeListener listener) {
			if ( listener instanceof EvitaQLListener ) ((EvitaQLListener)listener).exitBooleanValueToken(this);
		}
		@Override
		public <T> T accept(ParseTreeVisitor<? extends T> visitor) {
			if ( visitor instanceof EvitaQLVisitor ) return ((EvitaQLVisitor<? extends T>)visitor).visitBooleanValueToken(this);
			else return visitor.visitChildren(this);
		}
	}
	public static class TimeValueTokenContext extends ValueTokenContext {
		public TerminalNode TIME() { return getToken(EvitaQLParser.TIME, 0); }
		public TimeValueTokenContext(ValueTokenContext ctx) { copyFrom(ctx); }
		@Override
		public void enterRule(ParseTreeListener listener) {
			if ( listener instanceof EvitaQLListener ) ((EvitaQLListener)listener).enterTimeValueToken(this);
		}
		@Override
		public void exitRule(ParseTreeListener listener) {
			if ( listener instanceof EvitaQLListener ) ((EvitaQLListener)listener).exitTimeValueToken(this);
		}
		@Override
		public <T> T accept(ParseTreeVisitor<? extends T> visitor) {
			if ( visitor instanceof EvitaQLVisitor ) return ((EvitaQLVisitor<? extends T>)visitor).visitTimeValueToken(this);
			else return visitor.visitChildren(this);
		}
	}
	public static class OffsetDateTimeValueTokenContext extends ValueTokenContext {
		public TerminalNode OFFSET_DATE_TIME() { return getToken(EvitaQLParser.OFFSET_DATE_TIME, 0); }
		public OffsetDateTimeValueTokenContext(ValueTokenContext ctx) { copyFrom(ctx); }
		@Override
		public void enterRule(ParseTreeListener listener) {
			if ( listener instanceof EvitaQLListener ) ((EvitaQLListener)listener).enterOffsetDateTimeValueToken(this);
		}
		@Override
		public void exitRule(ParseTreeListener listener) {
			if ( listener instanceof EvitaQLListener ) ((EvitaQLListener)listener).exitOffsetDateTimeValueToken(this);
		}
		@Override
		public <T> T accept(ParseTreeVisitor<? extends T> visitor) {
			if ( visitor instanceof EvitaQLVisitor ) return ((EvitaQLVisitor<? extends T>)visitor).visitOffsetDateTimeValueToken(this);
			else return visitor.visitChildren(this);
		}
	}
	public static class UuidValueTokenContext extends ValueTokenContext {
		public TerminalNode UUID() { return getToken(EvitaQLParser.UUID, 0); }
		public UuidValueTokenContext(ValueTokenContext ctx) { copyFrom(ctx); }
		@Override
		public void enterRule(ParseTreeListener listener) {
			if ( listener instanceof EvitaQLListener ) ((EvitaQLListener)listener).enterUuidValueToken(this);
		}
		@Override
		public void exitRule(ParseTreeListener listener) {
			if ( listener instanceof EvitaQLListener ) ((EvitaQLListener)listener).exitUuidValueToken(this);
		}
		@Override
		public <T> T accept(ParseTreeVisitor<? extends T> visitor) {
			if ( visitor instanceof EvitaQLVisitor ) return ((EvitaQLVisitor<? extends T>)visitor).visitUuidValueToken(this);
			else return visitor.visitChildren(this);
		}
	}
	public static class EnumValueTokenContext extends ValueTokenContext {
		public TerminalNode ENUM() { return getToken(EvitaQLParser.ENUM, 0); }
		public EnumValueTokenContext(ValueTokenContext ctx) { copyFrom(ctx); }
		@Override
		public void enterRule(ParseTreeListener listener) {
			if ( listener instanceof EvitaQLListener ) ((EvitaQLListener)listener).enterEnumValueToken(this);
		}
		@Override
		public void exitRule(ParseTreeListener listener) {
			if ( listener instanceof EvitaQLListener ) ((EvitaQLListener)listener).exitEnumValueToken(this);
		}
		@Override
		public <T> T accept(ParseTreeVisitor<? extends T> visitor) {
			if ( visitor instanceof EvitaQLVisitor ) return ((EvitaQLVisitor<? extends T>)visitor).visitEnumValueToken(this);
			else return visitor.visitChildren(this);
		}
	}
	public static class StringValueTokenContext extends ValueTokenContext {
		public TerminalNode STRING() { return getToken(EvitaQLParser.STRING, 0); }
		public StringValueTokenContext(ValueTokenContext ctx) { copyFrom(ctx); }
		@Override
		public void enterRule(ParseTreeListener listener) {
			if ( listener instanceof EvitaQLListener ) ((EvitaQLListener)listener).enterStringValueToken(this);
		}
		@Override
		public void exitRule(ParseTreeListener listener) {
			if ( listener instanceof EvitaQLListener ) ((EvitaQLListener)listener).exitStringValueToken(this);
		}
		@Override
		public <T> T accept(ParseTreeVisitor<? extends T> visitor) {
			if ( visitor instanceof EvitaQLVisitor ) return ((EvitaQLVisitor<? extends T>)visitor).visitStringValueToken(this);
			else return visitor.visitChildren(this);
		}
	}
	public static class DateValueTokenContext extends ValueTokenContext {
		public TerminalNode DATE() { return getToken(EvitaQLParser.DATE, 0); }
		public DateValueTokenContext(ValueTokenContext ctx) { copyFrom(ctx); }
		@Override
		public void enterRule(ParseTreeListener listener) {
			if ( listener instanceof EvitaQLListener ) ((EvitaQLListener)listener).enterDateValueToken(this);
		}
		@Override
		public void exitRule(ParseTreeListener listener) {
			if ( listener instanceof EvitaQLListener ) ((EvitaQLListener)listener).exitDateValueToken(this);
		}
		@Override
		public <T> T accept(ParseTreeVisitor<? extends T> visitor) {
			if ( visitor instanceof EvitaQLVisitor ) return ((EvitaQLVisitor<? extends T>)visitor).visitDateValueToken(this);
			else return visitor.visitChildren(this);
		}
	}
	public static class PositionalParameterValueTokenContext extends ValueTokenContext {
		public PositionalParameterContext positionalParameter() {
			return getRuleContext(PositionalParameterContext.class,0);
		}
		public PositionalParameterValueTokenContext(ValueTokenContext ctx) { copyFrom(ctx); }
		@Override
		public void enterRule(ParseTreeListener listener) {
			if ( listener instanceof EvitaQLListener ) ((EvitaQLListener)listener).enterPositionalParameterValueToken(this);
		}
		@Override
		public void exitRule(ParseTreeListener listener) {
			if ( listener instanceof EvitaQLListener ) ((EvitaQLListener)listener).exitPositionalParameterValueToken(this);
		}
		@Override
		public <T> T accept(ParseTreeVisitor<? extends T> visitor) {
			if ( visitor instanceof EvitaQLVisitor ) return ((EvitaQLVisitor<? extends T>)visitor).visitPositionalParameterValueToken(this);
			else return visitor.visitChildren(this);
		}
	}
	public static class FloatValueTokenContext extends ValueTokenContext {
		public TerminalNode FLOAT() { return getToken(EvitaQLParser.FLOAT, 0); }
		public FloatValueTokenContext(ValueTokenContext ctx) { copyFrom(ctx); }
		@Override
		public void enterRule(ParseTreeListener listener) {
			if ( listener instanceof EvitaQLListener ) ((EvitaQLListener)listener).enterFloatValueToken(this);
		}
		@Override
		public void exitRule(ParseTreeListener listener) {
			if ( listener instanceof EvitaQLListener ) ((EvitaQLListener)listener).exitFloatValueToken(this);
		}
		@Override
		public <T> T accept(ParseTreeVisitor<? extends T> visitor) {
			if ( visitor instanceof EvitaQLVisitor ) return ((EvitaQLVisitor<? extends T>)visitor).visitFloatValueToken(this);
			else return visitor.visitChildren(this);
		}
	}

	public final ValueTokenContext valueToken() throws RecognitionException {
		ValueTokenContext _localctx = new ValueTokenContext(_ctx, getState());
		enterRule(_localctx, 176, RULE_valueToken);
		try {
			setState(1175);
			_errHandler.sync(this);
			switch (_input.LA(1)) {
			case POSITIONAL_PARAMETER:
				_localctx = new PositionalParameterValueTokenContext(_localctx);
				enterOuterAlt(_localctx, 1);
				{
				setState(1160);
				positionalParameter();
				}
				break;
			case NAMED_PARAMETER:
				_localctx = new NamedParameterValueTokenContext(_localctx);
				enterOuterAlt(_localctx, 2);
				{
				setState(1161);
				namedParameter();
				}
				break;
			case STRING:
				_localctx = new StringValueTokenContext(_localctx);
				enterOuterAlt(_localctx, 3);
				{
				setState(1162);
				match(STRING);
				}
				break;
			case INT:
				_localctx = new IntValueTokenContext(_localctx);
				enterOuterAlt(_localctx, 4);
				{
				setState(1163);
				match(INT);
				}
				break;
			case FLOAT:
				_localctx = new FloatValueTokenContext(_localctx);
				enterOuterAlt(_localctx, 5);
				{
				setState(1164);
				match(FLOAT);
				}
				break;
			case BOOLEAN:
				_localctx = new BooleanValueTokenContext(_localctx);
				enterOuterAlt(_localctx, 6);
				{
				setState(1165);
				match(BOOLEAN);
				}
				break;
			case DATE:
				_localctx = new DateValueTokenContext(_localctx);
				enterOuterAlt(_localctx, 7);
				{
				setState(1166);
				match(DATE);
				}
				break;
			case TIME:
				_localctx = new TimeValueTokenContext(_localctx);
				enterOuterAlt(_localctx, 8);
				{
				setState(1167);
				match(TIME);
				}
				break;
			case DATE_TIME:
				_localctx = new DateTimeValueTokenContext(_localctx);
				enterOuterAlt(_localctx, 9);
				{
				setState(1168);
				match(DATE_TIME);
				}
				break;
			case OFFSET_DATE_TIME:
				_localctx = new OffsetDateTimeValueTokenContext(_localctx);
				enterOuterAlt(_localctx, 10);
				{
				setState(1169);
				match(OFFSET_DATE_TIME);
				}
				break;
			case FLOAT_NUMBER_RANGE:
				_localctx = new FloatNumberRangeValueTokenContext(_localctx);
				enterOuterAlt(_localctx, 11);
				{
				setState(1170);
				match(FLOAT_NUMBER_RANGE);
				}
				break;
			case INT_NUMBER_RANGE:
				_localctx = new IntNumberRangeValueTokenContext(_localctx);
				enterOuterAlt(_localctx, 12);
				{
				setState(1171);
				match(INT_NUMBER_RANGE);
				}
				break;
			case DATE_TIME_RANGE:
				_localctx = new DateTimeRangeValueTokenContext(_localctx);
				enterOuterAlt(_localctx, 13);
				{
				setState(1172);
				match(DATE_TIME_RANGE);
				}
				break;
			case UUID:
				_localctx = new UuidValueTokenContext(_localctx);
				enterOuterAlt(_localctx, 14);
				{
				setState(1173);
				match(UUID);
				}
				break;
			case ENUM:
				_localctx = new EnumValueTokenContext(_localctx);
				enterOuterAlt(_localctx, 15);
				{
				setState(1174);
				match(ENUM);
				}
				break;
			default:
				throw new NoViableAltException(this);
			}
		}
		catch (RecognitionException re) {
			_localctx.exception = re;
			_errHandler.reportError(this, re);
			_errHandler.recover(this, re);
		}
		finally {
			exitRule();
		}
		return _localctx;
	}

	public static final String _serializedATN =
<<<<<<< HEAD
		"\3\u608b\ua72a\u8133\ub9ed\u417c\u3be7\u7786\u5964\3s\u0499\4\2\t\2\4"+
=======
		"\3\u608b\ua72a\u8133\ub9ed\u417c\u3be7\u7786\u5964\3t\u049c\4\2\t\2\4"+
>>>>>>> eef7c98d
		"\3\t\3\4\4\t\4\4\5\t\5\4\6\t\6\4\7\t\7\4\b\t\b\4\t\t\t\4\n\t\n\4\13\t"+
		"\13\4\f\t\f\4\r\t\r\4\16\t\16\4\17\t\17\4\20\t\20\4\21\t\21\4\22\t\22"+
		"\4\23\t\23\4\24\t\24\4\25\t\25\4\26\t\26\4\27\t\27\4\30\t\30\4\31\t\31"+
		"\4\32\t\32\4\33\t\33\4\34\t\34\4\35\t\35\4\36\t\36\4\37\t\37\4 \t \4!"+
		"\t!\4\"\t\"\4#\t#\4$\t$\4%\t%\4&\t&\4\'\t\'\4(\t(\4)\t)\4*\t*\4+\t+\4"+
		",\t,\4-\t-\4.\t.\4/\t/\4\60\t\60\4\61\t\61\4\62\t\62\4\63\t\63\4\64\t"+
		"\64\4\65\t\65\4\66\t\66\4\67\t\67\48\t8\49\t9\4:\t:\4;\t;\4<\t<\4=\t="+
		"\4>\t>\4?\t?\4@\t@\4A\tA\4B\tB\4C\tC\4D\tD\4E\tE\4F\tF\4G\tG\4H\tH\4I"+
		"\tI\4J\tJ\4K\tK\4L\tL\4M\tM\4N\tN\4O\tO\4P\tP\4Q\tQ\4R\tR\4S\tS\4T\tT"+
		"\4U\tU\4V\tV\4W\tW\4X\tX\4Y\tY\4Z\tZ\3\2\3\2\3\2\3\3\3\3\3\3\3\4\3\4\3"+
		"\4\3\5\3\5\3\5\3\6\3\6\3\6\3\7\3\7\3\7\3\b\3\b\3\b\3\t\3\t\3\t\3\n\3\n"+
		"\3\n\3\n\5\n\u00d1\n\n\3\13\3\13\3\13\3\f\3\f\3\f\3\f\3\f\3\f\3\f\5\f"+
		"\u00dd\n\f\3\f\3\f\3\f\5\f\u00e2\n\f\3\f\3\f\3\f\3\f\3\f\5\f\u00e9\n\f"+
		"\3\f\3\f\3\f\3\f\3\f\3\f\3\f\3\f\3\f\3\f\3\f\3\f\3\f\3\f\3\f\3\f\3\f\3"+
		"\f\3\f\3\f\3\f\3\f\3\f\3\f\3\f\3\f\3\f\3\f\3\f\3\f\3\f\3\f\3\f\3\f\3\f"+
		"\3\f\3\f\3\f\3\f\3\f\3\f\3\f\3\f\5\f\u0116\n\f\3\f\3\f\3\f\3\f\3\f\3\f"+
		"\3\f\3\f\3\f\3\f\3\f\3\f\3\f\3\f\3\f\3\f\3\f\3\f\3\f\5\f\u012b\n\f\3\f"+
		"\3\f\3\f\3\f\3\f\3\f\3\f\3\f\3\f\3\f\5\f\u0137\n\f\3\r\3\r\3\r\5\r\u013c"+
		"\n\r\3\r\3\r\3\r\5\r\u0141\n\r\3\r\3\r\3\r\3\r\3\r\3\r\3\r\3\r\3\r\5\r"+
		"\u014c\n\r\3\r\3\r\3\r\3\r\3\r\3\r\3\r\3\r\3\r\3\r\5\r\u0158\n\r\3\16"+
		"\3\16\3\16\5\16\u015d\n\16\3\16\3\16\3\16\3\16\3\16\3\16\3\16\5\16\u0166"+
		"\n\16\3\16\3\16\3\16\5\16\u016b\n\16\3\16\3\16\3\16\3\16\3\16\3\16\3\16"+
		"\3\16\3\16\3\16\3\16\5\16\u0178\n\16\3\16\3\16\3\16\3\16\3\16\3\16\3\16"+
		"\5\16\u0181\n\16\3\16\3\16\3\16\3\16\3\16\3\16\3\16\3\16\3\16\3\16\3\16"+
		"\3\16\3\16\3\16\3\16\3\16\3\16\3\16\3\16\3\16\3\16\5\16\u0198\n\16\3\16"+
		"\3\16\3\16\3\16\3\16\3\16\3\16\3\16\3\16\3\16\3\16\3\16\3\16\3\16\3\16"+
		"\3\16\3\16\3\16\3\16\3\16\3\16\3\16\3\16\3\16\3\16\3\16\3\16\3\16\3\16"+
		"\3\16\3\16\3\16\3\16\3\16\3\16\3\16\3\16\3\16\3\16\3\16\3\16\3\16\3\16"+
		"\5\16\u01c5\n\16\3\16\3\16\3\16\3\16\3\16\3\16\3\16\3\16\3\16\3\16\3\16"+
		"\3\16\3\16\3\16\3\16\3\16\3\16\3\16\3\16\3\16\3\16\3\16\3\16\3\16\3\16"+
		"\3\16\3\16\5\16\u01e2\n\16\3\16\3\16\3\16\3\16\3\16\3\16\3\16\3\16\3\16"+
		"\3\16\3\16\3\16\3\16\3\16\3\16\3\16\3\16\3\16\3\16\3\16\3\16\3\16\3\16"+
		"\3\16\3\16\3\16\3\16\3\16\5\16\u0200\n\16\3\17\3\17\3\17\7\17\u0205\n"+
		"\17\f\17\16\17\u0208\13\17\3\20\3\20\3\20\7\20\u020d\n\20\f\20\16\20\u0210"+
		"\13\20\3\21\3\21\3\21\7\21\u0215\n\21\f\21\16\21\u0218\13\21\3\22\3\22"+
		"\3\22\7\22\u021d\n\22\f\22\16\22\u0220\13\22\3\23\3\23\3\23\3\23\7\23"+
		"\u0226\n\23\f\23\16\23\u0229\13\23\3\23\3\23\3\24\3\24\3\24\3\25\3\25"+
		"\3\25\3\25\7\25\u0234\n\25\f\25\16\25\u0237\13\25\3\25\3\25\3\26\3\26"+
		"\3\26\3\26\3\27\3\27\3\27\3\27\7\27\u0243\n\27\f\27\16\27\u0246\13\27"+
		"\3\27\3\27\3\30\3\30\3\30\3\30\3\31\3\31\3\31\3\31\7\31\u0252\n\31\f\31"+
		"\16\31\u0255\13\31\3\31\3\31\3\32\3\32\3\32\3\32\3\33\3\33\3\33\3\33\3"+
		"\33\3\33\3\34\3\34\3\34\3\34\5\34\u0267\n\34\3\34\3\34\3\35\3\35\3\35"+
		"\3\35\3\35\3\35\3\36\3\36\3\36\3\36\3\36\3\36\3\36\3\36\3\37\3\37\3\37"+
		"\3\37\3 \3 \3 \3 \3!\3!\3!\3!\3!\3!\3\"\3\"\3\"\3\"\3#\3#\3#\3#\3#\3#"+
		"\3$\3$\3$\3$\3$\3$\3%\3%\3%\3%\6%\u029b\n%\r%\16%\u029c\3%\3%\3&\3&\3"+
		"&\3&\7&\u02a5\n&\f&\16&\u02a8\13&\3&\3&\3\'\3\'\3\'\3\'\3\'\3\'\7\'\u02b2"+
		"\n\'\f\'\16\'\u02b5\13\'\3\'\3\'\3(\3(\3(\3(\7(\u02bd\n(\f(\16(\u02c0"+
		"\13(\3(\3(\3)\3)\3)\3)\3)\7)\u02c9\n)\f)\16)\u02cc\13)\5)\u02ce\n)\3)"+
		"\3)\3*\3*\3*\3*\7*\u02d6\n*\f*\16*\u02d9\13*\3*\3*\3+\3+\3+\3+\3+\3+\3"+
		",\3,\3,\3,\3,\3,\3-\3-\3-\3-\3-\3-\3.\3.\3.\3.\5.\u02f3\n.\3.\3.\3/\3"+
		"/\3/\3/\5/\u02fb\n/\3/\3/\3\60\3\60\3\60\3\60\3\60\3\60\3\60\3\60\3\61"+
		"\3\61\3\61\3\61\3\61\3\61\5\61\u030d\n\61\3\61\3\61\3\62\3\62\3\62\3\62"+
		"\3\62\3\62\3\62\3\62\3\62\3\62\3\63\3\63\3\63\3\63\3\63\3\63\5\63\u0321"+
		"\n\63\3\63\3\63\3\64\3\64\3\64\3\64\3\64\3\64\3\64\3\64\3\64\3\64\3\65"+
		"\3\65\3\65\3\65\3\65\3\65\3\65\3\65\5\65\u0337\n\65\3\65\3\65\3\66\3\66"+
		"\3\66\3\66\3\66\3\66\3\66\3\66\3\66\3\66\3\66\3\66\3\67\3\67\3\67\3\67"+
		"\3\67\3\67\3\67\3\67\38\38\38\38\38\38\38\38\38\38\39\39\39\39\39\39\3"+
		"9\39\39\39\3:\3:\3:\3:\3:\3:\3:\3:\3:\3:\3:\3:\3;\3;\3;\3;\3;\3;\3;\3"+
		";\3;\3;\3<\3<\3<\3<\3<\3<\3<\3<\3<\3<\3<\3<\3=\3=\3=\3=\3=\3=\3=\3=\3"+
		"=\3=\3=\3=\3>\3>\3>\3>\3>\3>\3>\3>\3>\3>\3>\3>\3>\3>\3?\3?\3?\3?\5?\u03a3"+
		"\n?\3?\3?\3?\3?\3?\3?\5?\u03ab\n?\3?\3?\3@\3@\3@\3@\3@\3@\5@\u03b5\n@"+
		"\3@\3@\3A\3A\3A\3A\3B\3B\3B\3B\3B\3B\3C\3C\3C\3C\3C\3C\3C\3C\3D\3D\3D"+
		"\3D\3E\3E\3E\3E\3E\3E\3F\3F\3F\3F\3G\3G\3G\3G\5G\u03dd\nG\3G\3G\5G\u03e1"+
		"\nG\3G\3G\5G\u03e5\nG\3G\3G\3H\3H\3H\3H\3I\3I\3I\3I\3I\3I\5I\u03f3\nI"+
		"\3I\3I\5I\u03f7\nI\3I\3I\5I\u03fb\nI\3I\3I\3J\3J\3J\3J\3J\5J\u0404\nJ"+
		"\3K\3K\3K\3K\3K\5K\u040b\nK\3L\3L\3L\3L\3L\5L\u0412\nL\3M\3M\3M\3M\3N"+
		"\3N\3N\3N\7N\u041c\nN\fN\16N\u041f\13N\3N\3N\3O\3O\3O\3O\3O\3O\7O\u0429"+
		"\nO\fO\16O\u042c\13O\3O\3O\3P\3P\3P\3P\6P\u0434\nP\rP\16P\u0435\3P\3P"+
		"\3Q\3Q\3Q\3Q\6Q\u043e\nQ\rQ\16Q\u043f\3Q\3Q\3R\3R\3R\3R\3R\3R\6R\u044a"+
		"\nR\rR\16R\u044b\3R\3R\3S\3S\3S\3S\3S\3S\6S\u0456\nS\rS\16S\u0457\3S\3"+
		"S\3T\3T\3T\3T\3T\3T\3T\3T\6T\u0464\nT\rT\16T\u0465\3T\3T\3U\3U\3V\3V\3"+
		"W\3W\3W\3W\3W\7W\u0473\nW\fW\16W\u0476\13W\5W\u0478\nW\3X\3X\3X\5X\u047d"+
		"\nX\3Y\3Y\3Y\3Y\3Y\7Y\u0484\nY\fY\16Y\u0487\13Y\5Y\u0489\nY\3Z\3Z\3Z\3"+
		"Z\3Z\3Z\3Z\3Z\3Z\3Z\3Z\3Z\3Z\3Z\3Z\5Z\u049a\nZ\3Z\2\2[\2\4\6\b\n\f\16"+
		"\20\22\24\26\30\32\34\36 \"$&(*,.\60\62\64\668:<>@BDFHJLNPRTVXZ\\^`bd"+
		"fhjlnprtvxz|~\u0080\u0082\u0084\u0086\u0088\u008a\u008c\u008e\u0090\u0092"+
		"\u0094\u0096\u0098\u009a\u009c\u009e\u00a0\u00a2\u00a4\u00a6\u00a8\u00aa"+
		"\u00ac\u00ae\u00b0\u00b2\2\2\2\u050b\2\u00b4\3\2\2\2\4\u00b7\3\2\2\2\6"+
		"\u00ba\3\2\2\2\b\u00bd\3\2\2\2\n\u00c0\3\2\2\2\f\u00c3\3\2\2\2\16\u00c6"+
		"\3\2\2\2\20\u00c9\3\2\2\2\22\u00d0\3\2\2\2\24\u00d2\3\2\2\2\26\u0136\3"+
		"\2\2\2\30\u0157\3\2\2\2\32\u01ff\3\2\2\2\34\u0201\3\2\2\2\36\u0209\3\2"+
		"\2\2 \u0211\3\2\2\2\"\u0219\3\2\2\2$\u0221\3\2\2\2&\u022c\3\2\2\2(\u022f"+
		"\3\2\2\2*\u023a\3\2\2\2,\u023e\3\2\2\2.\u0249\3\2\2\2\60\u024d\3\2\2\2"+
		"\62\u0258\3\2\2\2\64\u025c\3\2\2\2\66\u0262\3\2\2\28\u026a\3\2\2\2:\u0270"+
		"\3\2\2\2<\u0278\3\2\2\2>\u027c\3\2\2\2@\u0280\3\2\2\2B\u0286\3\2\2\2D"+
		"\u028a\3\2\2\2F\u0290\3\2\2\2H\u0296\3\2\2\2J\u02a0\3\2\2\2L\u02ab\3\2"+
		"\2\2N\u02b8\3\2\2\2P\u02c3\3\2\2\2R\u02d1\3\2\2\2T\u02dc\3\2\2\2V\u02e2"+
		"\3\2\2\2X\u02e8\3\2\2\2Z\u02ee\3\2\2\2\\\u02f6\3\2\2\2^\u02fe\3\2\2\2"+
		"`\u0306\3\2\2\2b\u0310\3\2\2\2d\u031a\3\2\2\2f\u0324\3\2\2\2h\u032e\3"+
		"\2\2\2j\u033a\3\2\2\2l\u0346\3\2\2\2n\u034e\3\2\2\2p\u0358\3\2\2\2r\u0362"+
		"\3\2\2\2t\u036e\3\2\2\2v\u0378\3\2\2\2x\u0384\3\2\2\2z\u0390\3\2\2\2|"+
		"\u039e\3\2\2\2~\u03ae\3\2\2\2\u0080\u03b8\3\2\2\2\u0082\u03bc\3\2\2\2"+
		"\u0084\u03c2\3\2\2\2\u0086\u03ca\3\2\2\2\u0088\u03ce\3\2\2\2\u008a\u03d4"+
		"\3\2\2\2\u008c\u03d8\3\2\2\2\u008e\u03e8\3\2\2\2\u0090\u03ec\3\2\2\2\u0092"+
		"\u0403\3\2\2\2\u0094\u040a\3\2\2\2\u0096\u0411\3\2\2\2\u0098\u0413\3\2"+
		"\2\2\u009a\u0417\3\2\2\2\u009c\u0422\3\2\2\2\u009e\u042f\3\2\2\2\u00a0"+
		"\u0439\3\2\2\2\u00a2\u0443\3\2\2\2\u00a4\u044f\3\2\2\2\u00a6\u045b\3\2"+
		"\2\2\u00a8\u0469\3\2\2\2\u00aa\u046b\3\2\2\2\u00ac\u0477\3\2\2\2\u00ae"+
		"\u047c\3\2\2\2\u00b0\u0488\3\2\2\2\u00b2\u0499\3\2\2\2\u00b4\u00b5\5\20"+
		"\t\2\u00b5\u00b6\7\2\2\3\u00b6\3\3\2\2\2\u00b7\u00b8\5\34\17\2\u00b8\u00b9"+
		"\7\2\2\3\u00b9\5\3\2\2\2\u00ba\u00bb\5\36\20\2\u00bb\u00bc\7\2\2\3\u00bc"+
		"\7\3\2\2\2\u00bd\u00be\5 \21\2\u00be\u00bf\7\2\2\3\u00bf\t\3\2\2\2\u00c0"+
		"\u00c1\5\"\22\2\u00c1\u00c2\7\2\2\3\u00c2\13\3\2\2\2\u00c3\u00c4\5\u00ae"+
		"X\2\u00c4\u00c5\7\2\2\3\u00c5\r\3\2\2\2\u00c6\u00c7\5\u00b2Z\2\u00c7\u00c8"+
		"\7\2\2\3\u00c8\17\3\2\2\2\u00c9\u00ca\7\3\2\2\u00ca\u00cb\5$\23\2\u00cb"+
		"\21\3\2\2\2\u00cc\u00d1\5\24\13\2\u00cd\u00d1\5\26\f\2\u00ce\u00d1\5\30"+
		"\r\2\u00cf\u00d1\5\32\16\2\u00d0\u00cc\3\2\2\2\u00d0\u00cd\3\2\2\2\u00d0"+
		"\u00ce\3\2\2\2\u00d0\u00cf\3\2\2\2\u00d1\23\3\2\2\2\u00d2\u00d3\7\4\2"+
		"\2\u00d3\u00d4\5\62\32\2\u00d4\25\3\2\2\2\u00d5\u00d6\7\5\2\2\u00d6\u0137"+
		"\5(\25\2\u00d7\u00d8\7\6\2\2\u00d8\u0137\5(\25\2\u00d9\u00dc\7\7\2\2\u00da"+
		"\u00dd\5&\24\2\u00db\u00dd\5(\25\2\u00dc\u00da\3\2\2\2\u00dc\u00db\3\2"+
		"\2\2\u00dd\u0137\3\2\2\2\u00de\u00e1\7\b\2\2\u00df\u00e2\5&\24\2\u00e0"+
		"\u00e2\5(\25\2\u00e1\u00df\3\2\2\2\u00e1\u00e0\3\2\2\2\u00e2\u0137\3\2"+
		"\2\2\u00e3\u00e4\7\t\2\2\u00e4\u0137\5*\26\2\u00e5\u00e8\7\n\2\2\u00e6"+
		"\u00e9\5&\24\2\u00e7\u00e9\5(\25\2\u00e8\u00e6\3\2\2\2\u00e8\u00e7\3\2"+
		"\2\2\u00e9\u0137\3\2\2\2\u00ea\u00eb\7\13\2\2\u00eb\u0137\5\64\33\2\u00ec"+
		"\u00ed\7\f\2\2\u00ed\u0137\5\64\33\2\u00ee\u00ef\7\r\2\2\u00ef\u0137\5"+
		"\64\33\2\u00f0\u00f1\7\16\2\2\u00f1\u0137\5\64\33\2\u00f2\u00f3\7\17\2"+
		"\2\u00f3\u0137\5\64\33\2\u00f4\u00f5\7\20\2\2\u00f5\u0137\5:\36\2\u00f6"+
		"\u00f7\7\21\2\2\u00f7\u0137\58\35\2\u00f8\u00f9\7\22\2\2\u00f9\u0137\5"+
		"\64\33\2\u00fa\u00fb\7\23\2\2\u00fb\u0137\5\64\33\2\u00fc\u00fd\7\24\2"+
		"\2\u00fd\u0137\5\64\33\2\u00fe\u00ff\7\25\2\2\u00ff\u0137\5\62\32\2\u0100"+
		"\u0101\7\26\2\2\u0101\u0137\5\62\32\2\u0102\u0103\7\27\2\2\u0103\u0137"+
		"\5\64\33\2\u0104\u0105\7\30\2\2\u0105\u0137\5\62\32\2\u0106\u0107\7\31"+
		"\2\2\u0107\u0137\5\62\32\2\u0108\u0109\7\32\2\2\u0109\u0137\5\64\33\2"+
		"\u010a\u010b\7\33\2\2\u010b\u0137\5\62\32\2\u010c\u010d\7\34\2\2\u010d"+
		"\u0137\5> \2\u010e\u010f\7\35\2\2\u010f\u0137\5<\37\2\u0110\u0111\7\36"+
		"\2\2\u0111\u0137\5<\37\2\u0112\u0115\7\37\2\2\u0113\u0116\5&\24\2\u0114"+
		"\u0116\5B\"\2\u0115\u0113\3\2\2\2\u0115\u0114\3\2\2\2\u0116\u0137\3\2"+
		"\2\2\u0117\u0118\7 \2\2\u0118\u0137\5&\24\2\u0119\u011a\7!\2\2\u011a\u0137"+
		"\5<\37\2\u011b\u011c\7\"\2\2\u011c\u0137\5@!\2\u011d\u011e\7#\2\2\u011e"+
		"\u0137\5F$\2\u011f\u0120\7$\2\2\u0120\u0137\5F$\2\u0121\u0122\7%\2\2\u0122"+
		"\u0137\5L\'\2\u0123\u0124\7&\2\2\u0124\u0137\5N(\2\u0125\u0126\7\'\2\2"+
		"\u0126\u0137\5P)\2\u0127\u012a\7(\2\2\u0128\u012b\5&\24\2\u0129\u012b"+
		"\5R*\2\u012a\u0128\3\2\2\2\u012a\u0129\3\2\2\2\u012b\u0137\3\2\2\2\u012c"+
		"\u012d\7)\2\2\u012d\u0137\5&\24\2\u012e\u012f\7*\2\2\u012f\u0137\5(\25"+
		"\2\u0130\u0131\7+\2\2\u0131\u0137\5&\24\2\u0132\u0133\7,\2\2\u0133\u0137"+
		"\5(\25\2\u0134\u0135\7-\2\2\u0135\u0137\5*\26\2\u0136\u00d5\3\2\2\2\u0136"+
		"\u00d7\3\2\2\2\u0136\u00d9\3\2\2\2\u0136\u00de\3\2\2\2\u0136\u00e3\3\2"+
		"\2\2\u0136\u00e5\3\2\2\2\u0136\u00ea\3\2\2\2\u0136\u00ec\3\2\2\2\u0136"+
		"\u00ee\3\2\2\2\u0136\u00f0\3\2\2\2\u0136\u00f2\3\2\2\2\u0136\u00f4\3\2"+
		"\2\2\u0136\u00f6\3\2\2\2\u0136\u00f8\3\2\2\2\u0136\u00fa\3\2\2\2\u0136"+
		"\u00fc\3\2\2\2\u0136\u00fe\3\2\2\2\u0136\u0100\3\2\2\2\u0136\u0102\3\2"+
		"\2\2\u0136\u0104\3\2\2\2\u0136\u0106\3\2\2\2\u0136\u0108\3\2\2\2\u0136"+
		"\u010a\3\2\2\2\u0136\u010c\3\2\2\2\u0136\u010e\3\2\2\2\u0136\u0110\3\2"+
		"\2\2\u0136\u0112\3\2\2\2\u0136\u0117\3\2\2\2\u0136\u0119\3\2\2\2\u0136"+
		"\u011b\3\2\2\2\u0136\u011d\3\2\2\2\u0136\u011f\3\2\2\2\u0136\u0121\3\2"+
		"\2\2\u0136\u0123\3\2\2\2\u0136\u0125\3\2\2\2\u0136\u0127\3\2\2\2\u0136"+
		"\u012c\3\2\2\2\u0136\u012e\3\2\2\2\u0136\u0130\3\2\2\2\u0136\u0132\3\2"+
		"\2\2\u0136\u0134\3\2\2\2\u0137\27\3\2\2\2\u0138\u013b\7.\2\2\u0139\u013c"+
		"\5&\24\2\u013a\u013c\5,\27\2\u013b\u0139\3\2\2\2\u013b\u013a\3\2\2\2\u013c"+
		"\u0158\3\2\2\2\u013d\u0140\7/\2\2\u013e\u0141\5&\24\2\u013f\u0141\5,\27"+
		"\2\u0140\u013e\3\2\2\2\u0140\u013f\3\2\2\2\u0141\u0158\3\2\2\2\u0142\u0143"+
		"\7\60\2\2\u0143\u0158\5\66\34\2\u0144\u0145\7\61\2\2\u0145\u0158\5T+\2"+
		"\u0146\u0147\7\62\2\2\u0147\u0158\5\62\32\2\u0148\u014b\7\63\2\2\u0149"+
		"\u014c\5&\24\2\u014a\u014c\5<\37\2\u014b\u0149\3\2\2\2\u014b\u014a\3\2"+
		"\2\2\u014c\u0158\3\2\2\2\u014d\u014e\7\64\2\2\u014e\u0158\5&\24\2\u014f"+
		"\u0150\7\65\2\2\u0150\u0158\5H%\2\u0151\u0152\7\66\2\2\u0152\u0158\5>"+
		" \2\u0153\u0154\7\67\2\2\u0154\u0158\5&\24\2\u0155\u0156\78\2\2\u0156"+
		"\u0158\5,\27\2\u0157\u0138\3\2\2\2\u0157\u013d\3\2\2\2\u0157\u0142\3\2"+
		"\2\2\u0157\u0144\3\2\2\2\u0157\u0146\3\2\2\2\u0157\u0148\3\2\2\2\u0157"+
		"\u014d\3\2\2\2\u0157\u014f\3\2\2\2\u0157\u0151\3\2\2\2\u0157\u0153\3\2"+
		"\2\2\u0157\u0155\3\2\2\2\u0158\31\3\2\2\2\u0159\u015c\79\2\2\u015a\u015d"+
		"\5&\24\2\u015b\u015d\5\60\31\2\u015c\u015a\3\2\2\2\u015c\u015b\3\2\2\2"+
		"\u015d\u0200\3\2\2\2\u015e\u015f\7:\2\2\u015f\u0200\5V,\2\u0160\u0161"+
		"\7;\2\2\u0161\u0200\5X-\2\u0162\u0165\7<\2\2\u0163\u0166\5&\24\2\u0164"+
		"\u0166\5\60\31\2\u0165\u0163\3\2\2\2\u0165\u0164\3\2\2\2\u0166\u0200\3"+
		"\2\2\2\u0167\u016a\7=\2\2\u0168\u016b\5&\24\2\u0169\u016b\5\60\31\2\u016a"+
		"\u0168\3\2\2\2\u016a\u0169\3\2\2\2\u016b\u0200\3\2\2\2\u016c\u016d\7>"+
		"\2\2\u016d\u0200\5B\"\2\u016e\u016f\7?\2\2\u016f\u0200\5&\24\2\u0170\u0171"+
		"\7@\2\2\u0171\u0200\5Z.\2\u0172\u0173\7A\2\2\u0173\u0200\5&\24\2\u0174"+
		"\u0177\7B\2\2\u0175\u0178\5&\24\2\u0176\u0178\5> \2\u0177\u0175\3\2\2"+
		"\2\u0177\u0176\3\2\2\2\u0178\u0200\3\2\2\2\u0179\u017a\7C\2\2\u017a\u0200"+
		"\5B\"\2\u017b\u017c\7D\2\2\u017c\u0200\5&\24\2\u017d\u0180\7E\2\2\u017e"+
		"\u0181\5&\24\2\u017f\u0181\5~@\2\u0180\u017e\3\2\2\2\u0180\u017f\3\2\2"+
		"\2\u0181\u0200\3\2\2\2\u0182\u0183\7F\2\2\u0183\u0200\5|?\2\u0184\u0185"+
		"\7F\2\2\u0185\u0200\5\\/\2\u0186\u0187\7F\2\2\u0187\u0200\5^\60\2\u0188"+
		"\u0189\7F\2\2\u0189\u0200\5`\61\2\u018a\u018b\7F\2\2\u018b\u0200\5b\62"+
		"\2\u018c\u018d\7F\2\2\u018d\u0200\5d\63\2\u018e\u018f\7F\2\2\u018f\u0200"+
		"\5f\64\2\u0190\u0191\7F\2\2\u0191\u0200\5h\65\2\u0192\u0193\7F\2\2\u0193"+
		"\u0200\5j\66\2\u0194\u0197\7G\2\2\u0195\u0198\5&\24\2\u0196\u0198\5\u0080"+
		"A\2\u0197\u0195\3\2\2\2\u0197\u0196\3\2\2\2\u0198\u0200\3\2\2\2\u0199"+
		"\u019a\7G\2\2\u019a\u0200\5\u0082B\2\u019b\u019c\7G\2\2\u019c\u0200\5"+
		"\u0084C\2\u019d\u019e\7H\2\2\u019e\u0200\5\\/\2\u019f\u01a0\7H\2\2\u01a0"+
		"\u0200\5l\67\2\u01a1\u01a2\7H\2\2\u01a2\u0200\5n8\2\u01a3\u01a4\7H\2\2"+
		"\u01a4\u0200\5`\61\2\u01a5\u01a6\7H\2\2\u01a6\u0200\5p9\2\u01a7\u01a8"+
		"\7H\2\2\u01a8\u0200\5r:\2\u01a9\u01aa\7H\2\2\u01aa\u0200\5d\63\2\u01ab"+
		"\u01ac\7H\2\2\u01ac\u0200\5t;\2\u01ad\u01ae\7H\2\2\u01ae\u0200\5v<\2\u01af"+
		"\u01b0\7H\2\2\u01b0\u0200\5h\65\2\u01b1\u01b2\7H\2\2\u01b2\u0200\5x=\2"+
		"\u01b3\u01b4\7H\2\2\u01b4\u0200\5z>\2\u01b5\u01b6\7I\2\2\u01b6\u0200\5"+
		"&\24\2\u01b7\u01b8\7I\2\2\u01b8\u0200\5\u0086D\2\u01b9\u01ba\7I\2\2\u01ba"+
		"\u0200\5\u0088E\2\u01bb\u01bc\7J\2\2\u01bc\u0200\5<\37\2\u01bd\u01be\7"+
		"K\2\2\u01be\u0200\5&\24\2\u01bf\u01c0\7L\2\2\u01c0\u0200\5> \2\u01c1\u01c4"+
		"\7M\2\2\u01c2\u01c5\5&\24\2\u01c3\u01c5\5\u008aF\2\u01c4\u01c2\3\2\2\2"+
		"\u01c4\u01c3\3\2\2\2\u01c5\u0200\3\2\2\2\u01c6\u01c7\7M\2\2\u01c7\u0200"+
		"\5\u008cG\2\u01c8\u01c9\7N\2\2\u01c9\u0200\5\u008eH\2\u01ca\u01cb\7N\2"+
		"\2\u01cb\u0200\5\u0090I\2\u01cc\u01cd\7O\2\2\u01cd\u0200\5F$\2\u01ce\u01cf"+
		"\7P\2\2\u01cf\u0200\5F$\2\u01d0\u01d1\7Q\2\2\u01d1\u0200\5F$\2\u01d2\u01d3"+
		"\7R\2\2\u01d3\u0200\5D#\2\u01d4\u01d5\7S\2\2\u01d5\u0200\5<\37\2\u01d6"+
		"\u01d7\7T\2\2\u01d7\u0200\5<\37\2\u01d8\u01d9\7U\2\2\u01d9\u0200\5<\37"+
		"\2\u01da\u01db\7V\2\2\u01db\u0200\5*\26\2\u01dc\u01dd\7W\2\2\u01dd\u0200"+
		"\5.\30\2\u01de\u01e1\7X\2\2\u01df\u01e2\5&\24\2\u01e0\u01e2\5\u0098M\2"+
		"\u01e1\u01df\3\2\2\2\u01e1\u01e0\3\2\2\2\u01e2\u0200\3\2\2\2\u01e3\u01e4"+
		"\7Y\2\2\u01e4\u0200\5\u009aN\2\u01e5\u01e6\7Z\2\2\u01e6\u0200\5\u009c"+
		"O\2\u01e7\u01e8\7[\2\2\u01e8\u0200\5\u009aN\2\u01e9\u01ea\7\\\2\2\u01ea"+
		"\u0200\5&\24\2\u01eb\u01ec\7\\\2\2\u01ec\u0200\5\60\31\2\u01ed\u01ee\7"+
		"\\\2\2\u01ee\u0200\5\u009aN\2\u01ef\u01f0\7]\2\2\u01f0\u0200\5\u009aN"+
		"\2\u01f1\u01f2\7^\2\2\u01f2\u0200\5\60\31\2\u01f3\u01f4\7^\2\2\u01f4\u0200"+
		"\5\u009eP\2\u01f5\u01f6\7_\2\2\u01f6\u0200\5\u00a0Q\2\u01f7\u01f8\7_\2"+
		"\2\u01f8\u0200\5\u00a2R\2\u01f9\u01fa\7_\2\2\u01fa\u0200\5\u00a4S\2\u01fb"+
		"\u01fc\7_\2\2\u01fc\u0200\5\u00a6T\2\u01fd\u01fe\7`\2\2\u01fe\u0200\5"+
		"&\24\2\u01ff\u0159\3\2\2\2\u01ff\u015e\3\2\2\2\u01ff\u0160\3\2\2\2\u01ff"+
		"\u0162\3\2\2\2\u01ff\u0167\3\2\2\2\u01ff\u016c\3\2\2\2\u01ff\u016e\3\2"+
		"\2\2\u01ff\u0170\3\2\2\2\u01ff\u0172\3\2\2\2\u01ff\u0174\3\2\2\2\u01ff"+
		"\u0179\3\2\2\2\u01ff\u017b\3\2\2\2\u01ff\u017d\3\2\2\2\u01ff\u0182\3\2"+
		"\2\2\u01ff\u0184\3\2\2\2\u01ff\u0186\3\2\2\2\u01ff\u0188\3\2\2\2\u01ff"+
		"\u018a\3\2\2\2\u01ff\u018c\3\2\2\2\u01ff\u018e\3\2\2\2\u01ff\u0190\3\2"+
		"\2\2\u01ff\u0192\3\2\2\2\u01ff\u0194\3\2\2\2\u01ff\u0199\3\2\2\2\u01ff"+
		"\u019b\3\2\2\2\u01ff\u019d\3\2\2\2\u01ff\u019f\3\2\2\2\u01ff\u01a1\3\2"+
		"\2\2\u01ff\u01a3\3\2\2\2\u01ff\u01a5\3\2\2\2\u01ff\u01a7\3\2\2\2\u01ff"+
		"\u01a9\3\2\2\2\u01ff\u01ab\3\2\2\2\u01ff\u01ad\3\2\2\2\u01ff\u01af\3\2"+
		"\2\2\u01ff\u01b1\3\2\2\2\u01ff\u01b3\3\2\2\2\u01ff\u01b5\3\2\2\2\u01ff"+
		"\u01b7\3\2\2\2\u01ff\u01b9\3\2\2\2\u01ff\u01bb\3\2\2\2\u01ff\u01bd\3\2"+
		"\2\2\u01ff\u01bf\3\2\2\2\u01ff\u01c1\3\2\2\2\u01ff\u01c6\3\2\2\2\u01ff"+
		"\u01c8\3\2\2\2\u01ff\u01ca\3\2\2\2\u01ff\u01cc\3\2\2\2\u01ff\u01ce\3\2"+
		"\2\2\u01ff\u01d0\3\2\2\2\u01ff\u01d2\3\2\2\2\u01ff\u01d4\3\2\2\2\u01ff"+
		"\u01d6\3\2\2\2\u01ff\u01d8\3\2\2\2\u01ff\u01da\3\2\2\2\u01ff\u01dc\3\2"+
		"\2\2\u01ff\u01de\3\2\2\2\u01ff\u01e3\3\2\2\2\u01ff\u01e5\3\2\2\2\u01ff"+
		"\u01e7\3\2\2\2\u01ff\u01e9\3\2\2\2\u01ff\u01eb\3\2\2\2\u01ff\u01ed\3\2"+
		"\2\2\u01ff\u01ef\3\2\2\2\u01ff\u01f1\3\2\2\2\u01ff\u01f3\3\2\2\2\u01ff"+
		"\u01f5\3\2\2\2\u01ff\u01f7\3\2\2\2\u01ff\u01f9\3\2\2\2\u01ff\u01fb\3\2"+
		"\2\2\u01ff\u01fd\3\2\2\2\u0200\33\3\2\2\2\u0201\u0206\5\24\13\2\u0202"+
		"\u0203\7r\2\2\u0203\u0205\5\24\13\2\u0204\u0202\3\2\2\2\u0205\u0208\3"+
		"\2\2\2\u0206\u0204\3\2\2\2\u0206\u0207\3\2\2\2\u0207\35\3\2\2\2\u0208"+
		"\u0206\3\2\2\2\u0209\u020e\5\26\f\2\u020a\u020b\7r\2\2\u020b\u020d\5\26"+
		"\f\2\u020c\u020a\3\2\2\2\u020d\u0210\3\2\2\2\u020e\u020c\3\2\2\2\u020e"+
		"\u020f\3\2\2\2\u020f\37\3\2\2\2\u0210\u020e\3\2\2\2\u0211\u0216\5\30\r"+
		"\2\u0212\u0213\7r\2\2\u0213\u0215\5\30\r\2\u0214\u0212\3\2\2\2\u0215\u0218"+
		"\3\2\2\2\u0216\u0214\3\2\2\2\u0216\u0217\3\2\2\2\u0217!\3\2\2\2\u0218"+
		"\u0216\3\2\2\2\u0219\u021e\5\32\16\2\u021a\u021b\7r\2\2\u021b\u021d\5"+
		"\32\16\2\u021c\u021a\3\2\2\2\u021d\u0220\3\2\2\2\u021e\u021c\3\2\2\2\u021e"+
		"\u021f\3\2\2\2\u021f#\3\2\2\2\u0220\u021e\3\2\2\2\u0221\u0222\7p\2\2\u0222"+
		"\u0227\5\22\n\2\u0223\u0224\7r\2\2\u0224\u0226\5\22\n\2\u0225\u0223\3"+
		"\2\2\2\u0226\u0229\3\2\2\2\u0227\u0225\3\2\2\2\u0227\u0228\3\2\2\2\u0228"+
		"\u022a\3\2\2\2\u0229\u0227\3\2\2\2\u022a\u022b\7q\2\2\u022b%\3\2\2\2\u022c"+
		"\u022d\7p\2\2\u022d\u022e\7q\2\2\u022e\'\3\2\2\2\u022f\u0230\7p\2\2\u0230"+
		"\u0235\5\26\f\2\u0231\u0232\7r\2\2\u0232\u0234\5\26\f\2\u0233\u0231\3"+
		"\2\2\2\u0234\u0237\3\2\2\2\u0235\u0233\3\2\2\2\u0235\u0236\3\2\2\2\u0236"+
		"\u0238\3\2\2\2\u0237\u0235\3\2\2\2\u0238\u0239\7q\2\2\u0239)\3\2\2\2\u023a"+
		"\u023b\7p\2\2\u023b\u023c\5\26\f\2\u023c\u023d\7q\2\2\u023d+\3\2\2\2\u023e"+
		"\u023f\7p\2\2\u023f\u0244\5\30\r\2\u0240\u0241\7r\2\2\u0241\u0243\5\30"+
		"\r\2\u0242\u0240\3\2\2\2\u0243\u0246\3\2\2\2\u0244\u0242\3\2\2\2\u0244"+
		"\u0245\3\2\2\2\u0245\u0247\3\2\2\2\u0246\u0244\3\2\2\2\u0247\u0248\7q"+
		"\2\2\u0248-\3\2\2\2\u0249\u024a\7p\2\2\u024a\u024b\5\32\16\2\u024b\u024c"+
		"\7q\2\2\u024c/\3\2\2\2\u024d\u024e\7p\2\2\u024e\u0253\5\32\16\2\u024f"+
		"\u0250\7r\2\2\u0250\u0252\5\32\16\2\u0251\u024f\3\2\2\2\u0252\u0255\3"+
		"\2\2\2\u0253\u0251\3\2\2\2\u0253\u0254\3\2\2\2\u0254\u0256\3\2\2\2\u0255"+
		"\u0253\3\2\2\2\u0256\u0257\7q\2\2\u0257\61\3\2\2\2\u0258\u0259\7p\2\2"+
		"\u0259\u025a\5\u00aeX\2\u025a\u025b\7q\2\2\u025b\63\3\2\2\2\u025c\u025d"+
		"\7p\2\2\u025d\u025e\5\u00aeX\2\u025e\u025f\7r\2\2\u025f\u0260\5\u00b2"+
		"Z\2\u0260\u0261\7q\2\2\u0261\65\3\2\2\2\u0262\u0263\7p\2\2\u0263\u0266"+
		"\5\u00aeX\2\u0264\u0265\7r\2\2\u0265\u0267\5\u00b2Z\2\u0266\u0264\3\2"+
		"\2\2\u0266\u0267\3\2\2\2\u0267\u0268\3\2\2\2\u0268\u0269\7q\2\2\u0269"+
		"\67\3\2\2\2\u026a\u026b\7p\2\2\u026b\u026c\5\u00aeX\2\u026c\u026d\7r\2"+
		"\2\u026d\u026e\5\u00b0Y\2\u026e\u026f\7q\2\2\u026f9\3\2\2\2\u0270\u0271"+
		"\7p\2\2\u0271\u0272\5\u00aeX\2\u0272\u0273\7r\2\2\u0273\u0274\5\u00b2"+
		"Z\2\u0274\u0275\7r\2\2\u0275\u0276\5\u00b2Z\2\u0276\u0277\7q\2\2\u0277"+
		";\3\2\2\2\u0278\u0279\7p\2\2\u0279\u027a\5\u00b2Z\2\u027a\u027b\7q\2\2"+
		"\u027b=\3\2\2\2\u027c\u027d\7p\2\2\u027d\u027e\5\u00b0Y\2\u027e\u027f"+
		"\7q\2\2\u027f?\3\2\2\2\u0280\u0281\7p\2\2\u0281\u0282\5\u00b2Z\2\u0282"+
		"\u0283\7r\2\2\u0283\u0284\5\u00b2Z\2\u0284\u0285\7q\2\2\u0285A\3\2\2\2"+
		"\u0286\u0287\7p\2\2\u0287\u0288\5\u00acW\2\u0288\u0289\7q\2\2\u0289C\3"+
		"\2\2\2\u028a\u028b\7p\2\2\u028b\u028c\5\u00b2Z\2\u028c\u028d\7r\2\2\u028d"+
		"\u028e\5\u00acW\2\u028e\u028f\7q\2\2\u028fE\3\2\2\2\u0290\u0291\7p\2\2"+
		"\u0291\u0292\5\u00aeX\2\u0292\u0293\7r\2\2\u0293\u0294\5\26\f\2\u0294"+
		"\u0295\7q\2\2\u0295G\3\2\2\2\u0296\u0297\7p\2\2\u0297\u029a\5\u00aeX\2"+
		"\u0298\u0299\7r\2\2\u0299\u029b\5\30\r\2\u029a\u0298\3\2\2\2\u029b\u029c"+
		"\3\2\2\2\u029c\u029a\3\2\2\2\u029c\u029d\3\2\2\2\u029d\u029e\3\2\2\2\u029e"+
		"\u029f\7q\2\2\u029fI\3\2\2\2\u02a0\u02a1\7p\2\2\u02a1\u02a6\5\u00b2Z\2"+
		"\u02a2\u02a3\7r\2\2\u02a3\u02a5\5\32\16\2\u02a4\u02a2\3\2\2\2\u02a5\u02a8"+
		"\3\2\2\2\u02a6\u02a4\3\2\2\2\u02a6\u02a7\3\2\2\2\u02a7\u02a9\3\2\2\2\u02a8"+
		"\u02a6\3\2\2\2\u02a9\u02aa\7q\2\2\u02aaK\3\2\2\2\u02ab\u02ac\7p\2\2\u02ac"+
		"\u02ad\5\u00aeX\2\u02ad\u02ae\7r\2\2\u02ae\u02b3\5\26\f\2\u02af\u02b0"+
		"\7r\2\2\u02b0\u02b2\5\26\f\2\u02b1\u02af\3\2\2\2\u02b2\u02b5\3\2\2\2\u02b3"+
		"\u02b1\3\2\2\2\u02b3\u02b4\3\2\2\2\u02b4\u02b6\3\2\2\2\u02b5\u02b3\3\2"+
		"\2\2\u02b6\u02b7\7q\2\2\u02b7M\3\2\2\2\u02b8\u02b9\7p\2\2\u02b9\u02be"+
		"\5\26\f\2\u02ba\u02bb\7r\2\2\u02bb\u02bd\5\26\f\2\u02bc\u02ba\3\2\2\2"+
		"\u02bd\u02c0\3\2\2\2\u02be\u02bc\3\2\2\2\u02be\u02bf\3\2\2\2\u02bf\u02c1"+
		"\3\2\2\2\u02c0\u02be\3\2\2\2\u02c1\u02c2\7q\2\2\u02c2O\3\2\2\2\u02c3\u02cd"+
		"\7p\2\2\u02c4\u02ce\5\u00aeX\2\u02c5\u02ca\5\u00aeX\2\u02c6\u02c7\7r\2"+
		"\2\u02c7\u02c9\5\26\f\2\u02c8\u02c6\3\2\2\2\u02c9\u02cc\3\2\2\2\u02ca"+
		"\u02c8\3\2\2\2\u02ca\u02cb\3\2\2\2\u02cb\u02ce\3\2\2\2\u02cc\u02ca\3\2"+
		"\2\2\u02cd\u02c4\3\2\2\2\u02cd\u02c5\3\2\2\2\u02ce\u02cf\3\2\2\2\u02cf"+
		"\u02d0\7q\2\2\u02d0Q\3\2\2\2\u02d1\u02d2\7p\2\2\u02d2\u02d7\5\26\f\2\u02d3"+
		"\u02d4\7r\2\2\u02d4\u02d6\5\26\f\2\u02d5\u02d3\3\2\2\2\u02d6\u02d9\3\2"+
		"\2\2\u02d7\u02d5\3\2\2\2\u02d7\u02d8\3\2\2\2\u02d8\u02da\3\2\2\2\u02d9"+
		"\u02d7\3\2\2\2\u02da\u02db\7q\2\2\u02dbS\3\2\2\2\u02dc\u02dd\7p\2\2\u02dd"+
		"\u02de\5\u00aeX\2\u02de\u02df\7r\2\2\u02df\u02e0\5\u00b0Y\2\u02e0\u02e1"+
		"\7q\2\2\u02e1U\3\2\2\2\u02e2\u02e3\7p\2\2\u02e3\u02e4\5\u00b2Z\2\u02e4"+
		"\u02e5\7r\2\2\u02e5\u02e6\5\u00b2Z\2\u02e6\u02e7\7q\2\2\u02e7W\3\2\2\2"+
		"\u02e8\u02e9\7p\2\2\u02e9\u02ea\5\u00b2Z\2\u02ea\u02eb\7r\2\2\u02eb\u02ec"+
		"\5\u00b2Z\2\u02ec\u02ed\7q\2\2\u02edY\3\2\2\2\u02ee\u02ef\7p\2\2\u02ef"+
		"\u02f2\5\u00b2Z\2\u02f0\u02f1\7r\2\2\u02f1\u02f3\5\u00b0Y\2\u02f2\u02f0"+
		"\3\2\2\2\u02f2\u02f3\3\2\2\2\u02f3\u02f4\3\2\2\2\u02f4\u02f5\7q\2\2\u02f5"+
		"[\3\2\2\2\u02f6\u02f7\7p\2\2\u02f7\u02fa\5\u00aeX\2\u02f8\u02f9\7r\2\2"+
		"\u02f9\u02fb\5\32\16\2\u02fa\u02f8\3\2\2\2\u02fa\u02fb\3\2\2\2\u02fb\u02fc"+
		"\3\2\2\2\u02fc\u02fd\7q\2\2\u02fd]\3\2\2\2\u02fe\u02ff\7p\2\2\u02ff\u0300"+
		"\5\u00aeX\2\u0300\u0301\7r\2\2\u0301\u0302\5\32\16\2\u0302\u0303\7r\2"+
		"\2\u0303\u0304\5\32\16\2\u0304\u0305\7q\2\2\u0305_\3\2\2\2\u0306\u0307"+
		"\7p\2\2\u0307\u0308\5\u00aeX\2\u0308\u0309\7r\2\2\u0309\u030c\5\26\f\2"+
		"\u030a\u030b\7r\2\2\u030b\u030d\5\32\16\2\u030c\u030a\3\2\2\2\u030c\u030d"+
		"\3\2\2\2\u030d\u030e\3\2\2\2\u030e\u030f\7q\2\2\u030fa\3\2\2\2\u0310\u0311"+
		"\7p\2\2\u0311\u0312\5\u00aeX\2\u0312\u0313\7r\2\2\u0313\u0314\5\26\f\2"+
		"\u0314\u0315\7r\2\2\u0315\u0316\5\32\16\2\u0316\u0317\7r\2\2\u0317\u0318"+
		"\5\32\16\2\u0318\u0319\7q\2\2\u0319c\3\2\2\2\u031a\u031b\7p\2\2\u031b"+
		"\u031c\5\u00aeX\2\u031c\u031d\7r\2\2\u031d\u0320\5\30\r\2\u031e\u031f"+
		"\7r\2\2\u031f\u0321\5\32\16\2\u0320\u031e\3\2\2\2\u0320\u0321\3\2\2\2"+
		"\u0321\u0322\3\2\2\2\u0322\u0323\7q\2\2\u0323e\3\2\2\2\u0324\u0325\7p"+
		"\2\2\u0325\u0326\5\u00aeX\2\u0326\u0327\7r\2\2\u0327\u0328\5\30\r\2\u0328"+
		"\u0329\7r\2\2\u0329\u032a\5\32\16\2\u032a\u032b\7r\2\2\u032b\u032c\5\32"+
		"\16\2\u032c\u032d\7q\2\2\u032dg\3\2\2\2\u032e\u032f\7p\2\2\u032f\u0330"+
		"\5\u00aeX\2\u0330\u0331\7r\2\2\u0331\u0332\5\26\f\2\u0332\u0333\7r\2\2"+
		"\u0333\u0336\5\30\r\2\u0334\u0335\7r\2\2\u0335\u0337\5\32\16\2\u0336\u0334"+
		"\3\2\2\2\u0336\u0337\3\2\2\2\u0337\u0338\3\2\2\2\u0338\u0339\7q\2\2\u0339"+
		"i\3\2\2\2\u033a\u033b\7p\2\2\u033b\u033c\5\u00aeX\2\u033c\u033d\7r\2\2"+
		"\u033d\u033e\5\26\f\2\u033e\u033f\7r\2\2\u033f\u0340\5\30\r\2\u0340\u0341"+
		"\7r\2\2\u0341\u0342\5\32\16\2\u0342\u0343\7r\2\2\u0343\u0344\5\32\16\2"+
		"\u0344\u0345\7q\2\2\u0345k\3\2\2\2\u0346\u0347\7p\2\2\u0347\u0348\5\u00ae"+
		"X\2\u0348\u0349\7r\2\2\u0349\u034a\5\32\16\2\u034a\u034b\7r\2\2\u034b"+
		"\u034c\5\32\16\2\u034c\u034d\7q\2\2\u034dm\3\2\2\2\u034e\u034f\7p\2\2"+
		"\u034f\u0350\5\u00aeX\2\u0350\u0351\7r\2\2\u0351\u0352\5\32\16\2\u0352"+
		"\u0353\7r\2\2\u0353\u0354\5\32\16\2\u0354\u0355\7r\2\2\u0355\u0356\5\32"+
		"\16\2\u0356\u0357\7q\2\2\u0357o\3\2\2\2\u0358\u0359\7p\2\2\u0359\u035a"+
		"\5\u00aeX\2\u035a\u035b\7r\2\2\u035b\u035c\5\26\f\2\u035c\u035d\7r\2\2"+
		"\u035d\u035e\5\32\16\2\u035e\u035f\7r\2\2\u035f\u0360\5\32\16\2\u0360"+
		"\u0361\7q\2\2\u0361q\3\2\2\2\u0362\u0363\7p\2\2\u0363\u0364\5\u00aeX\2"+
		"\u0364\u0365\7r\2\2\u0365\u0366\5\26\f\2\u0366\u0367\7r\2\2\u0367\u0368"+
		"\5\32\16\2\u0368\u0369\7r\2\2\u0369\u036a\5\32\16\2\u036a\u036b\7r\2\2"+
		"\u036b\u036c\5\32\16\2\u036c\u036d\7q\2\2\u036ds\3\2\2\2\u036e\u036f\7"+
		"p\2\2\u036f\u0370\5\u00aeX\2\u0370\u0371\7r\2\2\u0371\u0372\5\30\r\2\u0372"+
		"\u0373\7r\2\2\u0373\u0374\5\32\16\2\u0374\u0375\7r\2\2\u0375\u0376\5\32"+
		"\16\2\u0376\u0377\7q\2\2\u0377u\3\2\2\2\u0378\u0379\7p\2\2\u0379\u037a"+
		"\5\u00aeX\2\u037a\u037b\7r\2\2\u037b\u037c\5\30\r\2\u037c\u037d\7r\2\2"+
		"\u037d\u037e\5\32\16\2\u037e\u037f\7r\2\2\u037f\u0380\5\32\16\2\u0380"+
		"\u0381\7r\2\2\u0381\u0382\5\32\16\2\u0382\u0383\7q\2\2\u0383w\3\2\2\2"+
		"\u0384\u0385\7p\2\2\u0385\u0386\5\u00aeX\2\u0386\u0387\7r\2\2\u0387\u0388"+
		"\5\26\f\2\u0388\u0389\7r\2\2\u0389\u038a\5\30\r\2\u038a\u038b\7r\2\2\u038b"+
		"\u038c\5\32\16\2\u038c\u038d\7r\2\2\u038d\u038e\5\32\16\2\u038e\u038f"+
		"\7q\2\2\u038fy\3\2\2\2\u0390\u0391\7p\2\2\u0391\u0392\5\u00aeX\2\u0392"+
		"\u0393\7r\2\2\u0393\u0394\5\26\f\2\u0394\u0395\7r\2\2\u0395\u0396\5\30"+
		"\r\2\u0396\u0397\7r\2\2\u0397\u0398\5\32\16\2\u0398\u0399\7r\2\2\u0399"+
		"\u039a\5\32\16\2\u039a\u039b\7r\2\2\u039b\u039c\5\32\16\2\u039c\u039d"+
		"\7q\2\2\u039d{\3\2\2\2\u039e\u03aa\7p\2\2\u039f\u03a2\5\u00acW\2\u03a0"+
		"\u03a1\7r\2\2\u03a1\u03a3\5\32\16\2\u03a2\u03a0\3\2\2\2\u03a2\u03a3\3"+
		"\2\2\2\u03a3\u03ab\3\2\2\2\u03a4\u03a5\5\u00acW\2\u03a5\u03a6\7r\2\2\u03a6"+
		"\u03a7\5\32\16\2\u03a7\u03a8\7r\2\2\u03a8\u03a9\5\32\16\2\u03a9\u03ab"+
		"\3\2\2\2\u03aa\u039f\3\2\2\2\u03aa\u03a4\3\2\2\2\u03ab\u03ac\3\2\2\2\u03ac"+
		"\u03ad\7q\2\2\u03ad}\3\2\2\2\u03ae\u03b4\7p\2\2\u03af\u03b5\5\32\16\2"+
		"\u03b0\u03b1\5\32\16\2\u03b1\u03b2\7r\2\2\u03b2\u03b3\5\32\16\2\u03b3"+
		"\u03b5\3\2\2\2\u03b4\u03af\3\2\2\2\u03b4\u03b0\3\2\2\2\u03b5\u03b6\3\2"+
		"\2\2\u03b6\u03b7\7q\2\2\u03b7\177\3\2\2\2\u03b8\u03b9\7p\2\2\u03b9\u03ba"+
		"\5\32\16\2\u03ba\u03bb\7q\2\2\u03bb\u0081\3\2\2\2\u03bc\u03bd\7p\2\2\u03bd"+
		"\u03be\5\32\16\2\u03be\u03bf\7r\2\2\u03bf\u03c0\5\32\16\2\u03c0\u03c1"+
		"\7q\2\2\u03c1\u0083\3\2\2\2\u03c2\u03c3\7p\2\2\u03c3\u03c4\5\32\16\2\u03c4"+
		"\u03c5\7r\2\2\u03c5\u03c6\5\32\16\2\u03c6\u03c7\7r\2\2\u03c7\u03c8\5\32"+
		"\16\2\u03c8\u03c9\7q\2\2\u03c9\u0085\3\2\2\2\u03ca\u03cb\7p\2\2\u03cb"+
		"\u03cc\5\32\16\2\u03cc\u03cd\7q\2\2\u03cd\u0087\3\2\2\2\u03ce\u03cf\7"+
		"p\2\2\u03cf\u03d0\5\32\16\2\u03d0\u03d1\7r\2\2\u03d1\u03d2\5\32\16\2\u03d2"+
		"\u03d3\7q\2\2\u03d3\u0089\3\2\2\2\u03d4\u03d5\7p\2\2\u03d5\u03d6\5\u00b2"+
		"Z\2\u03d6\u03d7\7q\2\2\u03d7\u008b\3\2\2\2\u03d8\u03d9\7p\2\2\u03d9\u03dc"+
		"\5\u00b2Z\2\u03da\u03db\7r\2\2\u03db\u03dd\5\u0094K\2\u03dc\u03da\3\2"+
		"\2\2\u03dc\u03dd\3\2\2\2\u03dd\u03e0\3\2\2\2\u03de\u03df\7r\2\2\u03df"+
		"\u03e1\5\u0096L\2\u03e0\u03de\3\2\2\2\u03e0\u03e1\3\2\2\2\u03e1\u03e4"+
		"\3\2\2\2\u03e2\u03e3\7r\2\2\u03e3\u03e5\5\u0092J\2\u03e4\u03e2\3\2\2\2"+
		"\u03e4\u03e5\3\2\2\2\u03e5\u03e6\3\2\2\2\u03e6\u03e7\7q\2\2\u03e7\u008d"+
		"\3\2\2\2\u03e8\u03e9\7p\2\2\u03e9\u03ea\5\u00aeX\2\u03ea\u03eb\7q\2\2"+
		"\u03eb\u008f\3\2\2\2\u03ec\u03ed\7p\2\2\u03ed\u03ee\5\u00aeX\2\u03ee\u03ef"+
		"\7r\2\2\u03ef\u03f2\5\u00b2Z\2\u03f0\u03f1\7r\2\2\u03f1\u03f3\5\u0094"+
		"K\2\u03f2\u03f0\3\2\2\2\u03f2\u03f3\3\2\2\2\u03f3\u03f6\3\2\2\2\u03f4"+
		"\u03f5\7r\2\2\u03f5\u03f7\5\u0096L\2\u03f6\u03f4\3\2\2\2\u03f6\u03f7\3"+
		"\2\2\2\u03f7\u03fa\3\2\2\2\u03f8\u03f9\7r\2\2\u03f9\u03fb\5\u0092J\2\u03fa"+
		"\u03f8\3\2\2\2\u03fa\u03fb\3\2\2\2\u03fb\u03fc\3\2\2\2\u03fc\u03fd\7q"+
		"\2\2\u03fd\u0091\3\2\2\2\u03fe\u0404\5\32\16\2\u03ff\u0400\5\32\16\2\u0400"+
		"\u0401\7r\2\2\u0401\u0402\5\32\16\2\u0402\u0404\3\2\2\2\u0403\u03fe\3"+
		"\2\2\2\u0403\u03ff\3\2\2\2\u0404\u0093\3\2\2\2\u0405\u040b\5\26\f\2\u0406"+
		"\u0407\5\26\f\2\u0407\u0408\7r\2\2\u0408\u0409\5\26\f\2\u0409\u040b\3"+
		"\2\2\2\u040a\u0405\3\2\2\2\u040a\u0406\3\2\2\2\u040b\u0095\3\2\2\2\u040c"+
		"\u0412\5\30\r\2\u040d\u040e\5\30\r\2\u040e\u040f\7r\2\2\u040f\u0410\5"+
		"\30\r\2\u0410\u0412\3\2\2\2\u0411\u040c\3\2\2\2\u0411\u040d\3\2\2\2\u0412"+
		"\u0097\3\2\2\2\u0413\u0414\7p\2\2\u0414\u0415\5\u00b0Y\2\u0415\u0416\7"+
		"q\2\2\u0416\u0099\3\2\2\2\u0417\u0418\7p\2\2\u0418\u041d\5\u00aeX\2\u0419"+
		"\u041a\7r\2\2\u041a\u041c\5\32\16\2\u041b\u0419\3\2\2\2\u041c\u041f\3"+
		"\2\2\2\u041d\u041b\3\2\2\2\u041d\u041e\3\2\2\2\u041e\u0420\3\2\2\2\u041f"+
		"\u041d\3\2\2\2\u0420\u0421\7q\2\2\u0421\u009b\3\2\2\2\u0422\u0423\7p\2"+
		"\2\u0423\u0424\5\u00aeX\2\u0424\u0425\7r\2\2\u0425\u042a\5\32\16\2\u0426"+
		"\u0427\7r\2\2\u0427\u0429\5\32\16\2\u0428\u0426\3\2\2\2\u0429\u042c\3"+
		"\2\2\2\u042a\u0428\3\2\2\2\u042a\u042b\3\2\2\2\u042b\u042d\3\2\2\2\u042c"+
		"\u042a\3\2\2\2\u042d\u042e\7q\2\2\u042e\u009d\3\2\2\2\u042f\u0430\7p\2"+
		"\2\u0430\u0433\5\30\r\2\u0431\u0432\7r\2\2\u0432\u0434\5\32\16\2\u0433"+
		"\u0431\3\2\2\2\u0434\u0435\3\2\2\2\u0435\u0433\3\2\2\2\u0435\u0436\3\2"+
		"\2\2\u0436\u0437\3\2\2\2\u0437\u0438\7q\2\2\u0438\u009f\3\2\2\2\u0439"+
		"\u043a\7p\2\2\u043a\u043d\5\u00aeX\2\u043b\u043c\7r\2\2\u043c\u043e\5"+
		"\32\16\2\u043d\u043b\3\2\2\2\u043e\u043f\3\2\2\2\u043f\u043d\3\2\2\2\u043f"+
		"\u0440\3\2\2\2\u0440\u0441\3\2\2\2\u0441\u0442\7q\2\2\u0442\u00a1\3\2"+
		"\2\2\u0443\u0444\7p\2\2\u0444\u0445\5\u00aeX\2\u0445\u0446\7r\2\2\u0446"+
		"\u0449\5\u00b2Z\2\u0447\u0448\7r\2\2\u0448\u044a\5\32\16\2\u0449\u0447"+
		"\3\2\2\2\u044a\u044b\3\2\2\2\u044b\u0449\3\2\2\2\u044b\u044c\3\2\2\2\u044c"+
		"\u044d\3\2\2\2\u044d\u044e\7q\2\2\u044e\u00a3\3\2\2\2\u044f\u0450\7p\2"+
		"\2\u0450\u0451\5\u00aeX\2\u0451\u0452\7r\2\2\u0452\u0455\5\30\r\2\u0453"+
		"\u0454\7r\2\2\u0454\u0456\5\32\16\2\u0455\u0453\3\2\2\2\u0456\u0457\3"+
		"\2\2\2\u0457\u0455\3\2\2\2\u0457\u0458\3\2\2\2\u0458\u0459\3\2\2\2\u0459"+
		"\u045a\7q\2\2\u045a\u00a5\3\2\2\2\u045b\u045c\7p\2\2\u045c\u045d\5\u00ae"+
		"X\2\u045d\u045e\7r\2\2\u045e\u045f\5\u00b2Z\2\u045f\u0460\7r\2\2\u0460"+
		"\u0463\5\30\r\2\u0461\u0462\7r\2\2\u0462\u0464\5\32\16\2\u0463\u0461\3"+
		"\2\2\2\u0464\u0465\3\2\2\2\u0465\u0463\3\2\2\2\u0465\u0466\3\2\2\2\u0466"+
		"\u0467\3\2\2\2\u0467\u0468\7q\2\2\u0468\u00a7\3\2\2\2\u0469\u046a\7a\2"+
		"\2\u046a\u00a9\3\2\2\2\u046b\u046c\7b\2\2\u046c\u00ab\3\2\2\2\u046d\u0478"+
		"\5\u00a8U\2\u046e\u0478\5\u00aaV\2\u046f\u0474\5\u00aeX\2\u0470\u0471"+
		"\7r\2\2\u0471\u0473\5\u00aeX\2\u0472\u0470\3\2\2\2\u0473\u0476\3\2\2\2"+
		"\u0474\u0472\3\2\2\2\u0474\u0475\3\2\2\2\u0475\u0478\3\2\2\2\u0476\u0474"+
		"\3\2\2\2\u0477\u046d\3\2\2\2\u0477\u046e\3\2\2\2\u0477\u046f\3\2\2\2\u0478"+
		"\u00ad\3\2\2\2\u0479\u047d\5\u00a8U\2\u047a\u047d\5\u00aaV\2\u047b\u047d"+
		"\7c\2\2\u047c\u0479\3\2\2\2\u047c\u047a\3\2\2\2\u047c\u047b\3\2\2\2\u047d"+
		"\u00af\3\2\2\2\u047e\u0489\5\u00a8U\2\u047f\u0489\5\u00aaV\2\u0480\u0485"+
		"\5\u00b2Z\2\u0481\u0482\7r\2\2\u0482\u0484\5\u00b2Z\2\u0483\u0481\3\2"+
		"\2\2\u0484\u0487\3\2\2\2\u0485\u0483\3\2\2\2\u0485\u0486\3\2\2\2\u0486"+
		"\u0489\3\2\2\2\u0487\u0485\3\2\2\2\u0488\u047e\3\2\2\2\u0488\u047f\3\2"+
		"\2\2\u0488\u0480\3\2\2\2\u0489\u00b1\3\2\2\2\u048a\u049a\5\u00a8U\2\u048b"+
		"\u049a\5\u00aaV\2\u048c\u049a\7c\2\2\u048d\u049a\7d\2\2\u048e\u049a\7"+
		"e\2\2\u048f\u049a\7f\2\2\u0490\u049a\7g\2\2\u0491\u049a\7h\2\2\u0492\u049a"+
		"\7i\2\2\u0493\u049a\7j\2\2\u0494\u049a\7k\2\2\u0495\u049a\7l\2\2\u0496"+
		"\u049a\7m\2\2\u0497\u049a\7n\2\2\u0498\u049a\7o\2\2\u0499\u048a\3\2\2"+
		"\2\u0499\u048b\3\2\2\2\u0499\u048c\3\2\2\2\u0499\u048d\3\2\2\2\u0499\u048e"+
		"\3\2\2\2\u0499\u048f\3\2\2\2\u0499\u0490\3\2\2\2\u0499\u0491\3\2\2\2\u0499"+
		"\u0492\3\2\2\2\u0499\u0493\3\2\2\2\u0499\u0494\3\2\2\2\u0499\u0495\3\2"+
		"\2\2\u0499\u0496\3\2\2\2\u0499\u0497\3\2\2\2\u0499\u0498\3\2\2\2\u049a"+
		"\u00b3\3\2\2\2D\u00d0\u00dc\u00e1\u00e8\u0115\u012a\u0136\u013b\u0140"+
		"\u014b\u0157\u015c\u0165\u016a\u0177\u0180\u0197\u01c4\u01e1\u01ff\u0206"+
		"\u020e\u0216\u021e\u0227\u0235\u0244\u0253\u0266\u029c\u02a6\u02b3\u02be"+
		"\u02ca\u02cd\u02d7\u02f2\u02fa\u030c\u0320\u0336\u03a2\u03aa\u03b4\u03dc"+
		"\u03e0\u03e4\u03f2\u03f6\u03fa\u0403\u040a\u0411\u041d\u042a\u0435\u043f"+
		"\u044b\u0457\u0465\u0474\u0477\u047c\u0485\u0488\u0499";
	public static final ATN _ATN =
		new ATNDeserializer().deserialize(_serializedATN.toCharArray());
	static {
		_decisionToDFA = new DFA[_ATN.getNumberOfDecisions()];
		for (int i = 0; i < _ATN.getNumberOfDecisions(); i++) {
			_decisionToDFA[i] = new DFA(_ATN.getDecisionState(i), i);
		}
	}
}<|MERGE_RESOLUTION|>--- conflicted
+++ resolved
@@ -42,25 +42,6 @@
 	protected static final PredictionContextCache _sharedContextCache =
 		new PredictionContextCache();
 	public static final int
-<<<<<<< HEAD
-		T__0=1, T__1=2, T__2=3, T__3=4, T__4=5, T__5=6, T__6=7, T__7=8, T__8=9,
-		T__9=10, T__10=11, T__11=12, T__12=13, T__13=14, T__14=15, T__15=16, T__16=17,
-		T__17=18, T__18=19, T__19=20, T__20=21, T__21=22, T__22=23, T__23=24,
-		T__24=25, T__25=26, T__26=27, T__27=28, T__28=29, T__29=30, T__30=31,
-		T__31=32, T__32=33, T__33=34, T__34=35, T__35=36, T__36=37, T__37=38,
-		T__38=39, T__39=40, T__40=41, T__41=42, T__42=43, T__43=44, T__44=45,
-		T__45=46, T__46=47, T__47=48, T__48=49, T__49=50, T__50=51, T__51=52,
-		T__52=53, T__53=54, T__54=55, T__55=56, T__56=57, T__57=58, T__58=59,
-		T__59=60, T__60=61, T__61=62, T__62=63, T__63=64, T__64=65, T__65=66,
-		T__66=67, T__67=68, T__68=69, T__69=70, T__70=71, T__71=72, T__72=73,
-		T__73=74, T__74=75, T__75=76, T__76=77, T__77=78, T__78=79, T__79=80,
-		T__80=81, T__81=82, T__82=83, T__83=84, T__84=85, T__85=86, T__86=87,
-		T__87=88, T__88=89, T__89=90, T__90=91, T__91=92, T__92=93, POSITIONAL_PARAMETER=94,
-		NAMED_PARAMETER=95, STRING=96, INT=97, FLOAT=98, BOOLEAN=99, DATE=100,
-		TIME=101, DATE_TIME=102, OFFSET_DATE_TIME=103, FLOAT_NUMBER_RANGE=104,
-		INT_NUMBER_RANGE=105, DATE_TIME_RANGE=106, ENUM=107, ARGS_OPENING=108,
-		ARGS_CLOSING=109, ARGS_DELIMITER=110, COMMENT=111, WHITESPACE=112, UNEXPECTED_CHAR=113;
-=======
 		T__0=1, T__1=2, T__2=3, T__3=4, T__4=5, T__5=6, T__6=7, T__7=8, T__8=9, 
 		T__9=10, T__10=11, T__11=12, T__12=13, T__13=14, T__14=15, T__15=16, T__16=17, 
 		T__17=18, T__18=19, T__19=20, T__20=21, T__21=22, T__22=23, T__23=24, 
@@ -79,78 +60,77 @@
 		FLOAT_NUMBER_RANGE=105, INT_NUMBER_RANGE=106, DATE_TIME_RANGE=107, UUID=108, 
 		ENUM=109, ARGS_OPENING=110, ARGS_CLOSING=111, ARGS_DELIMITER=112, WHITESPACE=113, 
 		UNEXPECTED_CHAR=114;
->>>>>>> eef7c98d
 	public static final int
-		RULE_queryUnit = 0, RULE_headConstraintListUnit = 1, RULE_filterConstraintListUnit = 2,
-		RULE_orderConstraintListUnit = 3, RULE_requireConstraintListUnit = 4,
-		RULE_classifierTokenUnit = 5, RULE_valueTokenUnit = 6, RULE_query = 7,
-		RULE_constraint = 8, RULE_headConstraint = 9, RULE_filterConstraint = 10,
-		RULE_orderConstraint = 11, RULE_requireConstraint = 12, RULE_headConstraintList = 13,
-		RULE_filterConstraintList = 14, RULE_orderConstraintList = 15, RULE_requireConstraintList = 16,
-		RULE_constraintListArgs = 17, RULE_emptyArgs = 18, RULE_filterConstraintListArgs = 19,
-		RULE_filterConstraintArgs = 20, RULE_orderConstraintListArgs = 21, RULE_requireConstraintArgs = 22,
-		RULE_requireConstraintListArgs = 23, RULE_classifierArgs = 24, RULE_classifierWithValueArgs = 25,
-		RULE_classifierWithOptionalValueArgs = 26, RULE_classifierWithValueListArgs = 27,
-		RULE_classifierWithBetweenValuesArgs = 28, RULE_valueArgs = 29, RULE_valueListArgs = 30,
-		RULE_betweenValuesArgs = 31, RULE_classifierListArgs = 32, RULE_valueWithClassifierListArgs = 33,
-		RULE_classifierWithFilterConstraintArgs = 34, RULE_classifierWithOrderConstraintListArgs = 35,
-		RULE_valueWithRequireConstraintListArgs = 36, RULE_hierarchyWithinConstraintArgs = 37,
-		RULE_hierarchyWithinSelfConstraintArgs = 38, RULE_hierarchyWithinRootConstraintArgs = 39,
-		RULE_hierarchyWithinRootSelfConstraintArgs = 40, RULE_attributeSetExactArgs = 41,
-		RULE_pageConstraintArgs = 42, RULE_stripConstraintArgs = 43, RULE_priceContentArgs = 44,
-		RULE_singleRefReferenceContent1Args = 45, RULE_singleRefReferenceContent2Args = 46,
-		RULE_singleRefReferenceContent3Args = 47, RULE_singleRefReferenceContent4Args = 48,
-		RULE_singleRefReferenceContent5Args = 49, RULE_singleRefReferenceContent6Args = 50,
-		RULE_singleRefReferenceContent7Args = 51, RULE_singleRefReferenceContent8Args = 52,
-		RULE_singleRefReferenceContentWithAttributes1Args = 53, RULE_singleRefReferenceContentWithAttributes2Args = 54,
-		RULE_singleRefReferenceContentWithAttributes3Args = 55, RULE_singleRefReferenceContentWithAttributes4Args = 56,
-		RULE_singleRefReferenceContentWithAttributes5Args = 57, RULE_singleRefReferenceContentWithAttributes6Args = 58,
-		RULE_singleRefReferenceContentWithAttributes7Args = 59, RULE_singleRefReferenceContentWithAttributes8Args = 60,
-		RULE_multipleRefsReferenceContentArgs = 61, RULE_allRefsReferenceContentArgs = 62,
-		RULE_allRefsWithAttributesReferenceContent1Args = 63, RULE_allRefsWithAttributesReferenceContent2Args = 64,
-		RULE_allRefsWithAttributesReferenceContent3Args = 65, RULE_singleRequireHierarchyContentArgs = 66,
-		RULE_allRequiresHierarchyContentArgs = 67, RULE_facetSummary1Args = 68,
-		RULE_facetSummary2Args = 69, RULE_facetSummaryOfReference1Args = 70, RULE_facetSummaryOfReference2Args = 71,
-		RULE_facetSummaryRequirementsArgs = 72, RULE_facetSummaryFilterArgs = 73,
-		RULE_facetSummaryOrderArgs = 74, RULE_hierarchyStatisticsArgs = 75, RULE_hierarchyRequireConstraintArgs = 76,
-		RULE_hierarchyFromNodeArgs = 77, RULE_fullHierarchyOfSelfArgs = 78, RULE_basicHierarchyOfReferenceArgs = 79,
-		RULE_basicHierarchyOfReferenceWithBehaviourArgs = 80, RULE_fullHierarchyOfReferenceArgs = 81,
-		RULE_fullHierarchyOfReferenceWithBehaviourArgs = 82, RULE_positionalParameter = 83,
-		RULE_namedParameter = 84, RULE_variadicClassifierTokens = 85, RULE_classifierToken = 86,
+		RULE_queryUnit = 0, RULE_headConstraintListUnit = 1, RULE_filterConstraintListUnit = 2, 
+		RULE_orderConstraintListUnit = 3, RULE_requireConstraintListUnit = 4, 
+		RULE_classifierTokenUnit = 5, RULE_valueTokenUnit = 6, RULE_query = 7, 
+		RULE_constraint = 8, RULE_headConstraint = 9, RULE_filterConstraint = 10, 
+		RULE_orderConstraint = 11, RULE_requireConstraint = 12, RULE_headConstraintList = 13, 
+		RULE_filterConstraintList = 14, RULE_orderConstraintList = 15, RULE_requireConstraintList = 16, 
+		RULE_constraintListArgs = 17, RULE_emptyArgs = 18, RULE_filterConstraintListArgs = 19, 
+		RULE_filterConstraintArgs = 20, RULE_orderConstraintListArgs = 21, RULE_requireConstraintArgs = 22, 
+		RULE_requireConstraintListArgs = 23, RULE_classifierArgs = 24, RULE_classifierWithValueArgs = 25, 
+		RULE_classifierWithOptionalValueArgs = 26, RULE_classifierWithValueListArgs = 27, 
+		RULE_classifierWithBetweenValuesArgs = 28, RULE_valueArgs = 29, RULE_valueListArgs = 30, 
+		RULE_betweenValuesArgs = 31, RULE_classifierListArgs = 32, RULE_valueWithClassifierListArgs = 33, 
+		RULE_classifierWithFilterConstraintArgs = 34, RULE_classifierWithOrderConstraintListArgs = 35, 
+		RULE_valueWithRequireConstraintListArgs = 36, RULE_hierarchyWithinConstraintArgs = 37, 
+		RULE_hierarchyWithinSelfConstraintArgs = 38, RULE_hierarchyWithinRootConstraintArgs = 39, 
+		RULE_hierarchyWithinRootSelfConstraintArgs = 40, RULE_attributeSetExactArgs = 41, 
+		RULE_pageConstraintArgs = 42, RULE_stripConstraintArgs = 43, RULE_priceContentArgs = 44, 
+		RULE_singleRefReferenceContent1Args = 45, RULE_singleRefReferenceContent2Args = 46, 
+		RULE_singleRefReferenceContent3Args = 47, RULE_singleRefReferenceContent4Args = 48, 
+		RULE_singleRefReferenceContent5Args = 49, RULE_singleRefReferenceContent6Args = 50, 
+		RULE_singleRefReferenceContent7Args = 51, RULE_singleRefReferenceContent8Args = 52, 
+		RULE_singleRefReferenceContentWithAttributes1Args = 53, RULE_singleRefReferenceContentWithAttributes2Args = 54, 
+		RULE_singleRefReferenceContentWithAttributes3Args = 55, RULE_singleRefReferenceContentWithAttributes4Args = 56, 
+		RULE_singleRefReferenceContentWithAttributes5Args = 57, RULE_singleRefReferenceContentWithAttributes6Args = 58, 
+		RULE_singleRefReferenceContentWithAttributes7Args = 59, RULE_singleRefReferenceContentWithAttributes8Args = 60, 
+		RULE_multipleRefsReferenceContentArgs = 61, RULE_allRefsReferenceContentArgs = 62, 
+		RULE_allRefsWithAttributesReferenceContent1Args = 63, RULE_allRefsWithAttributesReferenceContent2Args = 64, 
+		RULE_allRefsWithAttributesReferenceContent3Args = 65, RULE_singleRequireHierarchyContentArgs = 66, 
+		RULE_allRequiresHierarchyContentArgs = 67, RULE_facetSummary1Args = 68, 
+		RULE_facetSummary2Args = 69, RULE_facetSummaryOfReference1Args = 70, RULE_facetSummaryOfReference2Args = 71, 
+		RULE_facetSummaryRequirementsArgs = 72, RULE_facetSummaryFilterArgs = 73, 
+		RULE_facetSummaryOrderArgs = 74, RULE_hierarchyStatisticsArgs = 75, RULE_hierarchyRequireConstraintArgs = 76, 
+		RULE_hierarchyFromNodeArgs = 77, RULE_fullHierarchyOfSelfArgs = 78, RULE_basicHierarchyOfReferenceArgs = 79, 
+		RULE_basicHierarchyOfReferenceWithBehaviourArgs = 80, RULE_fullHierarchyOfReferenceArgs = 81, 
+		RULE_fullHierarchyOfReferenceWithBehaviourArgs = 82, RULE_positionalParameter = 83, 
+		RULE_namedParameter = 84, RULE_variadicClassifierTokens = 85, RULE_classifierToken = 86, 
 		RULE_variadicValueTokens = 87, RULE_valueToken = 88;
 	private static String[] makeRuleNames() {
 		return new String[] {
-			"queryUnit", "headConstraintListUnit", "filterConstraintListUnit", "orderConstraintListUnit",
-			"requireConstraintListUnit", "classifierTokenUnit", "valueTokenUnit",
-			"query", "constraint", "headConstraint", "filterConstraint", "orderConstraint",
-			"requireConstraint", "headConstraintList", "filterConstraintList", "orderConstraintList",
-			"requireConstraintList", "constraintListArgs", "emptyArgs", "filterConstraintListArgs",
-			"filterConstraintArgs", "orderConstraintListArgs", "requireConstraintArgs",
-			"requireConstraintListArgs", "classifierArgs", "classifierWithValueArgs",
-			"classifierWithOptionalValueArgs", "classifierWithValueListArgs", "classifierWithBetweenValuesArgs",
-			"valueArgs", "valueListArgs", "betweenValuesArgs", "classifierListArgs",
-			"valueWithClassifierListArgs", "classifierWithFilterConstraintArgs",
-			"classifierWithOrderConstraintListArgs", "valueWithRequireConstraintListArgs",
-			"hierarchyWithinConstraintArgs", "hierarchyWithinSelfConstraintArgs",
-			"hierarchyWithinRootConstraintArgs", "hierarchyWithinRootSelfConstraintArgs",
-			"attributeSetExactArgs", "pageConstraintArgs", "stripConstraintArgs",
-			"priceContentArgs", "singleRefReferenceContent1Args", "singleRefReferenceContent2Args",
-			"singleRefReferenceContent3Args", "singleRefReferenceContent4Args", "singleRefReferenceContent5Args",
-			"singleRefReferenceContent6Args", "singleRefReferenceContent7Args", "singleRefReferenceContent8Args",
-			"singleRefReferenceContentWithAttributes1Args", "singleRefReferenceContentWithAttributes2Args",
-			"singleRefReferenceContentWithAttributes3Args", "singleRefReferenceContentWithAttributes4Args",
-			"singleRefReferenceContentWithAttributes5Args", "singleRefReferenceContentWithAttributes6Args",
-			"singleRefReferenceContentWithAttributes7Args", "singleRefReferenceContentWithAttributes8Args",
-			"multipleRefsReferenceContentArgs", "allRefsReferenceContentArgs", "allRefsWithAttributesReferenceContent1Args",
-			"allRefsWithAttributesReferenceContent2Args", "allRefsWithAttributesReferenceContent3Args",
-			"singleRequireHierarchyContentArgs", "allRequiresHierarchyContentArgs",
-			"facetSummary1Args", "facetSummary2Args", "facetSummaryOfReference1Args",
-			"facetSummaryOfReference2Args", "facetSummaryRequirementsArgs", "facetSummaryFilterArgs",
-			"facetSummaryOrderArgs", "hierarchyStatisticsArgs", "hierarchyRequireConstraintArgs",
-			"hierarchyFromNodeArgs", "fullHierarchyOfSelfArgs", "basicHierarchyOfReferenceArgs",
-			"basicHierarchyOfReferenceWithBehaviourArgs", "fullHierarchyOfReferenceArgs",
-			"fullHierarchyOfReferenceWithBehaviourArgs", "positionalParameter", "namedParameter",
-			"variadicClassifierTokens", "classifierToken", "variadicValueTokens",
+			"queryUnit", "headConstraintListUnit", "filterConstraintListUnit", "orderConstraintListUnit", 
+			"requireConstraintListUnit", "classifierTokenUnit", "valueTokenUnit", 
+			"query", "constraint", "headConstraint", "filterConstraint", "orderConstraint", 
+			"requireConstraint", "headConstraintList", "filterConstraintList", "orderConstraintList", 
+			"requireConstraintList", "constraintListArgs", "emptyArgs", "filterConstraintListArgs", 
+			"filterConstraintArgs", "orderConstraintListArgs", "requireConstraintArgs", 
+			"requireConstraintListArgs", "classifierArgs", "classifierWithValueArgs", 
+			"classifierWithOptionalValueArgs", "classifierWithValueListArgs", "classifierWithBetweenValuesArgs", 
+			"valueArgs", "valueListArgs", "betweenValuesArgs", "classifierListArgs", 
+			"valueWithClassifierListArgs", "classifierWithFilterConstraintArgs", 
+			"classifierWithOrderConstraintListArgs", "valueWithRequireConstraintListArgs", 
+			"hierarchyWithinConstraintArgs", "hierarchyWithinSelfConstraintArgs", 
+			"hierarchyWithinRootConstraintArgs", "hierarchyWithinRootSelfConstraintArgs", 
+			"attributeSetExactArgs", "pageConstraintArgs", "stripConstraintArgs", 
+			"priceContentArgs", "singleRefReferenceContent1Args", "singleRefReferenceContent2Args", 
+			"singleRefReferenceContent3Args", "singleRefReferenceContent4Args", "singleRefReferenceContent5Args", 
+			"singleRefReferenceContent6Args", "singleRefReferenceContent7Args", "singleRefReferenceContent8Args", 
+			"singleRefReferenceContentWithAttributes1Args", "singleRefReferenceContentWithAttributes2Args", 
+			"singleRefReferenceContentWithAttributes3Args", "singleRefReferenceContentWithAttributes4Args", 
+			"singleRefReferenceContentWithAttributes5Args", "singleRefReferenceContentWithAttributes6Args", 
+			"singleRefReferenceContentWithAttributes7Args", "singleRefReferenceContentWithAttributes8Args", 
+			"multipleRefsReferenceContentArgs", "allRefsReferenceContentArgs", "allRefsWithAttributesReferenceContent1Args", 
+			"allRefsWithAttributesReferenceContent2Args", "allRefsWithAttributesReferenceContent3Args", 
+			"singleRequireHierarchyContentArgs", "allRequiresHierarchyContentArgs", 
+			"facetSummary1Args", "facetSummary2Args", "facetSummaryOfReference1Args", 
+			"facetSummaryOfReference2Args", "facetSummaryRequirementsArgs", "facetSummaryFilterArgs", 
+			"facetSummaryOrderArgs", "hierarchyStatisticsArgs", "hierarchyRequireConstraintArgs", 
+			"hierarchyFromNodeArgs", "fullHierarchyOfSelfArgs", "basicHierarchyOfReferenceArgs", 
+			"basicHierarchyOfReferenceWithBehaviourArgs", "fullHierarchyOfReferenceArgs", 
+			"fullHierarchyOfReferenceWithBehaviourArgs", "positionalParameter", "namedParameter", 
+			"variadicClassifierTokens", "classifierToken", "variadicValueTokens", 
 			"valueToken"
 		};
 	}
@@ -158,34 +138,6 @@
 
 	private static String[] makeLiteralNames() {
 		return new String[] {
-<<<<<<< HEAD
-			null, "'query'", "'collection'", "'filterBy'", "'filterGroupBy'", "'and'",
-			"'or'", "'not'", "'userFilter'", "'attributeEquals'", "'attributeGreaterThan'",
-			"'attributeGreaterThanEquals'", "'attributeLessThan'", "'attributeLessThanEquals'",
-			"'attributeBetween'", "'attributeInSet'", "'attributeContains'", "'attributeStartsWith'",
-			"'attributeEndsWith'", "'attributeEqualsTrue'", "'attributeEqualsFalse'",
-			"'attributeIs'", "'attributeIsNull'", "'attributeIsNotNull'", "'attributeInRange'",
-			"'entityPrimaryKeyInSet'", "'entityLocaleEquals'", "'priceInCurrency'",
-			"'priceInPriceLists'", "'priceValidInNow'", "'priceValidIn'", "'priceBetween'",
-			"'facetHaving'", "'referenceHaving'", "'hierarchyWithin'", "'hierarchyWithinSelf'",
-			"'hierarchyWithinRoot'", "'hierarchyWithinRootSelf'", "'directRelation'",
-			"'having'", "'excludingRoot'", "'excluding'", "'entityHaving'", "'orderBy'",
-			"'orderGroupBy'", "'attributeNatural'", "'attributeSetExact'", "'attributeSetInFilter'",
-			"'priceNatural'", "'random'", "'referenceProperty'", "'entityPrimaryKeyExact'",
-			"'entityPrimaryKeyInFilter'", "'entityProperty'", "'require'", "'page'",
-			"'strip'", "'entityFetch'", "'entityGroupFetch'", "'attributeContent'",
-			"'attributeContentAll'", "'priceContent'", "'priceContentAll'", "'priceContentRespectingFilter'",
-			"'associatedDataContent'", "'associatedDataContentAll'", "'referenceContentAll'",
-			"'referenceContent'", "'referenceContentAllWithAttributes'", "'referenceContentWithAttributes'",
-			"'hierarchyContent'", "'priceType'", "'dataInLocalesAll'", "'dataInLocales'",
-			"'facetSummary'", "'facetSummaryOfReference'", "'facetGroupsConjunction'",
-			"'facetGroupsDisjunction'", "'facetGroupsNegation'", "'attributeHistogram'",
-			"'priceHistogram'", "'distance'", "'level'", "'node'", "'stopAt'", "'statistics'",
-			"'fromRoot'", "'fromNode'", "'children'", "'siblings'", "'parents'",
-			"'hierarchyOfSelf'", "'hierarchyOfReference'", "'queryTelemetry'", "'?'",
-			null, null, null, null, null, null, null, null, null, null, null, null,
-			null, "'('", "')'", "','"
-=======
 			null, "'query'", "'collection'", "'filterBy'", "'filterGroupBy'", "'and'", 
 			"'or'", "'not'", "'userFilter'", "'attributeEquals'", "'attributeGreaterThan'", 
 			"'attributeGreaterThanEquals'", "'attributeLessThan'", "'attributeLessThanEquals'", 
@@ -212,26 +164,11 @@
 			"'siblings'", "'parents'", "'hierarchyOfSelf'", "'hierarchyOfReference'", 
 			"'queryTelemetry'", "'?'", null, null, null, null, null, null, null, 
 			null, null, null, null, null, null, null, "'('", "')'", "','"
->>>>>>> eef7c98d
 		};
 	}
 	private static final String[] _LITERAL_NAMES = makeLiteralNames();
 	private static String[] makeSymbolicNames() {
 		return new String[] {
-<<<<<<< HEAD
-			null, null, null, null, null, null, null, null, null, null, null, null,
-			null, null, null, null, null, null, null, null, null, null, null, null,
-			null, null, null, null, null, null, null, null, null, null, null, null,
-			null, null, null, null, null, null, null, null, null, null, null, null,
-			null, null, null, null, null, null, null, null, null, null, null, null,
-			null, null, null, null, null, null, null, null, null, null, null, null,
-			null, null, null, null, null, null, null, null, null, null, null, null,
-			null, null, null, null, null, null, null, null, null, null, "POSITIONAL_PARAMETER",
-			"NAMED_PARAMETER", "STRING", "INT", "FLOAT", "BOOLEAN", "DATE", "TIME",
-			"DATE_TIME", "OFFSET_DATE_TIME", "FLOAT_NUMBER_RANGE", "INT_NUMBER_RANGE",
-			"DATE_TIME_RANGE", "ENUM", "ARGS_OPENING", "ARGS_CLOSING", "ARGS_DELIMITER",
-			"COMMENT", "WHITESPACE", "UNEXPECTED_CHAR"
-=======
 			null, null, null, null, null, null, null, null, null, null, null, null, 
 			null, null, null, null, null, null, null, null, null, null, null, null, 
 			null, null, null, null, null, null, null, null, null, null, null, null, 
@@ -244,7 +181,6 @@
 			"DATE_TIME", "OFFSET_DATE_TIME", "FLOAT_NUMBER_RANGE", "INT_NUMBER_RANGE", 
 			"DATE_TIME_RANGE", "UUID", "ENUM", "ARGS_OPENING", "ARGS_CLOSING", "ARGS_DELIMITER", 
 			"WHITESPACE", "UNEXPECTED_CHAR"
->>>>>>> eef7c98d
 		};
 	}
 	private static final String[] _SYMBOLIC_NAMES = makeSymbolicNames();
@@ -850,7 +786,7 @@
 			super(parent, invokingState);
 		}
 		@Override public int getRuleIndex() { return RULE_headConstraint; }
-
+	 
 		public HeadConstraintContext() { }
 		public void copyFrom(HeadConstraintContext ctx) {
 			super.copyFrom(ctx);
@@ -906,7 +842,7 @@
 			super(parent, invokingState);
 		}
 		@Override public int getRuleIndex() { return RULE_filterConstraint; }
-
+	 
 		public FilterConstraintContext() { }
 		public void copyFrom(FilterConstraintContext ctx) {
 			super.copyFrom(ctx);
@@ -2252,7 +2188,7 @@
 			super(parent, invokingState);
 		}
 		@Override public int getRuleIndex() { return RULE_orderConstraint; }
-
+	 
 		public OrderConstraintContext() { }
 		public void copyFrom(OrderConstraintContext ctx) {
 			super.copyFrom(ctx);
@@ -2665,7 +2601,7 @@
 			super(parent, invokingState);
 		}
 		@Override public int getRuleIndex() { return RULE_requireConstraint; }
-
+	 
 		public RequireConstraintContext() { }
 		public void copyFrom(RequireConstraintContext ctx) {
 			super.copyFrom(ctx);
@@ -6359,11 +6295,7 @@
 			match(ARGS_OPENING);
 			setState(661);
 			((ClassifierWithOrderConstraintListArgsContext)_localctx).classifier = classifierToken();
-<<<<<<< HEAD
-			setState(662);
-=======
 			setState(664); 
->>>>>>> eef7c98d
 			_errHandler.sync(this);
 			_la = _input.LA(1);
 			do {
@@ -6376,11 +6308,7 @@
 				((ClassifierWithOrderConstraintListArgsContext)_localctx).constrains.add(((ClassifierWithOrderConstraintListArgsContext)_localctx).orderConstraint);
 				}
 				}
-<<<<<<< HEAD
-				setState(664);
-=======
 				setState(666); 
->>>>>>> eef7c98d
 				_errHandler.sync(this);
 				_la = _input.LA(1);
 			} while ( _la==ARGS_DELIMITER );
@@ -9627,11 +9555,7 @@
 			match(ARGS_OPENING);
 			setState(1070);
 			((FullHierarchyOfSelfArgsContext)_localctx).orderBy = orderConstraint();
-<<<<<<< HEAD
-			setState(1071);
-=======
 			setState(1073); 
->>>>>>> eef7c98d
 			_errHandler.sync(this);
 			_la = _input.LA(1);
 			do {
@@ -9644,11 +9568,7 @@
 				((FullHierarchyOfSelfArgsContext)_localctx).requirements.add(((FullHierarchyOfSelfArgsContext)_localctx).requireConstraint);
 				}
 				}
-<<<<<<< HEAD
-				setState(1073);
-=======
 				setState(1075); 
->>>>>>> eef7c98d
 				_errHandler.sync(this);
 				_la = _input.LA(1);
 			} while ( _la==ARGS_DELIMITER );
@@ -9716,11 +9636,7 @@
 			match(ARGS_OPENING);
 			setState(1080);
 			((BasicHierarchyOfReferenceArgsContext)_localctx).referenceName = classifierToken();
-<<<<<<< HEAD
-			setState(1081);
-=======
 			setState(1083); 
->>>>>>> eef7c98d
 			_errHandler.sync(this);
 			_la = _input.LA(1);
 			do {
@@ -9733,11 +9649,7 @@
 				((BasicHierarchyOfReferenceArgsContext)_localctx).requirements.add(((BasicHierarchyOfReferenceArgsContext)_localctx).requireConstraint);
 				}
 				}
-<<<<<<< HEAD
-				setState(1083);
-=======
 				setState(1085); 
->>>>>>> eef7c98d
 				_errHandler.sync(this);
 				_la = _input.LA(1);
 			} while ( _la==ARGS_DELIMITER );
@@ -9813,11 +9725,7 @@
 			match(ARGS_DELIMITER);
 			setState(1092);
 			((BasicHierarchyOfReferenceWithBehaviourArgsContext)_localctx).emptyHierarchicalEntityBehaviour = valueToken();
-<<<<<<< HEAD
-			setState(1093);
-=======
 			setState(1095); 
->>>>>>> eef7c98d
 			_errHandler.sync(this);
 			_la = _input.LA(1);
 			do {
@@ -9830,11 +9738,7 @@
 				((BasicHierarchyOfReferenceWithBehaviourArgsContext)_localctx).requirements.add(((BasicHierarchyOfReferenceWithBehaviourArgsContext)_localctx).requireConstraint);
 				}
 				}
-<<<<<<< HEAD
-				setState(1095);
-=======
 				setState(1097); 
->>>>>>> eef7c98d
 				_errHandler.sync(this);
 				_la = _input.LA(1);
 			} while ( _la==ARGS_DELIMITER );
@@ -9910,11 +9814,7 @@
 			match(ARGS_DELIMITER);
 			setState(1104);
 			((FullHierarchyOfReferenceArgsContext)_localctx).orderBy = orderConstraint();
-<<<<<<< HEAD
-			setState(1105);
-=======
 			setState(1107); 
->>>>>>> eef7c98d
 			_errHandler.sync(this);
 			_la = _input.LA(1);
 			do {
@@ -9927,11 +9827,7 @@
 				((FullHierarchyOfReferenceArgsContext)_localctx).requirements.add(((FullHierarchyOfReferenceArgsContext)_localctx).requireConstraint);
 				}
 				}
-<<<<<<< HEAD
-				setState(1107);
-=======
 				setState(1109); 
->>>>>>> eef7c98d
 				_errHandler.sync(this);
 				_la = _input.LA(1);
 			} while ( _la==ARGS_DELIMITER );
@@ -10015,11 +9911,7 @@
 			match(ARGS_DELIMITER);
 			setState(1118);
 			((FullHierarchyOfReferenceWithBehaviourArgsContext)_localctx).orderBy = orderConstraint();
-<<<<<<< HEAD
-			setState(1119);
-=======
 			setState(1121); 
->>>>>>> eef7c98d
 			_errHandler.sync(this);
 			_la = _input.LA(1);
 			do {
@@ -10032,11 +9924,7 @@
 				((FullHierarchyOfReferenceWithBehaviourArgsContext)_localctx).requirements.add(((FullHierarchyOfReferenceWithBehaviourArgsContext)_localctx).requireConstraint);
 				}
 				}
-<<<<<<< HEAD
-				setState(1121);
-=======
 				setState(1123); 
->>>>>>> eef7c98d
 				_errHandler.sync(this);
 				_la = _input.LA(1);
 			} while ( _la==ARGS_DELIMITER );
@@ -10144,7 +10032,7 @@
 			super(parent, invokingState);
 		}
 		@Override public int getRuleIndex() { return RULE_variadicClassifierTokens; }
-
+	 
 		public VariadicClassifierTokensContext() { }
 		public void copyFrom(VariadicClassifierTokensContext ctx) {
 			super.copyFrom(ctx);
@@ -10261,7 +10149,7 @@
 						((ExplicitVariadicClassifierTokensContext)_localctx).classifierToken = classifierToken();
 						((ExplicitVariadicClassifierTokensContext)_localctx).classifierTokens.add(((ExplicitVariadicClassifierTokensContext)_localctx).classifierToken);
 						}
-						}
+						} 
 					}
 					setState(1140);
 					_errHandler.sync(this);
@@ -10287,7 +10175,7 @@
 			super(parent, invokingState);
 		}
 		@Override public int getRuleIndex() { return RULE_classifierToken; }
-
+	 
 		public ClassifierTokenContext() { }
 		public void copyFrom(ClassifierTokenContext ctx) {
 			super.copyFrom(ctx);
@@ -10400,7 +10288,7 @@
 			super(parent, invokingState);
 		}
 		@Override public int getRuleIndex() { return RULE_variadicValueTokens; }
-
+	 
 		public VariadicValueTokensContext() { }
 		public void copyFrom(VariadicValueTokensContext ctx) {
 			super.copyFrom(ctx);
@@ -10541,7 +10429,7 @@
 			super(parent, invokingState);
 		}
 		@Override public int getRuleIndex() { return RULE_valueToken; }
-
+	 
 		public ValueTokenContext() { }
 		public void copyFrom(ValueTokenContext ctx) {
 			super.copyFrom(ctx);
@@ -10950,11 +10838,7 @@
 	}
 
 	public static final String _serializedATN =
-<<<<<<< HEAD
-		"\3\u608b\ua72a\u8133\ub9ed\u417c\u3be7\u7786\u5964\3s\u0499\4\2\t\2\4"+
-=======
 		"\3\u608b\ua72a\u8133\ub9ed\u417c\u3be7\u7786\u5964\3t\u049c\4\2\t\2\4"+
->>>>>>> eef7c98d
 		"\3\t\3\4\4\t\4\4\5\t\5\4\6\t\6\4\7\t\7\4\b\t\b\4\t\t\t\4\n\t\n\4\13\t"+
 		"\13\4\f\t\f\4\r\t\r\4\16\t\16\4\17\t\17\4\20\t\20\4\21\t\21\4\22\t\22"+
 		"\4\23\t\23\4\24\t\24\4\25\t\25\4\26\t\26\4\27\t\27\4\30\t\30\4\31\t\31"+
