--- conflicted
+++ resolved
@@ -51,13 +51,8 @@
  *
  * @author Lukáš Hornych, FG Forrest a.s. (c) 2022
  */
-<<<<<<< HEAD
 public record ConstraintCreator(@Nonnull Executable instantiator,
 								@Nullable String suffix,
-=======
-public record ConstraintCreator(@Nullable String suffix,
-                                @Nonnull Executable instantiator,
->>>>>>> d4918293
                                 @Nonnull List<ParameterDescriptor> parameters,
                                 @Nullable ImplicitClassifier implicitClassifier) {
 
@@ -82,14 +77,6 @@
 							 @Nullable String suffix,
 	                         @Nonnull List<ParameterDescriptor> parameters,
 	                         @Nullable ImplicitClassifier implicitClassifier) {
-		this(null, instantiator, parameters, implicitClassifier);
-	};
-
-	public ConstraintCreator(@Nullable String suffix,
-	                         @Nonnull Executable instantiator,
-	                         @Nonnull List<ParameterDescriptor> parameters,
-	                         @Nullable ImplicitClassifier implicitClassifier) {
-		this.suffix = suffix;
 		this.instantiator = instantiator;
 		this.suffix = suffix;
 		this.parameters = parameters;
