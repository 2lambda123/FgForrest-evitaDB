--- conflicted
+++ resolved
@@ -113,15 +113,12 @@
 	 * The configuration of the evitaDB client.
 	 */
 	@Getter private final EvitaClientConfiguration configuration;
-<<<<<<< HEAD
 	@Getter
 	private final EnhancedQueueExecutor executor;
-=======
 	/**
 	 * The channel pool is used to manage the gRPC channels. The channels are created lazily and are reused for
 	 * subsequent requests. The channel pool is thread-safe.
 	 */
->>>>>>> 94d13c78
 	private final ChannelPool channelPool;
 	/**
 	 * True if client is active and hasn't yet been closed.
