--- conflicted
+++ resolved
@@ -342,7 +342,6 @@
 
 	@Nonnull
 	@Override
-<<<<<<< HEAD
 	public UUID registerChangeDataCapture(@Nonnull ChangeDataCaptureRequest request, @Nonnull ChangeDataCaptureObserver callback) {
 		final AtomicReference<UUID> uuid = new AtomicReference<>();
 		final GrpcRegisterChangeDataCaptureRequest.Builder builder = GrpcRegisterChangeDataCaptureRequest.newBuilder();
@@ -355,11 +354,11 @@
 		SessionIdHolder.setSessionId(getCatalogName(), getId().toString());
 		final Iterator<GrpcRegisterChangeDataCaptureResponse> responseIterator = EvitaSessionServiceGrpc.newBlockingStub(cdcChannel)
 			.registerChangeDataCapture(builder
-			.setArea(EvitaEnumConverter.toGrpcCaptureArea(request.area()))
-			.setContent(EvitaEnumConverter.toGrpcCaptureContent(request.content()))
-			.setSince(ChangeDataCaptureConverter.toGrpcCaptureSince(request.since()))
-			.build()
-		);
+				.setArea(EvitaEnumConverter.toGrpcCaptureArea(request.area()))
+				.setContent(EvitaEnumConverter.toGrpcCaptureContent(request.content()))
+				.setSince(ChangeDataCaptureConverter.toGrpcCaptureSince(request.since()))
+				.build()
+			);
 
 		this.executor.execute(() -> responseIterator.forEachRemaining(it -> {
 			if (it.getResponseType() == GrpcCaptureResponseType.ACKNOWLEDGEMENT) {
@@ -390,7 +389,10 @@
 				.build()
 		);
 		SessionIdHolder.reset();
-=======
+	}
+
+	@Nonnull
+	@Override
 	public EntitySchemaBuilder defineEntitySchema(@Nonnull String entityType) {
 		assertActive();
 		final SealedEntitySchema newEntitySchema = executeInTransactionIfPossible(session -> {
@@ -407,7 +409,6 @@
 			return new EntitySchemaDecorator(this::getCatalogSchema, theSchema);
 		});
 		return newEntitySchema.openForWrite();
->>>>>>> 94d13c78
 	}
 
 	@Nonnull
