/*
 *
 *                         _ _        ____  ____
 *               _____   _(_) |_ __ _|  _ \| __ )
 *              / _ \ \ / / | __/ _` | | | |  _ \
 *             |  __/\ V /| | || (_| | |_| | |_) |
 *              \___| \_/ |_|\__\__,_|____/|____/
 *
 *   Copyright (c) 2023
 *
 *   Licensed under the Business Source License, Version 1.1 (the "License");
 *   you may not use this file except in compliance with the License.
 *   You may obtain a copy of the License at
 *
 *   https://github.com/FgForrest/evitaDB/blob/main/LICENSE
 *
 *   Unless required by applicable law or agreed to in writing, software
 *   distributed under the License is distributed on an "AS IS" BASIS,
 *   WITHOUT WARRANTIES OR CONDITIONS OF ANY KIND, either express or implied.
 *   See the License for the specific language governing permissions and
 *   limitations under the License.
 */

package io.evitadb.externalApi.api.catalog.dataApi.builder.constraint;

import io.evitadb.api.query.Constraint;
import io.evitadb.api.query.descriptor.ConstraintCreator;
import io.evitadb.api.query.descriptor.ConstraintCreator.AdditionalChildParameterDescriptor;
import io.evitadb.api.query.descriptor.ConstraintCreator.ChildParameterDescriptor;
import io.evitadb.api.query.descriptor.ConstraintCreator.SilentImplicitClassifier;
import io.evitadb.api.query.descriptor.ConstraintCreator.ValueParameterDescriptor;
import io.evitadb.api.query.descriptor.ConstraintDescriptor;
import io.evitadb.api.query.descriptor.ConstraintDescriptorProvider;
import io.evitadb.api.query.descriptor.ConstraintDomain;
import io.evitadb.api.query.descriptor.ConstraintPropertyType;
import io.evitadb.api.query.descriptor.ConstraintType;
import io.evitadb.api.requestResponse.schema.AttributeSchemaContract;
import io.evitadb.api.requestResponse.schema.ReferenceSchemaContract;
import io.evitadb.dataType.BigDecimalNumberRange;
import io.evitadb.dataType.ByteNumberRange;
import io.evitadb.dataType.DateTimeRange;
import io.evitadb.dataType.IntegerNumberRange;
import io.evitadb.dataType.LongNumberRange;
import io.evitadb.dataType.Range;
import io.evitadb.dataType.ShortNumberRange;
import io.evitadb.externalApi.api.catalog.dataApi.constraint.*;
import io.evitadb.externalApi.exception.ExternalApiInternalError;
import io.evitadb.utils.Assert;

import javax.annotation.Nonnull;
import javax.annotation.Nullable;
import java.io.Serializable;
import java.math.BigDecimal;
import java.time.OffsetDateTime;
import java.util.Collection;
import java.util.Collections;
import java.util.LinkedList;
import java.util.List;
import java.util.Locale;
import java.util.Map;
import java.util.Objects;
import java.util.Optional;
import java.util.Set;
import java.util.concurrent.atomic.AtomicReference;
import java.util.function.Function;
import java.util.function.Predicate;
import java.util.function.Supplier;
import java.util.stream.Collectors;

import static io.evitadb.externalApi.api.ExternalApiNamingConventions.CLASSIFIER_NAMING_CONVENTION;

/**
 * Builds part of the whole API schema for querying entities from {@link Constraint}s using {@link ConstraintDescriptor}s.
 * This is common ancestor for building schema for different parts of {@link io.evitadb.api.query.Query}.
 *
 * <h3>Building process</h3>
 * Firstly, root constraint has to be manually found (can be e.g. {@link io.evitadb.api.query.filter.FilterBy}.
 * For this constraint a constraint container equivalent object type is being build with its fields corresponding to
 * all its possible children. Children are passed a correct domain based on parent container property type.
 * Each child constraint is build separately into multiple fields of parent container (depending on number of creators).
 * For each child constraint, a key is constructed and format for its value is chosen
 * and subsequently even its value is built. If that child constraint is also constraint container, another nested
 * container is built in same way is the parent one. This is repeated until all constraints and container are built.
 * Finally, type reference to container is returned.
 * <p>
 * This builder also uses caching of built containers so that they can be reused. Even though each container can be different
 * (has different allowed children, different domain and so on) a lots of container seem to be same (i.e. have same
 * domain and same allowed children) and can be reused.
 *
 * <h3>Constraint key formats</h3>
 * Key can have one of 3 formats depending on descriptor data:
 * <ul>
 *     <li>`{fullName}` - if it's generic constraint without classifier</li>
 *     <li>`{propertyType}{fullName}` - if it's not generic constraint and doesn't have classifier</li>
 *     <li>`{propertyType}{classifier}{fullName}` - if it's not generic constraint and has classifier</li>
 * </ul>
 *
 * @param <CTX>          type of API-specific context object
 * @param <SIMPLE_TYPE>  type that references remote object or scalar and can be safely used anywhere, also this is output type of this builder
 * @param <OBJECT_TYPE>  type that holds actual full object that others reference to, needs to be registered
 * @param <OBJECT_FIELD> output type of schema of single field of parent object
 * @author Lukáš Hornych, FG Forrest a.s. (c) 2022
 */
public abstract class ConstraintSchemaBuilder<CTX extends ConstraintSchemaBuildingContext<SIMPLE_TYPE, OBJECT_TYPE>, SIMPLE_TYPE, OBJECT_TYPE, OBJECT_FIELD> {

	@Nonnull protected final CTX sharedContext;
	@Nonnull private final ConstraintKeyBuilder keyBuilder;
	@Nonnull private final DataLocatorResolver dataLocatorResolver;
	/**
	 * Map of additional builders for cross-building constraint schemas of different constraint types.
	 */
	@Nonnull private final Map<ConstraintType, AtomicReference<? extends ConstraintSchemaBuilder<CTX, SIMPLE_TYPE, OBJECT_TYPE, OBJECT_FIELD>>> additionalBuilders;
	/**
	 * Globally allowed constraints. Child constraints must fit into this set to be allowed.
	 */
	@Nonnull private final Set<Class<? extends Constraint<?>>> allowedConstraints;
	/**
	 * Globally forbidden constraints. Forbidden child constraints are merged with global ones.
	 */
	@Nonnull private final Set<Class<? extends Constraint<?>>> forbiddenConstraints;

	protected ConstraintSchemaBuilder(@Nonnull CTX sharedContext,
	                                  @Nonnull Map<ConstraintType, AtomicReference<? extends ConstraintSchemaBuilder<CTX, SIMPLE_TYPE, OBJECT_TYPE, OBJECT_FIELD>>> additionalBuilders,
	                                  @Nonnull Set<Class<? extends Constraint<?>>> allowedConstraints,
	                                  @Nonnull Set<Class<? extends Constraint<?>>> forbiddenConstraints) {
		Assert.isPremiseValid(
			additionalBuilders.keySet()
				.stream()
				.noneMatch(it -> it.equals(getConstraintType())),
			() -> createSchemaBuildingError("Builder of type `" + getConstraintType() + "` cannot have additional builder of same type.")
		);

		this.sharedContext = sharedContext;
		this.keyBuilder = new ConstraintKeyBuilder();
		this.dataLocatorResolver = new DataLocatorResolver(sharedContext.getCatalog().getSchema());
		this.additionalBuilders = additionalBuilders;
		this.allowedConstraints = allowedConstraints;
		this.forbiddenConstraints = forbiddenConstraints;
	}

	/**
	 * Builds API schema equivalent to constraint tree starting with {@link #getDefaultRootConstraintContainerDescriptor()}
	 * as root in specified context.
	 *
	 * @param rootDataLocator defines data context for the root constraint container, ultimately defining which constraints
	 *                        will be available from root
	 */
	@Nonnull
	public SIMPLE_TYPE build(@Nonnull DataLocator rootDataLocator) {
		final ConstraintDescriptor rootDescriptor = getDefaultRootConstraintContainerDescriptor();
		return build(rootDataLocator, rootDescriptor);
	}

	/**
	 * Builds API schema equivalent to constraint tree starting with the specified constraint as root in specified context.
	 *
	 * @param rootDataLocator defines data context for the root constraint container, ultimately defining which constraints
	 *                        will be available from root
	 * @param constraintClass root constraint to build the tree from (must have only single variant, otherwise use {@link #build(DataLocator, ConstraintDescriptor)})
	 */
	@Nonnull
	public SIMPLE_TYPE build(@Nonnull DataLocator rootDataLocator, @Nonnull Class<? extends Constraint<?>> constraintClass) {
		return build(rootDataLocator, ConstraintDescriptorProvider.getConstraint(constraintClass));
	}

	/**
	 * Builds API schema equivalent to constraint tree starting with the specified constraint as root in specified context.
	 *
	 * @param rootDataLocator defines data context for the root constraint container, ultimately defining which constraints
	 *                        will be available from root
	 * @param constraintDescriptor root constraint to build the tree from
	 */
	@Nonnull
	public SIMPLE_TYPE build(@Nonnull DataLocator rootDataLocator, @Nonnull ConstraintDescriptor constraintDescriptor) {
		return build(
			new ConstraintBuildContext(rootDataLocator),
			constraintDescriptor
		);
	}

	/**
	 * Builds API schema equivalent to constraint tree starting with the specified constraint as root in specified context.
	 *
	 * @param buildContext context for the root constraint container, ultimately defining which constraints
	 *                     will be available from root
	 * @param constraintDescriptor root constraint to build the tree from
	 */
	@Nonnull
	protected SIMPLE_TYPE build(@Nonnull ConstraintBuildContext buildContext, @Nonnull ConstraintDescriptor constraintDescriptor) {
		return buildConstraintValue(buildContext, constraintDescriptor, null);
	}


	/**
	 * Defines which type of constraints will be considered when finding which constraint to build schema from.
	 */
	@Nonnull
	protected abstract ConstraintType getConstraintType();

	/**
	 * Returns root constraint container from which other nested constraints will be built.
	 */
	@Nonnull
	protected abstract ConstraintDescriptor getDefaultRootConstraintContainerDescriptor();

	/**
	 * Middle part of built container API schema object types.
	 */
	@Nonnull
	protected abstract String getContainerObjectTypeName();

	/**
	 * Middle part of built wrapper object API schema object types.
	 */
	@Nonnull
	protected String getWrapperObjectObjectTypeName() {
		return "WrapperObject";
	}

	/**
	 * Returns predicate filtering allowed child constraints restricted by globally allowed and forbidden constraints.
	 */
	@Nonnull
	protected AllowedConstraintPredicate getAllowedChildrenPredicate(@Nonnull ChildParameterDescriptor childParameter) {
		return new AllowedConstraintPredicate(childParameter, allowedConstraints, forbiddenConstraints);
	}

	/**
	 * Filters found attribute schema to filter out those which are not relevant for this builder.
	 */
	@Nonnull
	protected abstract Predicate<AttributeSchemaContract> getAttributeSchemaFilter();


	/**
	 * Returns specific constraint container with only allowed children in particular build context and creator.
	 *
	 * The container is either retrieved from cache or it is build new one.
	 */
	@Nonnull
	protected SIMPLE_TYPE obtainContainer(@Nonnull ConstraintBuildContext buildContext,
	                                      @Nonnull ChildParameterDescriptor childParameter) {
		final AllowedConstraintPredicate allowedChildrenPredicate = getAllowedChildrenPredicate(childParameter);

		final ContainerKey containerKey = new ContainerKey(
			getConstraintType(),
			buildContext.dataLocator(),
			allowedChildrenPredicate
		);

		// reuse already build container with same properties
		final SIMPLE_TYPE cachedContainer = sharedContext.getCachedContainer(containerKey);
		if (cachedContainer != null) {
			return cachedContainer;
		}

		// build new container
		return buildContainer(buildContext, containerKey, allowedChildrenPredicate);
	}

	/**
	 * Builds specific constraint container with only allowed children in particular build context and creator.
	 * Returns null if container does make sense in current build context and should be replaced with some placeholder value.
	 * Implementations should also cache the built container.
	 *
	 * <b>Note:</b> this method should not be used directly, instead use {@link #obtainContainer(ConstraintBuildContext, ChildParameterDescriptor)}.
	 */
	@Nonnull
	protected abstract SIMPLE_TYPE buildContainer(@Nonnull ConstraintBuildContext buildContext,
	                                              @Nonnull ContainerKey containerKey,
	                                              @Nonnull AllowedConstraintPredicate allowedChildrenPredicate);

	/**
	 * Builds fields representing children of constraint container from constraint descriptors of these children.
	 */
	@Nonnull
	protected List<OBJECT_FIELD> buildChildren(@Nonnull AllowedConstraintPredicate allowedChildrenPredicate,
	                                           @Nonnull Set<ConstraintDescriptor> childConstraintDescriptors,
	                                           @Nonnull FieldFromConstraintDescriptorBuilder<OBJECT_FIELD> fieldBuilder) {
		return childConstraintDescriptors
			.stream()
			.filter(allowedChildrenPredicate)
			.map(fieldBuilder)
			.filter(Objects::nonNull)
			.toList();
	}

	/**
	 * Builds fields representing children of constraint container from constraint descriptors of these children.
	 * This is shortcut method for building non-dynamic (no classifier and no generic value types) children.
	 */
	@Nonnull
	protected List<OBJECT_FIELD> buildBasicChildren(@Nonnull ConstraintBuildContext buildContext,
	                                                @Nonnull AllowedConstraintPredicate allowedChildrenPredicate,
	                                                @Nonnull ConstraintPropertyType propertyType) {
		final Set<ConstraintDescriptor> constraintDescriptors = ConstraintDescriptorProvider.getConstraints(
			getConstraintType(),
			propertyType,
			buildContext.parentDataLocator().targetDomain()
		);

		final FieldFromConstraintDescriptorBuilder<OBJECT_FIELD> fieldBuilder =
			constraintDescriptor -> buildFieldFromConstraintDescriptor(
				buildContext,
				constraintDescriptor,
				null,
				null
			);

		return buildChildren(allowedChildrenPredicate, constraintDescriptors, fieldBuilder);
	}

	/**
	 * Builds fields representing children of constraint container from constraint descriptors of these children.
	 * This is shortcut method for building all children of {@link ConstraintPropertyType#GENERIC} property type.
	 */
	@Nonnull
	protected List<OBJECT_FIELD> buildGenericChildren(@Nonnull ConstraintBuildContext buildContext,
	                                                  @Nonnull AllowedConstraintPredicate allowedChildrenPredicate) {
		return buildBasicChildren(
			buildContext.switchToChildContext(buildContext.dataLocator()),
			allowedChildrenPredicate,
			ConstraintPropertyType.GENERIC
		);
	}

	/**
	 * Builds fields representing children of constraint container from constraint descriptors of these children.
	 * This is shortcut method for building all children of {@link ConstraintPropertyType#ENTITY} property type.
	 */
	@Nonnull
	protected List<OBJECT_FIELD> buildEntityChildren(@Nonnull ConstraintBuildContext buildContext,
	                                                 @Nonnull AllowedConstraintPredicate allowedChildrenPredicate) {
		final DataLocator parentDataLocator = buildContext.dataLocator();
		final DataLocator childDataLocator;
		if (parentDataLocator instanceof final DataLocatorWithReference dataLocatorWithReference) {
			final Optional<ReferenceSchemaContract> referenceSchema = Optional.ofNullable(dataLocatorWithReference.referenceName())
				.map(it -> sharedContext.getEntitySchemaOrThrowException(parentDataLocator.entityType())
					.getReferenceOrThrowException(it));
			if (referenceSchema.isEmpty()) {
				childDataLocator = new EntityDataLocator(dataLocatorWithReference.entityType());
			} else {
				if (referenceSchema.get().isReferencedEntityTypeManaged()) {
					childDataLocator = new EntityDataLocator(referenceSchema.get().getReferencedEntityType());
				} else {
					childDataLocator = new ExternalEntityDataLocator(referenceSchema.get().getReferencedEntityType());
				}
			}
		} else if (parentDataLocator instanceof ExternalEntityDataLocator) {
			childDataLocator = parentDataLocator;
		} else {
			childDataLocator = new EntityDataLocator(parentDataLocator.entityType());
		}

		return buildBasicChildren(
			buildContext.switchToChildContext(childDataLocator),
			allowedChildrenPredicate,
			ConstraintPropertyType.ENTITY
		);
	}

	/**
	 * Builds fields representing children of constraint container from constraint descriptors of these children.
	 * This is shortcut method for building all children of {@link ConstraintPropertyType#ATTRIBUTE} property type.
	 */
	@Nonnull
	protected List<OBJECT_FIELD> buildAttributeChildren(@Nonnull ConstraintBuildContext buildContext,
	                                                    @Nonnull AllowedConstraintPredicate allowedChildrenPredicate) {
		if (buildContext.dataLocator() instanceof ExternalEntityDataLocator) {
			return List.of();
		}

		final List<OBJECT_FIELD> fields = new LinkedList<>();

		// build constraints without dynamic classifier
		final Set<ConstraintDescriptor> constraintDescriptorsWithoutClassifier = ConstraintDescriptorProvider.getConstraints(
				getConstraintType(),
				ConstraintPropertyType.ATTRIBUTE,
				buildContext.dataLocator().targetDomain()
			)
			.stream()
			.filter(cd -> !cd.creator().hasClassifierParameter())
			.collect(Collectors.toUnmodifiableSet());
		fields.addAll(
			buildChildren(
				allowedChildrenPredicate,
				constraintDescriptorsWithoutClassifier,
				constraintDescriptor -> buildFieldFromConstraintDescriptor(
					buildContext,
					constraintDescriptor,
					null,
					null
				)
			)
		);

		fields.addAll(
			findAttributeSchemas(buildContext.dataLocator())
				.stream()
				.flatMap(attributeSchema -> {
					// build constraint with dynamic classifiers only, others are currently not needed
					final Set<ConstraintDescriptor> constraintDescriptors = ConstraintDescriptorProvider.getConstraints(
							getConstraintType(),
							ConstraintPropertyType.ATTRIBUTE,
							buildContext.dataLocator().targetDomain(),
							attributeSchema.getPlainType(),
							attributeSchema.getType().isArray()
						)
						.stream()
						.filter(cd -> cd.creator().hasClassifierParameter())
						.collect(Collectors.toUnmodifiableSet());

					final FieldFromConstraintDescriptorBuilder<OBJECT_FIELD> fieldBuilder =
						constraintDescriptor -> buildFieldFromConstraintDescriptor(
							buildContext, // attribute constraints doesn't support children, thus parent domain is used as the default
							constraintDescriptor,
							() -> attributeSchema.getNameVariant(CLASSIFIER_NAMING_CONVENTION),
							valueParameter -> {
								Class<? extends Serializable> plainType = attributeSchema.getPlainType();
								if (valueParameter.requiresPlainType() && Range.class.isAssignableFrom(plainType)) {
									//noinspection unchecked
									plainType = resolveRangeSupportedType((Class<? extends Range<?>>) plainType);
								}
								return plainType;
							}
						);

					return buildChildren(allowedChildrenPredicate, constraintDescriptors, fieldBuilder).stream();
				})
				.toList()
		);

		return fields;
	}

	/**
	 * Builds fields representing children of constraint container from constraint descriptors of these children.
	 * This is shortcut method for building all children of {@link ConstraintPropertyType#ASSOCIATED_DATA} property type.
	 *
	 * Note: This method does not support building as. data constraints based on schemas because currently there is no need
	 * for it.
	 */
	@Nonnull
	protected List<OBJECT_FIELD> buildAssociatedDataChildren(@Nonnull ConstraintBuildContext buildContext,
	                                                         @Nonnull AllowedConstraintPredicate allowedChildrenPredicate) {
		if (buildContext.dataLocator() instanceof ExternalEntityDataLocator) {
			return List.of();
		}

		final List<OBJECT_FIELD> fields = new LinkedList<>();

		// build constraints without dynamic classifier
		final Set<ConstraintDescriptor> constraintDescriptorsWithoutClassifier = ConstraintDescriptorProvider.getConstraints(
				getConstraintType(),
				ConstraintPropertyType.ASSOCIATED_DATA,
				buildContext.dataLocator().targetDomain()
			)
			.stream()
			.filter(cd -> !cd.creator().hasClassifierParameter())
			.collect(Collectors.toUnmodifiableSet());
		fields.addAll(
			buildChildren(
				allowedChildrenPredicate,
				constraintDescriptorsWithoutClassifier,
				constraintDescriptor -> buildFieldFromConstraintDescriptor(
					buildContext, // associated data constraints doesn't support children, thus parent domain is used as the default
					constraintDescriptor,
					null,
					null
				)
			)
		);

		return fields;
	}

	/**
	 * Builds fields representing children of constraint container from constraint descriptors of these children.
	 * This is shortcut method for building all children of {@link ConstraintPropertyType#PRICE} property type.
	 */
	@Nonnull
	protected List<OBJECT_FIELD> buildPriceChildren(@Nonnull ConstraintBuildContext buildContext,
	                                                @Nonnull AllowedConstraintPredicate allowedChildrenPredicate) {
		if (buildContext.dataLocator() instanceof ExternalEntityDataLocator) {
			return List.of();
		}

		if (sharedContext.getEntitySchemaOrThrowException(buildContext.dataLocator().entityType()).getCurrencies().isEmpty()) {
			// no prices, cannot operate on them
			return List.of();
		}
		return buildBasicChildren(
			buildContext, // price constraints doesn't support children, thus parent domain is used as the default
			allowedChildrenPredicate,
			ConstraintPropertyType.PRICE
		);
	}

	@Nonnull
	protected List<OBJECT_FIELD> buildReferenceChildren(@Nonnull ConstraintBuildContext buildContext,
	                                                    @Nonnull AllowedConstraintPredicate allowedChildrenPredicate,
	                                                    @Nonnull Collection<ReferenceSchemaContract> referenceSchemas) {
		if (buildContext.dataLocator() instanceof ExternalEntityDataLocator) {
			return List.of();
		}

		final Set<ConstraintDescriptor> referenceConstraints = ConstraintDescriptorProvider.getConstraints(
			getConstraintType(),
			ConstraintPropertyType.REFERENCE,
			buildContext.dataLocator().targetDomain()
		);

		final List<OBJECT_FIELD> fields = new LinkedList<>();

		// build constraint with dynamic classifier only, others are currently not needed
		final Set<ConstraintDescriptor> referenceConstraintsWithoutClassifier = referenceConstraints.stream()
			.filter(cd -> !cd.creator().hasClassifierParameter())
			.collect(Collectors.toUnmodifiableSet());

<<<<<<< HEAD
		fields.addAll(
			buildChildren(
				allowedChildrenPredicate,
				referenceConstraintsWithoutClassifier,
				constraintDescriptor -> buildFieldFromConstraintDescriptor(
					buildContext, // references without classifier cannot be container and thus shouldn't use reference domain
=======
		return referenceSchemas
			.stream()
			.filter(ReferenceSchemaContract::isIndexed)
			.flatMap(referenceSchema -> {
				final FieldFromConstraintDescriptorBuilder<OBJECT_FIELD> fieldBuilder = constraintDescriptor -> buildFieldFromConstraintDescriptor(
					buildContext.switchToChildContext(new ReferenceDataLocator(
						buildContext.dataLocator().entityType(),
						referenceSchema.getName()
					)),
>>>>>>> f5c7ae67
					constraintDescriptor,
					null,
					null
				)
			)
		);

		// build constraint with dynamic classifier only, others are currently not needed
		final Set<ConstraintDescriptor> referenceConstraintsWithDynamicClassifier = referenceConstraints.stream()
			.filter(cd -> cd.creator().hasClassifierParameter())
			.collect(Collectors.toUnmodifiableSet());

		fields.addAll(
			referenceSchemas
				.stream()
				.filter(ReferenceSchemaContract::isFilterable)
				.flatMap(referenceSchema -> {
					final FieldFromConstraintDescriptorBuilder<OBJECT_FIELD> fieldBuilder = constraintDescriptor -> buildFieldFromConstraintDescriptor(
						buildContext.switchToChildContext(new ReferenceDataLocator(
							buildContext.dataLocator().entityType(),
							referenceSchema.getName()
						)),
						constraintDescriptor,
						() -> referenceSchema.getNameVariant(CLASSIFIER_NAMING_CONVENTION),
						null
					);

					return buildChildren(allowedChildrenPredicate, referenceConstraintsWithDynamicClassifier, fieldBuilder).stream();
				})
				.toList()
		);

		return fields;
	}

	/**
	 * Builds fields representing children of constraint container from constraint descriptors of these children.
	 * This is shortcut method for building all children of {@link ConstraintPropertyType#HIERARCHY} property type.
	 */
	@Nonnull
	protected List<OBJECT_FIELD> buildHierarchyChildren(@Nonnull ConstraintBuildContext buildContext,
	                                                    @Nonnull AllowedConstraintPredicate allowedChildrenPredicate,
	                                                    @Nonnull Collection<ReferenceSchemaContract> referenceSchemas) {
		if (buildContext.dataLocator() instanceof ExternalEntityDataLocator) {
			return List.of();
		}

		final Set<ConstraintDescriptor> hierarchyConstraints = ConstraintDescriptorProvider.getConstraints(
			getConstraintType(),
			ConstraintPropertyType.HIERARCHY,
			buildContext.dataLocator().targetDomain()
		);

		final List<OBJECT_FIELD> fields = new LinkedList<>();

		// build constraints with classifier of queried collection
		if (!(buildContext.dataLocator() instanceof DataLocatorWithReference) &&
			sharedContext.getEntitySchemaOrThrowException(buildContext.dataLocator().entityType()).isWithHierarchy()) {
			final Set<ConstraintDescriptor> hierarchyConstraintsWithSilentImplicitClassifier = hierarchyConstraints.stream()
				.filter(cd -> cd.creator().implicitClassifier() instanceof SilentImplicitClassifier)
				.collect(Collectors.toUnmodifiableSet());

			fields.addAll(
				buildChildren(
					allowedChildrenPredicate,
					hierarchyConstraintsWithSilentImplicitClassifier,
					constraintDescriptor -> buildFieldFromConstraintDescriptor(
						buildContext.switchToChildContext(new HierarchyDataLocator(buildContext.dataLocator().entityType())),
						constraintDescriptor,
						null,
						null
					)
				)
			);
		}

		// build constraints without dynamic classifier
		final Set<ConstraintDescriptor> hierarchyConstraintsWithoutDynamicClassifier = hierarchyConstraints.stream()
			.filter(cd -> !cd.creator().hasClassifierParameter() && !(cd.creator().implicitClassifier() instanceof SilentImplicitClassifier))
			.collect(Collectors.toUnmodifiableSet());
		fields.addAll(
			buildChildren(
				allowedChildrenPredicate,
				hierarchyConstraintsWithoutDynamicClassifier,
				constraintDescriptor -> buildFieldFromConstraintDescriptor(
					buildContext.switchToChildContext(new HierarchyDataLocator(
						buildContext.dataLocator().entityType(),
						(buildContext.dataLocator() instanceof DataLocatorWithReference dataLocatorWithReference) ? dataLocatorWithReference.referenceName() : null
					)),
					constraintDescriptor,
					null,
					null
				)
			)
		);

		// build constraints with dynamic classifier
		final Set<ConstraintDescriptor> hierarchyConstraintsWithClassifierParameter = hierarchyConstraints.stream()
			.filter(cd -> cd.creator().hasClassifierParameter())
			.collect(Collectors.toUnmodifiableSet());
		fields.addAll(
			referenceSchemas
				.stream()
				.filter(referenceSchema ->
					referenceSchema.isReferencedEntityTypeManaged() &&
						sharedContext
							.getCatalog()
							.getCollectionForEntityOrThrowException(referenceSchema.getReferencedEntityType())
							.getSchema()
							.isWithHierarchy())
				.flatMap(hierarchyReferenceSchema -> {
					final FieldFromConstraintDescriptorBuilder<OBJECT_FIELD> fieldBuilder = constraintDescriptor -> buildFieldFromConstraintDescriptor(
						buildContext.switchToChildContext(new HierarchyDataLocator(
							buildContext.dataLocator().entityType(),
							hierarchyReferenceSchema.getName()
						)),
						constraintDescriptor,
						() -> hierarchyReferenceSchema.getNameVariant(CLASSIFIER_NAMING_CONVENTION),
						null
					);

					return buildChildren(allowedChildrenPredicate, hierarchyConstraintsWithClassifierParameter, fieldBuilder).stream();
				})
				.toList()
		);

		return fields;
	}

	/**
	 * Builds fields representing children of constraint container from constraint descriptors of these children.
	 * This is shortcut method for building all children of {@link ConstraintPropertyType#FACET} property type.
	 */
	@Nonnull
	protected List<OBJECT_FIELD> buildFacetChildren(@Nonnull ConstraintBuildContext buildContext,
	                                                @Nonnull AllowedConstraintPredicate allowedChildrenPredicate,
	                                                @Nonnull Collection<ReferenceSchemaContract> referenceSchemas) {
		if (buildContext.dataLocator() instanceof ExternalEntityDataLocator) {
			return List.of();
		}

		final Set<ConstraintDescriptor> constraintsForFacets = ConstraintDescriptorProvider.getConstraints(
			getConstraintType(),
			ConstraintPropertyType.FACET,
			buildContext.dataLocator().targetDomain()
		);

		final List<OBJECT_FIELD> fields = new LinkedList<>();

		// build constraints without dynamic classifier
		fields.addAll(
			buildChildren(
				allowedChildrenPredicate,
				constraintsForFacets.stream()
					.filter(cd -> !cd.creator().hasClassifierParameter())
					.collect(Collectors.toUnmodifiableSet()),
				constraintDescriptor -> buildFieldFromConstraintDescriptor(
					buildContext.switchToChildContext(new FacetDataLocator(buildContext.dataLocator().entityType())),
					constraintDescriptor,
					null,
					null
				)
			)
		);

		// build constraints with dynamic classifier only, others are currently not needed
		fields.addAll(
			referenceSchemas
				.stream()
				.filter(ReferenceSchemaContract::isFaceted)
				.flatMap(facetSchema -> {
					final FieldFromConstraintDescriptorBuilder<OBJECT_FIELD> fieldBuilder =
						constraintDescriptor -> buildFieldFromConstraintDescriptor(
							buildContext.switchToChildContext(new FacetDataLocator(
								buildContext.dataLocator().entityType(),
								facetSchema.getName()
							)),
							constraintDescriptor,
							() -> facetSchema.getNameVariant(CLASSIFIER_NAMING_CONVENTION),
							null
						);

					return buildChildren(
						allowedChildrenPredicate,
						constraintsForFacets.stream()
							.filter(cd -> cd.creator().hasClassifierParameter())
							.collect(Collectors.toUnmodifiableSet()),
						fieldBuilder
					).stream();
				})
				.toList()
		);

		return fields;
	}

	/**
	 * Builds field from single constraint descriptor.
	 *
	 * @param buildContext         build context
	 * @param constraintDescriptor constraint descriptor to build field from
	 * @param classifierSupplier   supplies concrete classifier for constraint key if required by descriptor
	 * @param valueTypeSupplier    supplies concrete value type for constraint values if value parameter has generic type
	 * @return field representing single constraint descriptor or null if constraint shouldn't be created in current
	 * context
	 */
	@Nullable
	protected OBJECT_FIELD buildFieldFromConstraintDescriptor(@Nonnull ConstraintBuildContext buildContext,
	                                                          @Nonnull ConstraintDescriptor constraintDescriptor,
	                                                          @Nullable Supplier<String> classifierSupplier,
	                                                          @Nullable ValueTypeSupplier valueTypeSupplier) {
		if (!canFieldBeCreatedFromConstraintDescriptor(buildContext, constraintDescriptor)) {
			// missing some data in current context, constraint descriptor shouldn't be created, it wouldn't make sense
			return null;
		}

		final String constraintKey = keyBuilder.build(buildContext, constraintDescriptor, classifierSupplier);
		final SIMPLE_TYPE constraintValue = buildConstraintValue(buildContext, constraintDescriptor, valueTypeSupplier);
		return buildFieldFromConstraintDescriptor(constraintDescriptor, constraintKey, constraintValue);
	}

	/**
	 * Builds field object from built constraint key and value.
	 *
	 * @param constraintDescriptor descriptor of original constraint
	 * @param constraintKey        built constraint key
	 * @param constraintValue      built constraint value
	 * @return output schema field object
	 */
	@Nullable
	protected abstract OBJECT_FIELD buildFieldFromConstraintDescriptor(@Nonnull ConstraintDescriptor constraintDescriptor,
	                                                                   @Nonnull String constraintKey,
	                                                                   @Nonnull SIMPLE_TYPE constraintValue);

	/**
	 * Builds field value representing possible values that can be passed to reconstruct the constraint
	 *
	 * @param buildContext         build context
	 * @param constraintDescriptor constraint descriptor with creator by which to create the value
	 * @param valueTypeSupplier    supplies concrete value type for constraint values if value parameter has generic type
	 * @return input type representing the field value
	 */
	@Nonnull
	protected SIMPLE_TYPE buildConstraintValue(@Nonnull ConstraintBuildContext buildContext,
	                                           @Nonnull ConstraintDescriptor constraintDescriptor,
	                                           @Nullable ValueTypeSupplier valueTypeSupplier) {
		final ConstraintCreator creator = constraintDescriptor.creator();
		final ConstraintValueStructure constraintValueStructure = ConstraintProcessingUtils.getValueStructureForConstraintCreator(creator);

		final List<ValueParameterDescriptor> valueParameters = creator.valueParameters();
		final List<ChildParameterDescriptor> childParameters = creator.childParameters();
		final List<AdditionalChildParameterDescriptor> additionalChildParameters = creator.additionalChildParameters();

		if (constraintValueStructure == ConstraintValueStructure.NONE) {
			return buildNoneConstraintValue();
		} else if (constraintValueStructure == ConstraintValueStructure.PRIMITIVE) {
			return buildPrimitiveConstraintValue(buildContext, valueParameters.get(0), false, valueTypeSupplier);
		} else if (constraintValueStructure == ConstraintValueStructure.WRAPPER_RANGE) {
			return buildWrapperRangeConstraintValue(buildContext, valueParameters, valueTypeSupplier);
		} else if (constraintValueStructure == ConstraintValueStructure.CHILD) {
			return buildChildConstraintValue(buildContext, childParameters.get(0));
		} else if (constraintValueStructure == ConstraintValueStructure.WRAPPER_OBJECT) {
			return obtainWrapperObjectConstraintValue(
				buildContext,
				valueParameters,
				childParameters,
				additionalChildParameters,
				valueTypeSupplier
			);
		} else {
			throw createSchemaBuildingError("Unsupported constraint value structure `" + constraintValueStructure + "`.");
		}
	}

	/**
	 * Builds field value representing constraint value of constraint without any creator parameters.
	 */
	@Nonnull
	protected abstract SIMPLE_TYPE buildNoneConstraintValue();

	/**
	 * Builds field value representing constraint value of constraint with single creator value parameter.
	 */
	@Nonnull
	protected abstract SIMPLE_TYPE buildPrimitiveConstraintValue(@Nonnull ConstraintBuildContext buildContext,
	                                                             @Nonnull ValueParameterDescriptor valueParameter,
	                                                             boolean canBeRequired,
	                                                             @Nullable ValueTypeSupplier valueTypeSupplier);

	/**
	 * Builds field value representing constraint value of constraint with single creator value parameter.
	 */
	@Nonnull
	protected abstract SIMPLE_TYPE buildWrapperRangeConstraintValue(@Nonnull ConstraintBuildContext buildContext,
	                                                                @Nonnull List<ValueParameterDescriptor> valueParameters,
	                                                                @Nullable ValueTypeSupplier valueTypeSupplier);

	/**
	 * Builds field value representing constraint value of constraint with single creator child parameter.
	 */
	@Nonnull
	protected abstract SIMPLE_TYPE buildChildConstraintValue(@Nonnull ConstraintBuildContext buildContext,
	                                                         @Nonnull ChildParameterDescriptor childParameter);

	/**
	 * Builds field value representing constraint value of constraint with additional child parameter.
	 * <b>Note: </b> currently, we assume that the type of child parameter is generic container with only one child
	 * parameter. Otherwise, there would have to be logic for another nested implicit container which currently doesn't make
	 * sense.
	 */
	@Nonnull
	protected SIMPLE_TYPE buildAdditionalChildConstraintValue(@Nonnull ConstraintBuildContext buildContext,
	                                                          @Nonnull AdditionalChildParameterDescriptor additionalChildParameter) {
		final AtomicReference<? extends ConstraintSchemaBuilder<CTX, SIMPLE_TYPE, OBJECT_TYPE, OBJECT_FIELD>> additionalBuilder = additionalBuilders.get(additionalChildParameter.constraintType());
		Assert.isPremiseValid(
			additionalBuilder != null,
			() -> createSchemaBuildingError("Missing builder for additional child of type `" + additionalChildParameter.constraintType() + "`.")
		);

		// Because we don't have direct access to descriptor of additional child constraint, we assume that additional
		// child parameter has some generic constraint with single creator with single child parameter only
		//noinspection unchecked
		final ConstraintDescriptor additionalChildConstraintDescriptor = ConstraintDescriptorProvider.getConstraint(
			(Class<? extends Constraint<?>>) additionalChildParameter.type()
		);

		return additionalBuilder.get().build(
			resolveChildDataLocator(buildContext, additionalChildParameter.domain()),
			additionalChildConstraintDescriptor
		);
	}

	/**
	 * Tries to resolve or switch domain of current constraint to desired domain for child constraints.
	 *
	 * @param buildContext current context with current domain (data locator)
	 * @param desiredChildDomain desired domain for child constraints
	 */
	@Nonnull
	protected DataLocator resolveChildDataLocator(@Nonnull ConstraintBuildContext buildContext,
	                                              @Nonnull ConstraintDomain desiredChildDomain) {
		return dataLocatorResolver.resolveChildParameterDataLocator(buildContext.dataLocator(), desiredChildDomain);
	}

	/**
	 * Returns field value representing constraint value of constraint with multiple creator value parameters or
	 * combination of value and child parameters, either from cache or newly built one.
	 */
	@Nonnull
	protected SIMPLE_TYPE obtainWrapperObjectConstraintValue(@Nonnull ConstraintBuildContext buildContext,
	                                                         @Nonnull List<ValueParameterDescriptor> valueParameters,
	                                                         @Nullable List<ChildParameterDescriptor> childParameters,
	                                                         @Nonnull List<AdditionalChildParameterDescriptor> additionalChildParameters,
	                                                         @Nullable ValueTypeSupplier valueTypeSupplier) {
		final WrapperObjectKey wrapperObjectKey = new WrapperObjectKey(
			getConstraintType(),
			buildContext.dataLocator(),
			valueParameters,
			childParameters,
			additionalChildParameters
		);

		// reuse already build wrapper object with same parameters
		final SIMPLE_TYPE cachedWrapperObject = sharedContext.getCachedWrapperObject(wrapperObjectKey);
		if (cachedWrapperObject != null) {
			return cachedWrapperObject;
		}

		return buildWrapperObjectConstraintValue(
			buildContext,
			wrapperObjectKey,
			valueParameters,
			childParameters,
			additionalChildParameters,
			valueTypeSupplier
		);
	}

	/**
	 * Builds field value representing constraint value of constraint with multiple creator value parameters or
	 * combination of value and child parameters.
	 * Implementation should cache the built objects for later reuse.
	 *
	 * <b>Note:</b> this method should not be used directly, instead use {@link #obtainWrapperObjectConstraintValue(ConstraintBuildContext, List, List, List, ValueTypeSupplier)}.
	 */
	@Nonnull
	protected abstract SIMPLE_TYPE buildWrapperObjectConstraintValue(@Nonnull ConstraintBuildContext buildContext,
	                                                                 @Nonnull WrapperObjectKey wrapperObjectKey,
	                                                                 @Nonnull List<ValueParameterDescriptor> valueParameters,
	                                                                 @Nullable List<ChildParameterDescriptor> childParameters,
	                                                                 @Nonnull List<AdditionalChildParameterDescriptor> additionalChildParameters,
	                                                                 @Nullable ValueTypeSupplier valueTypeSupplier);

	/**
	 * Find attribute schemas for specific data locator.
	 */
	@Nonnull
	protected Collection<AttributeSchemaContract> findAttributeSchemas(@Nonnull DataLocator dataLocator) {
		if (dataLocator instanceof ExternalEntityDataLocator) {
			return Collections.emptyList();
		}
		if (dataLocator instanceof final EntityDataLocator entityDataLocator) {
			return sharedContext.getEntitySchemaOrThrowException(entityDataLocator.entityType())
				.getAttributes()
				.values()
				.stream()
				.filter(getAttributeSchemaFilter())
				.toList();
		}
		if (dataLocator instanceof final ReferenceDataLocator referenceDataLocator) {
			final ReferenceSchemaContract reference = sharedContext.getEntitySchemaOrThrowException(referenceDataLocator.entityType())
				.getReference(referenceDataLocator.referenceName())
				.orElseThrow(() -> createSchemaBuildingError(
					"Missing reference `" + referenceDataLocator.referenceName() + "` in entity `" + referenceDataLocator.entityType() + "`."
				));
			return reference.getAttributes()
				.values()
				.stream()
				.filter(getAttributeSchemaFilter())
				.toList();
		}

		return Collections.emptyList();
	}

	/**
	 * Find reference schemas for specific data locator
	 */
	@Nonnull
	protected Collection<ReferenceSchemaContract> findReferenceSchemas(@Nonnull DataLocator dataLocator) {
		if (dataLocator instanceof ExternalEntityDataLocator) {
			return Collections.emptyList();
		}
		if (dataLocator instanceof GenericDataLocator || dataLocator instanceof EntityDataLocator) {
			return sharedContext
				.getCatalog()
				.getCollectionForEntityOrThrowException(dataLocator.entityType())
				.getSchema()
				.getReferences()
				.values();
		}

		return Collections.emptyList();
	}

	/**
	 * Decides if this constraint descriptor should be used and field created from it.
	 * This should contain only generic checks, it shouldn't contain any checks specific to e.g. property type.
	 */
	protected boolean canFieldBeCreatedFromConstraintDescriptor(@Nonnull ConstraintBuildContext buildContext,
	                                                            @Nonnull ConstraintDescriptor constraintDescriptor) {
		final boolean isLocalized = constraintDescriptor.creator().valueParameters()
			.stream()
			.anyMatch(p -> {
				final Class<? extends Serializable> parameterType = p.type();
				return parameterType.equals(Locale.class) ||
					(parameterType.isArray() && parameterType.getComponentType().equals(Locale.class));
			});
		final boolean localesPresent = !(buildContext.dataLocator() instanceof DataLocatorWithReference) &&
			sharedContext.getEntitySchema(buildContext.dataLocator().entityType())
				.map(schema -> !schema.getLocales().isEmpty())
				.orElse(false);

		return !isLocalized || localesPresent;
	}

	/**
	 * Returns data type of range ends supported by specific range.
	 */
	@Nonnull
	protected Class<? extends Serializable> resolveRangeSupportedType(@Nonnull Class<? extends Range<?>> rangeType) {
		if (DateTimeRange.class.equals(rangeType)) {
			return OffsetDateTime.class;
		} else if (BigDecimalNumberRange.class.equals(rangeType)) {
			return BigDecimal.class;
		} else if (ByteNumberRange.class.equals(rangeType)) {
			return Byte.class;
		} else if (ShortNumberRange.class.equals(rangeType)) {
			return Short.class;
		} else if (IntegerNumberRange.class.equals(rangeType)) {
			return Integer.class;
		} else if (LongNumberRange.class.equals(rangeType)) {
			return Long.class;
		} else {
			throw createSchemaBuildingError("Unsupported range `" + rangeType.getName() + "`.");
		}
	}

	/**
	 * Checks if Evita's data type is pseudo generic i.e. it is a {@link java.io.Serializable} interface or is array
	 * of pseudo generic types. {@link Serializable} is common ancestor for all Evita data types.
	 */
	protected boolean isJavaTypeGeneric(@Nonnull Class<?> javaType) {
		final Class<?> componentType = javaType.isArray() ? javaType.getComponentType() : javaType;
		return componentType.equals(Serializable.class);
	}

	/**
	 * Checks if Evita's data type is enum, or it is array of enums.
	 */
	protected boolean isJavaTypeEnum(@Nonnull Class<?> javaType) {
		return javaType.isEnum() || (javaType.isArray() && javaType.getComponentType().isEnum());
	}

	@Nonnull
	protected String constructContainerName(@Nonnull ContainerKey containerKey) {
		return getContainerObjectTypeName() + containerKey.toHash();
	}

	@Nonnull
	protected String constructWrapperObjectName(@Nonnull WrapperObjectKey wrapperObjectKey) {
		return getWrapperObjectObjectTypeName() + wrapperObjectKey.toHash();
	}

	/**
	 * Constructs full constraint description that functions as short documentation. It contains short description
	 * and link to full documentation.
	 */
	@Nonnull
	protected String constructConstraintDescription(@Nonnull ConstraintDescriptor constraintDescriptor) {
		// TOBEDONE LHO: proper link to docs, decide on link structure (check https://www.markdownguide.org/extended-syntax/#heading-ids)
		return constraintDescriptor.shortDescription() +
			" [More](https://docs.evitadb.io/query_language#" + constraintDescriptor.constraintClass().getSimpleName() +
			")";
	}

	/**
	 * Creates API-specific schema building error.
	 */
	protected abstract <T extends ExternalApiInternalError> T createSchemaBuildingError(@Nonnull String message);

	/**
	 * Used to define way how to transform constraint descriptor to API equivalent field.
	 */
	@FunctionalInterface
	protected interface FieldFromConstraintDescriptorBuilder<FST> extends Function<ConstraintDescriptor, FST> {
	}

	/**
	 * Used to resolve actual value parameter data type based on that parameter.
	 */
	@FunctionalInterface
	protected interface ValueTypeSupplier extends Function<ValueParameterDescriptor, Class<?>> {
	}
}<|MERGE_RESOLUTION|>--- conflicted
+++ resolved
@@ -517,24 +517,12 @@
 			.filter(cd -> !cd.creator().hasClassifierParameter())
 			.collect(Collectors.toUnmodifiableSet());
 
-<<<<<<< HEAD
 		fields.addAll(
 			buildChildren(
 				allowedChildrenPredicate,
 				referenceConstraintsWithoutClassifier,
 				constraintDescriptor -> buildFieldFromConstraintDescriptor(
 					buildContext, // references without classifier cannot be container and thus shouldn't use reference domain
-=======
-		return referenceSchemas
-			.stream()
-			.filter(ReferenceSchemaContract::isIndexed)
-			.flatMap(referenceSchema -> {
-				final FieldFromConstraintDescriptorBuilder<OBJECT_FIELD> fieldBuilder = constraintDescriptor -> buildFieldFromConstraintDescriptor(
-					buildContext.switchToChildContext(new ReferenceDataLocator(
-						buildContext.dataLocator().entityType(),
-						referenceSchema.getName()
-					)),
->>>>>>> f5c7ae67
 					constraintDescriptor,
 					null,
 					null
@@ -550,7 +538,7 @@
 		fields.addAll(
 			referenceSchemas
 				.stream()
-				.filter(ReferenceSchemaContract::isFilterable)
+				.filter(ReferenceSchemaContract::isIndexed)
 				.flatMap(referenceSchema -> {
 					final FieldFromConstraintDescriptorBuilder<OBJECT_FIELD> fieldBuilder = constraintDescriptor -> buildFieldFromConstraintDescriptor(
 						buildContext.switchToChildContext(new ReferenceDataLocator(
