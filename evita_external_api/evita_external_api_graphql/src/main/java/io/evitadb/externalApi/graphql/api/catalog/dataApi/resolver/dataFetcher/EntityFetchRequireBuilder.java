/*
 *
 *                         _ _        ____  ____
 *               _____   _(_) |_ __ _|  _ \| __ )
 *              / _ \ \ / / | __/ _` | | | |  _ \
 *             |  __/\ V /| | || (_| | |_| | |_) |
 *              \___| \_/ |_|\__\__,_|____/|____/
 *
 *   Copyright (c) 2023
 *
 *   Licensed under the Business Source License, Version 1.1 (the "License");
 *   you may not use this file except in compliance with the License.
 *   You may obtain a copy of the License at
 *
 *   https://github.com/FgForrest/evitaDB/blob/main/LICENSE
 *
 *   Unless required by applicable law or agreed to in writing, software
 *   distributed under the License is distributed on an "AS IS" BASIS,
 *   WITHOUT WARRANTIES OR CONDITIONS OF ANY KIND, either express or implied.
 *   See the License for the specific language governing permissions and
 *   limitations under the License.
 */

package io.evitadb.externalApi.graphql.api.catalog.dataApi.resolver.dataFetcher;

import graphql.schema.SelectedField;
import io.evitadb.api.query.filter.FilterBy;
import io.evitadb.api.query.order.OrderBy;
import io.evitadb.api.query.require.AssociatedDataContent;
import io.evitadb.api.query.require.AttributeContent;
import io.evitadb.api.query.require.DataInLocales;
import io.evitadb.api.query.require.EntityContentRequire;
import io.evitadb.api.query.require.EntityFetch;
import io.evitadb.api.query.require.EntityGroupFetch;
import io.evitadb.api.query.require.PriceContent;
import io.evitadb.api.query.require.ReferenceContent;
import io.evitadb.api.requestResponse.schema.AssociatedDataSchemaContract;
import io.evitadb.api.requestResponse.schema.AttributeSchemaContract;
import io.evitadb.api.requestResponse.schema.CatalogSchemaContract;
import io.evitadb.api.requestResponse.schema.EntitySchemaContract;
import io.evitadb.api.requestResponse.schema.ReferenceSchemaContract;
import io.evitadb.externalApi.api.catalog.dataApi.constraint.ReferenceDataLocator;
import io.evitadb.externalApi.api.catalog.dataApi.model.EntityDescriptor;
import io.evitadb.externalApi.api.catalog.dataApi.model.ReferenceDescriptor;
import io.evitadb.externalApi.graphql.api.catalog.dataApi.model.EntityHeaderDescriptor.AssociatedDataFieldHeaderDescriptor;
import io.evitadb.externalApi.graphql.api.catalog.dataApi.model.EntityHeaderDescriptor.AttributesFieldHeaderDescriptor;
import io.evitadb.externalApi.graphql.api.catalog.dataApi.model.EntityHeaderDescriptor.PriceFieldHeaderDescriptor;
import io.evitadb.externalApi.graphql.api.catalog.dataApi.model.EntityHeaderDescriptor.PriceForSaleFieldHeaderDescriptor;
import io.evitadb.externalApi.graphql.api.catalog.dataApi.model.EntityHeaderDescriptor.PricesFieldHeaderDescriptor;
import io.evitadb.externalApi.graphql.api.catalog.dataApi.model.EntityHeaderDescriptor.ReferenceFieldHeaderDescriptor;
import io.evitadb.externalApi.graphql.api.catalog.dataApi.resolver.constraint.FilterConstraintResolver;
import io.evitadb.externalApi.graphql.api.catalog.dataApi.resolver.constraint.OrderConstraintResolver;
import io.evitadb.externalApi.graphql.exception.GraphQLInvalidArgumentException;
import io.evitadb.utils.Assert;
import lombok.AccessLevel;
import lombok.NoArgsConstructor;

import javax.annotation.Nonnull;
import javax.annotation.Nullable;
import java.util.LinkedList;
import java.util.List;
import java.util.Locale;
import java.util.Objects;
import java.util.Optional;
import java.util.Set;
import java.util.function.Function;
import java.util.stream.Collectors;

import static io.evitadb.api.query.QueryConstraints.*;
import static io.evitadb.externalApi.api.ExternalApiNamingConventions.PROPERTY_NAME_NAMING_CONVENTION;
import static io.evitadb.utils.CollectionUtils.createHashSet;

/**
 * Builds {@link EntityFetch} based on which entity fields client specified.
 *
 * @author Lukáš Hornych, FG Forrest a.s. (c) 2022
 */
@NoArgsConstructor(access = AccessLevel.PRIVATE)
public class EntityFetchRequireBuilder {

    @Nullable
    public static EntityFetch buildEntityRequirement(@Nonnull CatalogSchemaContract catalogSchema,
                                                     @Nonnull SelectionSetWrapper selectionSetWrapper,
                                                     @Nullable Locale desiredLocale,
                                                     @Nullable EntitySchemaContract currentEntitySchema,
                                                     @Nonnull Function<String, EntitySchemaContract> entitySchemaFetcher) {
        final List<EntityContentRequire> entityContentRequires = buildContentRequirements(
            catalogSchema,
            selectionSetWrapper,
            desiredLocale,
            currentEntitySchema,
            entitySchemaFetcher
        );
        if (entityContentRequires == null) {
            return null;
        }
        return entityFetch(entityContentRequires.toArray(EntityContentRequire[]::new));
    }

    @Nullable
    public static EntityGroupFetch buildGroupEntityRequirement(@Nonnull CatalogSchemaContract catalogSchema,
                                                               @Nonnull SelectionSetWrapper selectionSetWrapper,
                                                               @Nullable Locale desiredLocale,
                                                               @Nullable EntitySchemaContract currentEntitySchema,
                                                               @Nonnull Function<String, EntitySchemaContract> entitySchemaFetcher) {
        final List<EntityContentRequire> entityContentRequires = buildContentRequirements(
            catalogSchema,
            selectionSetWrapper,
            desiredLocale,
            currentEntitySchema,
            entitySchemaFetcher
        );
        if (entityContentRequires == null) {
            return null;
        }
        return entityGroupFetch(entityContentRequires.toArray(EntityContentRequire[]::new));
    }

    @Nullable
    private static List<EntityContentRequire> buildContentRequirements(@Nonnull CatalogSchemaContract catalogSchema,
                                                                       @Nonnull SelectionSetWrapper selectionSetWrapper,
                                                                       @Nullable Locale desiredLocale,
                                                                       @Nullable EntitySchemaContract currentEntitySchema,
                                                                       @Nonnull Function<String, EntitySchemaContract> entitySchemaFetcher) {
        // no entity schema, no available data to fetch
        if (currentEntitySchema == null) {
            return null;
        }

        if (!needsEntityBody(selectionSetWrapper, currentEntitySchema)) {
            return null;
        }

        final List<EntityContentRequire> entityContentRequires = new LinkedList<>();
        buildAttributeContentRequirement(selectionSetWrapper, currentEntitySchema).ifPresent(entityContentRequires::add);
        buildAssociatedDataContentRequirement(selectionSetWrapper, currentEntitySchema).ifPresent(entityContentRequires::add);
        buildPriceContentRequirement(selectionSetWrapper).ifPresent(entityContentRequires::add);
        entityContentRequires.addAll(buildReferenceContentRequirement(catalogSchema, selectionSetWrapper, desiredLocale, currentEntitySchema, entitySchemaFetcher));
        buildDataInLocalesRequirement(selectionSetWrapper, desiredLocale, currentEntitySchema).ifPresent(entityContentRequires::add);

        return entityContentRequires;
    }

    private static boolean needsEntityBody(@Nonnull SelectionSetWrapper selectionSetWrapper, @Nonnull EntitySchemaContract currentEntitySchema) {
        return selectionSetWrapper.contains(EntityDescriptor.HIERARCHICAL_PLACEMENT.name()) ||
            selectionSetWrapper.contains(EntityDescriptor.LOCALES.name()) ||
            needsAttributes(selectionSetWrapper) ||
            needsAssociatedData(selectionSetWrapper) ||
            needsPrices(selectionSetWrapper) ||
            needsReferences(selectionSetWrapper, currentEntitySchema);
    }

    private static boolean needsAttributes(@Nonnull SelectionSetWrapper selectionSetWrapper) {
        return selectionSetWrapper.contains(EntityDescriptor.ATTRIBUTES.name());
    }

    private static boolean needsAssociatedData(@Nonnull SelectionSetWrapper selectionSetWrapper) {
        return selectionSetWrapper.contains(EntityDescriptor.ASSOCIATED_DATA.name());
    }

    private static boolean needsPrices(@Nonnull SelectionSetWrapper selectionSetWrapper) {
        return selectionSetWrapper.contains(EntityDescriptor.PRICE.name() + "*");
    }

    private static boolean needsReferences(@Nonnull SelectionSetWrapper selectionSetWrapper, @Nonnull EntitySchemaContract currentEntitySchema) {
        return currentEntitySchema.getReferences()
            .values()
            .stream()
            .map(it -> it.getNameVariant(PROPERTY_NAME_NAMING_CONVENTION))
            .anyMatch(selectionSetWrapper::contains);
    }

    @Nonnull
    private static Optional<AttributeContent> buildAttributeContentRequirement(@Nonnull SelectionSetWrapper selectionSetWrapper,
                                                                               @Nonnull EntitySchemaContract currentEntitySchema) {
        if (!needsAttributes(selectionSetWrapper)) {
            return Optional.empty();
        }

        final String[] neededAttributes = selectionSetWrapper.getFields(EntityDescriptor.ATTRIBUTES.name())
            .stream()
            .flatMap(f -> SelectionSetWrapper.from(f.getSelectionSet()).getFields("*").stream())
            .map(f -> currentEntitySchema.getAttributeByName(f.getName(), PROPERTY_NAME_NAMING_CONVENTION))
            .filter(Optional::isPresent)
            .map(Optional::get)
            .map(AttributeSchemaContract::getName)
            .collect(Collectors.toUnmodifiableSet())
            .toArray(String[]::new);

        if (neededAttributes.length == 0) {
            return Optional.empty();
        }
        return Optional.of(attributeContent(neededAttributes));
    }

    @Nonnull
    private static Optional<AssociatedDataContent> buildAssociatedDataContentRequirement(@Nonnull SelectionSetWrapper selectionSetWrapper,
                                                                                         @Nonnull EntitySchemaContract currentEntitySchema) {
        if (!needsAssociatedData(selectionSetWrapper)) {
            return Optional.empty();
        }

        final String[] neededAssociatedData = selectionSetWrapper.getFields(EntityDescriptor.ASSOCIATED_DATA.name())
            .stream()
            .flatMap(f -> SelectionSetWrapper.from(f.getSelectionSet()).getFields("*").stream())
            .map(f -> currentEntitySchema.getAssociatedDataByName(f.getName(), PROPERTY_NAME_NAMING_CONVENTION))
            .filter(Optional::isPresent)
            .map(Optional::get)
            .map(AssociatedDataSchemaContract::getName)
            .collect(Collectors.toUnmodifiableSet())
            .toArray(String[]::new);

        if (neededAssociatedData.length == 0) {
            return Optional.empty();
        }
        return Optional.of(associatedDataContent(neededAssociatedData));
    }

    @Nonnull
    private static Optional<PriceContent> buildPriceContentRequirement(@Nonnull SelectionSetWrapper selectionSetWrapper) {
        if (!needsPrices(selectionSetWrapper)) {
            return Optional.empty();
        }

        if (selectionSetWrapper.getFields(EntityDescriptor.PRICES.name())
            .stream()
            .anyMatch(f -> f.getArguments().get(PricesFieldHeaderDescriptor.PRICE_LISTS.name()) == null)) {
            return Optional.of(priceContentAll());
        } else {
            final Set<String> neededPriceLists = createHashSet(10);

            // check price for sale fields
            neededPriceLists.addAll(
                selectionSetWrapper.getFields(EntityDescriptor.PRICE_FOR_SALE.name())
                    .stream()
                    .map(f -> (String) f.getArguments().get(PriceForSaleFieldHeaderDescriptor.PRICE_LIST.name()))
                    .filter(Objects::nonNull)
                    .collect(Collectors.toSet())
            );

            // check price fields
            neededPriceLists.addAll(
                selectionSetWrapper.getFields(EntityDescriptor.PRICE.name())
                    .stream()
                    .map(f -> (String) f.getArguments().get(PriceFieldHeaderDescriptor.PRICE_LIST.name()))
                    .collect(Collectors.toSet())
            );

            // check prices fields
            //noinspection unchecked
            neededPriceLists.addAll(
                selectionSetWrapper.getFields(EntityDescriptor.PRICES.name())
                    .stream()
                    .flatMap(f -> ((List<String>) f.getArguments().get(PricesFieldHeaderDescriptor.PRICE_LISTS.name())).stream())
                    .collect(Collectors.toSet())
            );

            return Optional.of(priceContent(neededPriceLists.toArray(String[]::new)));
        }
    }


    @Nonnull
    private static List<ReferenceContent> buildReferenceContentRequirement(@Nonnull CatalogSchemaContract catalogSchema,
                                                                           @Nonnull SelectionSetWrapper selectionSetWrapper,
                                                                           @Nullable Locale desiredLocale,
                                                                           @Nonnull EntitySchemaContract currentEntitySchema,
                                                                           @Nonnull Function<String, EntitySchemaContract> entitySchemaFetcher) {
        if (!needsReferences(selectionSetWrapper, currentEntitySchema)) {
            return List.of();
        }

        return currentEntitySchema.getReferences()
            .values()
            .stream()
            .map(it -> new FieldsForReferenceHolder(
                it,
                selectionSetWrapper.getFields(it.getNameVariant(PROPERTY_NAME_NAMING_CONVENTION))
            ))
            .filter(it -> !it.fields().isEmpty())
            .map(it -> new RequirementForReferenceHolder(
                it.referenceSchema(),
<<<<<<< HEAD
                buildReferenceContentFilter(catalogSchema, currentEntitySchema, it).orElse(null),
                buildReferenceContentOrder(catalogSchema, currentEntitySchema, it).orElse(null),
                buildEntityRequirement(
                    catalogSchema,
                    SelectionSetWrapper.from(
                        it.fields()
                            .stream()
                            .flatMap(it2 -> it2.getSelectionSet().getFields(ReferenceDescriptor.REFERENCED_ENTITY.name()).stream())
                            .map(SelectedField::getSelectionSet)
                            .toList()
                    ),
                    desiredLocale,
                    it.referenceSchema().isReferencedEntityTypeManaged() ? entitySchemaFetcher.apply(it.referenceSchema().getReferencedEntityType()) : null,
                    entitySchemaFetcher
                ),
                buildGroupEntityRequirement(
                    catalogSchema,
                    SelectionSetWrapper.from(
                        it.fields()
                            .stream()
                            .flatMap(it2 -> it2.getSelectionSet().getFields(ReferenceDescriptor.GROUP_ENTITY.name()).stream())
                            .map(SelectedField::getSelectionSet)
                            .toList()
                    ),
                    desiredLocale,
                    it.referenceSchema().isReferencedGroupTypeManaged() ? entitySchemaFetcher.apply(it.referenceSchema().getReferencedGroupType()) : null,
                    entitySchemaFetcher
                )
=======
                buildReferenceEntityRequirement(desiredLocale, entitySchemaFetcher, it),
                buildReferenceGroupRequirement(desiredLocale, entitySchemaFetcher, it)
>>>>>>> 143b489d
            ))
            .map(it -> referenceContent(it.referenceSchema().getName(), it.filterBy(), it.orderBy(), it.entityRequirement(), it.groupRequirement()))
            .toList();
    }

    @Nullable
    private static EntityFetch buildReferenceEntityRequirement(@Nullable Locale desiredLocale,
                                                               @Nonnull Function<String, EntitySchemaContract> entitySchemaFetcher,
                                                               @Nonnull FieldsForReferenceHolder fieldsForReference) {
        final SelectionSetWrapper referencedEntitySelectionSet = SelectionSetWrapper.from(
            fieldsForReference.fields()
                .stream()
                .flatMap(it2 -> it2.getSelectionSet().getFields(ReferenceDescriptor.REFERENCED_ENTITY.name()).stream())
                .map(SelectedField::getSelectionSet)
                .toList()
        );

        final EntitySchemaContract referencedEntitySchema = fieldsForReference.referenceSchema().isReferencedEntityTypeManaged() ?
            entitySchemaFetcher.apply(fieldsForReference.referenceSchema().getReferencedEntityType()) :
            null;

        final EntityFetch referencedEntityRequirement = buildEntityRequirement(referencedEntitySelectionSet, desiredLocale, referencedEntitySchema, entitySchemaFetcher);
        if (referencedEntityRequirement == null && !referencedEntitySelectionSet.isEmpty()) {
            return entityFetch(); // if referenced entity was requested we want at least its body everytime
        }
        return referencedEntityRequirement;
    }

    @Nullable
    private static EntityGroupFetch buildReferenceGroupRequirement(@Nullable Locale desiredLocale,
                                                                   @Nonnull Function<String, EntitySchemaContract> entitySchemaFetcher,
                                                                   @Nonnull FieldsForReferenceHolder fieldsForReference) {
        final SelectionSetWrapper referencedGroupSelectionSet = SelectionSetWrapper.from(
            fieldsForReference.fields()
                .stream()
                .flatMap(it2 -> it2.getSelectionSet().getFields(ReferenceDescriptor.GROUP_ENTITY.name()).stream())
                .map(SelectedField::getSelectionSet)
                .toList()
        );

        final EntitySchemaContract referencedEntitySchema = fieldsForReference.referenceSchema().isReferencedGroupTypeManaged() ?
            entitySchemaFetcher.apply(fieldsForReference.referenceSchema().getReferencedGroupType()) :
            null;

        return buildGroupEntityRequirement(referencedGroupSelectionSet, desiredLocale, referencedEntitySchema, entitySchemaFetcher);
    }

    @Nonnull
    private static Optional<FilterBy> buildReferenceContentFilter(@Nonnull CatalogSchemaContract catalogSchema,
                                                                  @Nonnull EntitySchemaContract currentEntitySchema,
                                                                  @Nonnull FieldsForReferenceHolder fieldsForReferenceHolder) {
        final List<SelectedField> fields = fieldsForReferenceHolder.fields();
        final boolean someFieldHasFilter = fields.stream()
            .anyMatch(it -> it.getArguments().containsKey(ReferenceFieldHeaderDescriptor.FILTER_BY.name()));
        if (!someFieldHasFilter) {
            return Optional.empty();
        }
        Assert.isTrue(
            fields.size() <= 1,
            () -> new GraphQLInvalidArgumentException("Reference filtering is currently supported only if there is only one reference of particular name requested.")
        );

        final FilterConstraintResolver resolver = new FilterConstraintResolver(
            catalogSchema,
            new ReferenceDataLocator(currentEntitySchema.getName(), fieldsForReferenceHolder.referenceSchema().getName())
        );
        return Optional.ofNullable(
            (FilterBy) resolver.resolve(
                ReferenceFieldHeaderDescriptor.FILTER_BY.name(),
                fields.get(0).getArguments().get(ReferenceFieldHeaderDescriptor.FILTER_BY.name())
            )
        );
    }

    @Nonnull
    private static Optional<OrderBy> buildReferenceContentOrder(@Nonnull CatalogSchemaContract catalogSchema,
                                                                @Nonnull EntitySchemaContract currentEntitySchema,
                                                                @Nonnull FieldsForReferenceHolder fieldsForReferenceHolder) {
        final List<SelectedField> fields = fieldsForReferenceHolder.fields();
        final boolean someFieldHasFilter = fields.stream()
            .anyMatch(it -> it.getArguments().containsKey(ReferenceFieldHeaderDescriptor.ORDER_BY.name()));
        if (!someFieldHasFilter) {
            return Optional.empty();
        }
        Assert.isTrue(
            fields.size() <= 1,
            () -> new GraphQLInvalidArgumentException("Reference ordering is currently supported only if there is only one reference of particular name requested.")
        );

        final OrderConstraintResolver resolver = new OrderConstraintResolver(
            catalogSchema,
            new ReferenceDataLocator(currentEntitySchema.getName(), fieldsForReferenceHolder.referenceSchema().getName())
        );
        return Optional.ofNullable(
            (OrderBy) resolver.resolve(
                ReferenceFieldHeaderDescriptor.ORDER_BY.name(),
                fieldsForReferenceHolder.fields().get(0).getArguments().get(ReferenceFieldHeaderDescriptor.ORDER_BY.name())
            )
        );
    }

    @Nonnull
    private static Optional<DataInLocales> buildDataInLocalesRequirement(@Nonnull SelectionSetWrapper selectionSetWrapper,
                                                                         @Nullable Locale desiredLocale,
                                                                         @Nonnull EntitySchemaContract currentEntitySchema) {
        if (!needsAttributes(selectionSetWrapper) && !needsAssociatedData(selectionSetWrapper)) {
            return Optional.empty();
        }

        final Set<Locale> neededLocales = createHashSet(currentEntitySchema.getLocales().size());
        if (desiredLocale != null) {
            neededLocales.add(desiredLocale);
        }
        neededLocales.addAll(
            selectionSetWrapper.getFields(EntityDescriptor.ATTRIBUTES.name())
                .stream()
                .map(f -> (Locale) f.getArguments().get(AttributesFieldHeaderDescriptor.LOCALE.name()))
                .filter(Objects::nonNull)
                .collect(Collectors.toSet())
        );
        neededLocales.addAll(
            selectionSetWrapper.getFields(EntityDescriptor.ASSOCIATED_DATA.name())
                .stream()
                .map(f -> (Locale) f.getArguments().get(AssociatedDataFieldHeaderDescriptor.LOCALE.name()))
                .filter(Objects::nonNull)
                .collect(Collectors.toSet())
        );

        if (neededLocales.isEmpty()) {
            return Optional.empty();
        }
        return Optional.of(dataInLocales(neededLocales.toArray(Locale[]::new)));
    }

    private record FieldsForReferenceHolder(@Nonnull ReferenceSchemaContract referenceSchema, @Nonnull List<SelectedField> fields) {}
    private record RequirementForReferenceHolder(@Nonnull ReferenceSchemaContract referenceSchema,
                                                 @Nullable FilterBy filterBy,
                                                 @Nullable OrderBy orderBy,
                                                 @Nullable EntityFetch entityRequirement,
                                                 @Nullable EntityGroupFetch groupRequirement) {}
}<|MERGE_RESOLUTION|>--- conflicted
+++ resolved
@@ -280,46 +280,18 @@
             .filter(it -> !it.fields().isEmpty())
             .map(it -> new RequirementForReferenceHolder(
                 it.referenceSchema(),
-<<<<<<< HEAD
                 buildReferenceContentFilter(catalogSchema, currentEntitySchema, it).orElse(null),
                 buildReferenceContentOrder(catalogSchema, currentEntitySchema, it).orElse(null),
-                buildEntityRequirement(
-                    catalogSchema,
-                    SelectionSetWrapper.from(
-                        it.fields()
-                            .stream()
-                            .flatMap(it2 -> it2.getSelectionSet().getFields(ReferenceDescriptor.REFERENCED_ENTITY.name()).stream())
-                            .map(SelectedField::getSelectionSet)
-                            .toList()
-                    ),
-                    desiredLocale,
-                    it.referenceSchema().isReferencedEntityTypeManaged() ? entitySchemaFetcher.apply(it.referenceSchema().getReferencedEntityType()) : null,
-                    entitySchemaFetcher
-                ),
-                buildGroupEntityRequirement(
-                    catalogSchema,
-                    SelectionSetWrapper.from(
-                        it.fields()
-                            .stream()
-                            .flatMap(it2 -> it2.getSelectionSet().getFields(ReferenceDescriptor.GROUP_ENTITY.name()).stream())
-                            .map(SelectedField::getSelectionSet)
-                            .toList()
-                    ),
-                    desiredLocale,
-                    it.referenceSchema().isReferencedGroupTypeManaged() ? entitySchemaFetcher.apply(it.referenceSchema().getReferencedGroupType()) : null,
-                    entitySchemaFetcher
-                )
-=======
-                buildReferenceEntityRequirement(desiredLocale, entitySchemaFetcher, it),
-                buildReferenceGroupRequirement(desiredLocale, entitySchemaFetcher, it)
->>>>>>> 143b489d
+                buildReferenceEntityRequirement(catalogSchema, desiredLocale, entitySchemaFetcher, it),
+                buildReferenceGroupRequirement(catalogSchema, desiredLocale, entitySchemaFetcher, it)
             ))
-            .map(it -> referenceContent(it.referenceSchema().getName(), it.filterBy(), it.orderBy(), it.entityRequirement(), it.groupRequirement()))
+            .map(it -> referenceContent(it.referenceSchema().getName(), it.entityRequirement(), it.groupRequirement()))
             .toList();
     }
 
     @Nullable
-    private static EntityFetch buildReferenceEntityRequirement(@Nullable Locale desiredLocale,
+    private static EntityFetch buildReferenceEntityRequirement(@Nonnull CatalogSchemaContract catalogSchema,
+                                                               @Nullable Locale desiredLocale,
                                                                @Nonnull Function<String, EntitySchemaContract> entitySchemaFetcher,
                                                                @Nonnull FieldsForReferenceHolder fieldsForReference) {
         final SelectionSetWrapper referencedEntitySelectionSet = SelectionSetWrapper.from(
@@ -334,7 +306,7 @@
             entitySchemaFetcher.apply(fieldsForReference.referenceSchema().getReferencedEntityType()) :
             null;
 
-        final EntityFetch referencedEntityRequirement = buildEntityRequirement(referencedEntitySelectionSet, desiredLocale, referencedEntitySchema, entitySchemaFetcher);
+        final EntityFetch referencedEntityRequirement = buildEntityRequirement(catalogSchema, referencedEntitySelectionSet, desiredLocale, referencedEntitySchema, entitySchemaFetcher);
         if (referencedEntityRequirement == null && !referencedEntitySelectionSet.isEmpty()) {
             return entityFetch(); // if referenced entity was requested we want at least its body everytime
         }
@@ -342,7 +314,8 @@
     }
 
     @Nullable
-    private static EntityGroupFetch buildReferenceGroupRequirement(@Nullable Locale desiredLocale,
+    private static EntityGroupFetch buildReferenceGroupRequirement(@Nonnull CatalogSchemaContract catalogSchema,
+                                                                   @Nullable Locale desiredLocale,
                                                                    @Nonnull Function<String, EntitySchemaContract> entitySchemaFetcher,
                                                                    @Nonnull FieldsForReferenceHolder fieldsForReference) {
         final SelectionSetWrapper referencedGroupSelectionSet = SelectionSetWrapper.from(
@@ -357,7 +330,7 @@
             entitySchemaFetcher.apply(fieldsForReference.referenceSchema().getReferencedGroupType()) :
             null;
 
-        return buildGroupEntityRequirement(referencedGroupSelectionSet, desiredLocale, referencedEntitySchema, entitySchemaFetcher);
+        return buildGroupEntityRequirement(catalogSchema, referencedGroupSelectionSet, desiredLocale, referencedEntitySchema, entitySchemaFetcher);
     }
 
     @Nonnull
