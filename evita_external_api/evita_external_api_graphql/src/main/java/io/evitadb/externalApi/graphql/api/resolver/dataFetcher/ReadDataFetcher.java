/*
 *
 *                         _ _        ____  ____
 *               _____   _(_) |_ __ _|  _ \| __ )
 *              / _ \ \ / / | __/ _` | | | |  _ \
 *             |  __/\ V /| | || (_| | |_| | |_) |
 *              \___| \_/ |_|\__\__,_|____/|____/
 *
 *   Copyright (c) 2023
 *
 *   Licensed under the Business Source License, Version 1.1 (the "License");
 *   you may not use this file except in compliance with the License.
 *   You may obtain a copy of the License at
 *
 *   https://github.com/FgForrest/evitaDB/blob/main/LICENSE
 *
 *   Unless required by applicable law or agreed to in writing, software
 *   distributed under the License is distributed on an "AS IS" BASIS,
 *   WITHOUT WARRANTIES OR CONDITIONS OF ANY KIND, either express or implied.
 *   See the License for the specific language governing permissions and
 *   limitations under the License.
 */

package io.evitadb.externalApi.graphql.api.resolver.dataFetcher;

import graphql.schema.DataFetcher;
import graphql.schema.DataFetchingEnvironment;
<<<<<<< HEAD
import io.evitadb.api.ClientContext;
=======
import io.evitadb.externalApi.graphql.exception.GraphQLInternalError;
>>>>>>> c31e7a01
import io.evitadb.thread.ShortRunningSupplier;
import lombok.RequiredArgsConstructor;
import lombok.extern.slf4j.Slf4j;

import javax.annotation.Nonnull;
import javax.annotation.Nullable;
import java.util.Optional;
import java.util.concurrent.CompletableFuture;
import java.util.concurrent.Executor;

/**
 * Async data fetcher which executes the logic of delegate fetcher in the future. Should be used only for reading data fetchers
 * as mutating data fetcher shouldn't be run in parallel anyway.
 *
 * @author Lukáš Hornych, FG Forrest a.s. (c) 2023
 */
@RequiredArgsConstructor
@Slf4j
public class ReadDataFetcher implements DataFetcher<Object> {

	/**
<<<<<<< HEAD
	 * Client context provider. We need to pass the current client context to the async data fetcher.
	 */
	@Nonnull private final ClientContext clientContext;
=======
	 * Underlying data fetcher with actual fetching logic.
	 */
	@Nonnull private final DataFetcher<?> delegate;
>>>>>>> c31e7a01
	/**
	 * Executor responsible for executing data fetcher asynchronously. If null, data fetcher will work synchronously.
	 */
	@Nullable private final Executor executor;

	@Override
	public Object get(DataFetchingEnvironment environment) throws Exception {
		if (executor == null) {
			// no executor, no async call
			log.debug("No executor for processing data fetcher `" + getClass().getName() + "`, processing synchronously.");
			return delegate.get(environment);
		}

		final Optional<String> currentClientId = clientContext.getClientId();
		final Optional<String> currentRequestId = clientContext.getRequestId();
		return CompletableFuture.supplyAsync(
<<<<<<< HEAD
			new ShortRunningSupplier<>(() -> clientContext.executeWithClientAndRequestId(
				currentClientId.orElse(null),
				currentRequestId.orElse(null),
				() -> doGet(environment)
			)),
			executor
		);
	}

	/**
	 * Actual data fetching logic.
	 */
	@Nullable
	protected abstract T doGet(@Nonnull DataFetchingEnvironment environment);
=======
			new ShortRunningSupplier<>(() -> {
				try {
					return delegate.get(environment);
				} catch (Exception e) {
					if (e instanceof RuntimeException re) {
						throw re;
					} else {
						throw new GraphQLInternalError("Unexpected exception occurred during data fetching.", e);
					}
				}
			}),
			executor
		);
	}
>>>>>>> c31e7a01
}<|MERGE_RESOLUTION|>--- conflicted
+++ resolved
@@ -25,11 +25,8 @@
 
 import graphql.schema.DataFetcher;
 import graphql.schema.DataFetchingEnvironment;
-<<<<<<< HEAD
+import io.evitadb.externalApi.graphql.exception.GraphQLInternalError;
 import io.evitadb.api.ClientContext;
-=======
-import io.evitadb.externalApi.graphql.exception.GraphQLInternalError;
->>>>>>> c31e7a01
 import io.evitadb.thread.ShortRunningSupplier;
 import lombok.RequiredArgsConstructor;
 import lombok.extern.slf4j.Slf4j;
@@ -51,15 +48,13 @@
 public class ReadDataFetcher implements DataFetcher<Object> {
 
 	/**
-<<<<<<< HEAD
+	 * Underlying data fetcher with actual fetching logic.
+	 */
+	@Nonnull private final DataFetcher<?> delegate;
+	/**
 	 * Client context provider. We need to pass the current client context to the async data fetcher.
 	 */
 	@Nonnull private final ClientContext clientContext;
-=======
-	 * Underlying data fetcher with actual fetching logic.
-	 */
-	@Nonnull private final DataFetcher<?> delegate;
->>>>>>> c31e7a01
 	/**
 	 * Executor responsible for executing data fetcher asynchronously. If null, data fetcher will work synchronously.
 	 */
@@ -76,35 +71,22 @@
 		final Optional<String> currentClientId = clientContext.getClientId();
 		final Optional<String> currentRequestId = clientContext.getRequestId();
 		return CompletableFuture.supplyAsync(
-<<<<<<< HEAD
 			new ShortRunningSupplier<>(() -> clientContext.executeWithClientAndRequestId(
 				currentClientId.orElse(null),
 				currentRequestId.orElse(null),
-				() -> doGet(environment)
+				() -> {
+					try {
+						return delegate.get(environment);
+					} catch (Exception e) {
+						if (e instanceof RuntimeException re) {
+							throw re;
+						} else {
+							throw new GraphQLInternalError("Unexpected exception occurred during data fetching.", e);
+						}
+					}
+				}
 			)),
 			executor
 		);
 	}
-
-	/**
-	 * Actual data fetching logic.
-	 */
-	@Nullable
-	protected abstract T doGet(@Nonnull DataFetchingEnvironment environment);
-=======
-			new ShortRunningSupplier<>(() -> {
-				try {
-					return delegate.get(environment);
-				} catch (Exception e) {
-					if (e instanceof RuntimeException re) {
-						throw re;
-					} else {
-						throw new GraphQLInternalError("Unexpected exception occurred during data fetching.", e);
-					}
-				}
-			}),
-			executor
-		);
-	}
->>>>>>> c31e7a01
 }