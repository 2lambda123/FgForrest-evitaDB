--- conflicted
+++ resolved
@@ -55,14 +55,11 @@
 import io.evitadb.externalApi.api.catalog.dataApi.model.extraResult.ExtraResultsDescriptor;
 import io.evitadb.externalApi.api.catalog.dataApi.model.extraResult.FacetSummaryDescriptor.FacetGroupStatisticsDescriptor;
 import io.evitadb.externalApi.api.catalog.dataApi.model.extraResult.FacetSummaryDescriptor.FacetStatisticsDescriptor;
-<<<<<<< HEAD
 import io.evitadb.externalApi.api.catalog.dataApi.model.extraResult.HierarchyStatisticsDescriptor.HierarchyStatisticsLevelInfoDescriptor;
-=======
 import io.evitadb.externalApi.api.catalog.dataApi.model.extraResult.HierarchyDescriptor;
 import io.evitadb.externalApi.api.catalog.dataApi.model.extraResult.HierarchyParentsDescriptor;
 import io.evitadb.externalApi.api.catalog.dataApi.model.extraResult.HierarchyParentsDescriptor.ParentsOfEntityDescriptor;
 import io.evitadb.externalApi.api.catalog.dataApi.model.extraResult.HierarchyParentsDescriptor.ParentsOfEntityDescriptor.ParentsOfReferenceDescriptor;
->>>>>>> 98d3aabd
 import io.evitadb.externalApi.api.catalog.dataApi.model.extraResult.HistogramDescriptor;
 import io.evitadb.externalApi.graphql.api.catalog.GraphQLContextKey;
 import io.evitadb.externalApi.graphql.api.catalog.dataApi.model.QueryEntitiesQueryHeaderDescriptor;
@@ -282,14 +279,8 @@
 		);
 		requireConstraints.addAll(buildAttributeHistogramRequires(extraResultsSelectionSet));
 		requireConstraints.add(buildPriceHistogramRequire(extraResultsSelectionSet));
-<<<<<<< HEAD
-		requireConstraints.addAll(buildFacetSummaryRequire(extraResultsSelectionSet, filterBy));
-		requireConstraints.addAll(buildHierarchyStatisticsRequires(extraResultsSelectionSet, filterBy));
-=======
 		requireConstraints.addAll(buildFacetSummaryRequire(extraResultsSelectionSet, desiredLocale));
-		requireConstraints.addAll(buildHierarchyParentsRequires(extraResultsSelectionSet, desiredLocale));
 		requireConstraints.addAll(hierarchyExtraResultRequireResolver.resolveHierarchyExtraResultRequires(extraResultsSelectionSet, desiredLocale, entitySchema));
->>>>>>> 98d3aabd
 		requireConstraints.add(buildQueryTelemetryRequire(extraResultsSelectionSet));
 
 		return require(
@@ -495,7 +486,6 @@
 	}
 
 	@Nonnull
-<<<<<<< HEAD
 	private List<RequireConstraint> buildHierarchyStatisticsRequires(@Nonnull SelectionSetWrapper extraResultsSelectionSet,
 	                                                                 @Nullable FilterBy filterBy) {
 		final List<SelectedField> hierarchyStatisticsFields = extraResultsSelectionSet.getFields(ExtraResultsDescriptor.HIERARCHY_STATISTICS.name());
@@ -505,64 +495,31 @@
 
 		final Map<String, List<DataFetchingFieldSelectionSet>> hierarchyStatisticsContentFields = createHashMap(hierarchyStatisticsFields.size());
 		hierarchyStatisticsFields.stream()
-=======
-	private List<RequireConstraint> buildHierarchyParentsRequires(@Nonnull SelectionSetWrapper extraResultsSelectionSet,
-	                                                              @Nullable Locale desiredLocale) {
-		final List<SelectedField> parentsFields = extraResultsSelectionSet.getFields(ExtraResultsDescriptor.HIERARCHY_PARENTS.name());
-		if (parentsFields.isEmpty()) {
-			return List.of();
-		}
-
-		final Map<String, List<DataFetchingFieldSelectionSet>> parentsContentFields = createHashMap(20);
-		parentsFields.stream()
->>>>>>> 98d3aabd
 			.flatMap(f -> SelectionSetWrapper.from(f.getSelectionSet()).getFields("*").stream())
 			.forEach(f -> {
 				final String referenceName = f.getName();
 				final String originalReferenceName;
-<<<<<<< HEAD
 
 				/* TODO LHO - CHECK self constraint */
 				if (referenceName.equals("self")) {
 					originalReferenceName = "self";
-=======
-				if (referenceName.equals(HierarchyDescriptor.SELF.name())) {
-					originalReferenceName = HierarchyDescriptor.SELF.name();
->>>>>>> 98d3aabd
 				} else {
 					final ReferenceSchemaContract reference = entitySchema.getReferenceByName(referenceName, PROPERTY_NAME_NAMING_CONVENTION)
 						.orElseThrow(() -> new GraphQLQueryResolvingInternalError("Could not find reference `" + referenceName + "` in `" + entitySchema.getName() + "`."));
 					originalReferenceName = reference.getName();
 				}
 
-<<<<<<< HEAD
 				final List<DataFetchingFieldSelectionSet> fields = hierarchyStatisticsContentFields.computeIfAbsent(originalReferenceName, k -> new LinkedList<>());
 				fields.addAll(
 					f.getSelectionSet()
 						.getFields(HierarchyStatisticsLevelInfoDescriptor.ENTITY.name())
 						.stream()
-=======
-				final List<DataFetchingFieldSelectionSet> fields = parentsContentFields.computeIfAbsent(originalReferenceName, k -> new LinkedList<>());
-				fields.addAll(
-					SelectionSetWrapper.from(f.getSelectionSet())
-						.getFields(ParentsOfEntityDescriptor.PARENT_ENTITIES.name())
-						.stream()
 						.map(SelectedField::getSelectionSet)
 						.toList()
 				);
-				fields.addAll(
-					SelectionSetWrapper.from(f.getSelectionSet())
-						.getFields(ParentsOfEntityDescriptor.REFERENCES.name())
-						.stream()
-						.flatMap(f2 -> f2.getSelectionSet().getFields(ParentsOfReferenceDescriptor.PARENT_ENTITIES.name()).stream())
->>>>>>> 98d3aabd
-						.map(SelectedField::getSelectionSet)
-						.toList()
-				);
 			});
 
 		// construct actual requires from gathered data
-<<<<<<< HEAD
 		final List<RequireConstraint> requestedHierarchyStatistics = new ArrayList<>(hierarchyStatisticsContentFields.size());
 		hierarchyStatisticsContentFields.forEach((referenceName, contentFields) -> {
 			/* TODO LHO - CHECK self constraint */
@@ -578,28 +535,25 @@
 							entitySchemaFetcher
 						)*/
 					)
-=======
-		final List<RequireConstraint> requestedParents = new ArrayList<>(parentsContentFields.size());
-		parentsContentFields.forEach((referenceName, contentFields) -> {
-			if (referenceName.equals(HierarchyParentsDescriptor.SELF.name())) {
-				final Optional<EntityFetch> entityFetch = entityFetchRequireResolver.resolveEntityFetch(
-					SelectionSetWrapper.from(contentFields),
-					desiredLocale,
-					entitySchema
->>>>>>> 98d3aabd
-				);
-				requestedParents.add(hierarchyParentsOfSelf(entityFetch.orElse(null)));
+				);
 			} else {
-				final Optional<EntityFetch> entityFetch = entityFetchRequireResolver.resolveEntityFetch(
-					SelectionSetWrapper.from(contentFields),
-					desiredLocale,
-					referencedEntitySchemas.get(referenceName)
-				);
-				requestedParents.add(hierarchyParentsOfReference(referenceName, entityFetch.orElse(null)));
+				requestedHierarchyStatistics.add(
+					hierarchyOfReference(
+						referenceName
+						/* TODO LHO - now the requirements are placed inside computers */
+//						EntityFetchRequireBuilder.buildEntityRequirement(
+//							catalogSchema,
+//							SelectionSetWrapper.from(contentFields),
+//							extractDesiredLocale(filterBy),
+//							referencedEntitySchemas.get(referenceName),
+//							entitySchemaFetcher
+//						)
+					)
+				);
 			}
 		});
 
-		return requestedParents;
+		return requestedHierarchyStatistics;
 	}
 
 	@Nullable
