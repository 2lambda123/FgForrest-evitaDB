/*
 *
 *                         _ _        ____  ____
 *               _____   _(_) |_ __ _|  _ \| __ )
 *              / _ \ \ / / | __/ _` | | | |  _ \
 *             |  __/\ V /| | || (_| | |_| | |_) |
 *              \___| \_/ |_|\__\__,_|____/|____/
 *
 *   Copyright (c) 2023
 *
 *   Licensed under the Business Source License, Version 1.1 (the "License");
 *   you may not use this file except in compliance with the License.
 *   You may obtain a copy of the License at
 *
 *   https://github.com/FgForrest/evitaDB/blob/main/LICENSE
 *
 *   Unless required by applicable law or agreed to in writing, software
 *   distributed under the License is distributed on an "AS IS" BASIS,
 *   WITHOUT WARRANTIES OR CONDITIONS OF ANY KIND, either express or implied.
 *   See the License for the specific language governing permissions and
 *   limitations under the License.
 */

package io.evitadb.externalApi.graphql.api.catalog.dataApi.resolver.dataFetcher;

import graphql.schema.DataFetcher;
import graphql.schema.DataFetchingEnvironment;
import io.evitadb.api.ClientContext;
import io.evitadb.api.EvitaSessionContract;
import io.evitadb.api.requestResponse.schema.EntitySchemaContract;
import io.evitadb.externalApi.graphql.api.catalog.GraphQLContextKey;
import lombok.RequiredArgsConstructor;

import javax.annotation.Nonnull;

/**
 * Finds out size of particular collection.
 *
 * @author Lukáš Hornych, FG Forrest a.s. (c) 2022
 */
@RequiredArgsConstructor
public class CollectionSizeDataFetcher implements DataFetcher<Integer> {

	@Nonnull private final EntitySchemaContract entitySchema;

<<<<<<< HEAD
	public CollectionSizeDataFetcher(@Nonnull ClientContext clientContext,
	                                 @Nullable Executor executor,
	                                 @Nonnull EntitySchemaContract entitySchema) {
		super(clientContext, executor);
		this.entitySchema = entitySchema;
	}

=======
>>>>>>> c31e7a01
	@Nonnull
	@Override
	public Integer get(@Nonnull DataFetchingEnvironment environment) {
		final EvitaSessionContract evitaSession = environment.getGraphQlContext().get(GraphQLContextKey.EVITA_SESSION);
		return evitaSession.getEntityCollectionSize(entitySchema.getName());
	}
}<|MERGE_RESOLUTION|>--- conflicted
+++ resolved
@@ -25,7 +25,6 @@
 
 import graphql.schema.DataFetcher;
 import graphql.schema.DataFetchingEnvironment;
-import io.evitadb.api.ClientContext;
 import io.evitadb.api.EvitaSessionContract;
 import io.evitadb.api.requestResponse.schema.EntitySchemaContract;
 import io.evitadb.externalApi.graphql.api.catalog.GraphQLContextKey;
@@ -43,16 +42,6 @@
 
 	@Nonnull private final EntitySchemaContract entitySchema;
 
-<<<<<<< HEAD
-	public CollectionSizeDataFetcher(@Nonnull ClientContext clientContext,
-	                                 @Nullable Executor executor,
-	                                 @Nonnull EntitySchemaContract entitySchema) {
-		super(clientContext, executor);
-		this.entitySchema = entitySchema;
-	}
-
-=======
->>>>>>> c31e7a01
 	@Nonnull
 	@Override
 	public Integer get(@Nonnull DataFetchingEnvironment environment) {
