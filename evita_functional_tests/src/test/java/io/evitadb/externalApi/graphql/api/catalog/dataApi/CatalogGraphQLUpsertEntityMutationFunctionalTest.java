/*
 *
 *                         _ _        ____  ____
 *               _____   _(_) |_ __ _|  _ \| __ )
 *              / _ \ \ / / | __/ _` | | | |  _ \
 *             |  __/\ V /| | || (_| | |_| | |_) |
 *              \___| \_/ |_|\__\__,_|____/|____/
 *
 *   Copyright (c) 2023
 *
 *   Licensed under the Business Source License, Version 1.1 (the "License");
 *   you may not use this file except in compliance with the License.
 *   You may obtain a copy of the License at
 *
 *   https://github.com/FgForrest/evitaDB/blob/main/LICENSE
 *
 *   Unless required by applicable law or agreed to in writing, software
 *   distributed under the License is distributed on an "AS IS" BASIS,
 *   WITHOUT WARRANTIES OR CONDITIONS OF ANY KIND, either express or implied.
 *   See the License for the specific language governing permissions and
 *   limitations under the License.
 */

package io.evitadb.externalApi.graphql.api.catalog.dataApi;

import io.evitadb.api.requestResponse.data.PriceInnerRecordHandling;
import io.evitadb.api.requestResponse.data.ReferenceContract.GroupEntityReference;
import io.evitadb.api.requestResponse.data.SealedEntity;
import io.evitadb.core.Evita;
import io.evitadb.externalApi.api.catalog.dataApi.model.EntityDescriptor;
import io.evitadb.externalApi.api.catalog.dataApi.model.PriceDescriptor;
import io.evitadb.externalApi.api.catalog.dataApi.model.ReferenceDescriptor;
import io.evitadb.externalApi.graphql.GraphQLProvider;
import io.evitadb.externalApi.graphql.api.catalog.dataApi.model.GraphQLEntityDescriptor;
import io.evitadb.test.Entities;
import io.evitadb.test.annotation.DataSet;
import io.evitadb.test.annotation.UseDataSet;
import io.evitadb.test.extension.DataCarrier;
import io.evitadb.test.tester.GraphQLTester;
import org.junit.jupiter.api.DisplayName;
import org.junit.jupiter.api.Test;

import javax.annotation.Nonnull;
import javax.annotation.Nullable;
import java.math.BigDecimal;
import java.util.LinkedList;
import java.util.List;
import java.util.Map;

import static graphql.Assert.assertTrue;
import static io.evitadb.api.query.Query.query;
import static io.evitadb.api.query.QueryConstraints.*;
import static io.evitadb.externalApi.graphql.api.testSuite.TestDataGenerator.*;
import static io.evitadb.test.TestConstants.TEST_CATALOG;
import static io.evitadb.test.builder.MapBuilder.map;
import static io.evitadb.test.generator.DataGenerator.ASSOCIATED_DATA_LABELS;
import static io.evitadb.test.generator.DataGenerator.ATTRIBUTE_NAME;
import static io.evitadb.test.generator.DataGenerator.ATTRIBUTE_QUANTITY;
import static org.hamcrest.Matchers.not;
import static org.hamcrest.Matchers.*;
import static org.junit.jupiter.api.Assertions.assertEquals;

/**
 * Tests for GraphQL catalog entity upserts.
 *
 * @author Lukáš Hornych, FG Forrest a.s. (c) 2022
 */
public class CatalogGraphQLUpsertEntityMutationFunctionalTest extends CatalogGraphQLDataEndpointFunctionalTest {

	private static final String GET_PRODUCT_PATH = "data.getProduct";
	private static final String GET_CATEGORY_PATH = "data.getCategory";
	private static final String UPSERT_PRODUCT_PATH = "data.upsertProduct";
	private static final String UPSERT_EMPTY_PATH = "data.upsertEmpty";
	private static final String UPSERT_EMPTY_WITHOUT_PK_PATH = "data.upsertEmptyWithoutPk";
	private static final String UPSERT_CATEGORY_PATH = "data.upsertCategory";
	private static final String GRAPHQL_THOUSAND_PRODUCTS_FOR_UPDATE = GRAPHQL_THOUSAND_PRODUCTS + "forUpdate";

	@Override
	@DataSet(value = GRAPHQL_THOUSAND_PRODUCTS_FOR_UPDATE, openWebApi = GraphQLProvider.CODE, readOnly = false, destroyAfterClass = true)
	protected DataCarrier setUp(Evita evita) {
		return super.setUpData(evita, 50);
	}

	@Test
	@UseDataSet(value = GRAPHQL_THOUSAND_PRODUCTS_FOR_UPDATE, destroyAfterTest = true)
	@DisplayName("Should insert single empty product without PK")
	void shouldInsertSingleEmptyProductWithoutPK(GraphQLTester tester) {
		tester.test(TEST_CATALOG)
			.document(
				"""
	                mutation {
	                    upsertEmpty (entityExistence: MUST_NOT_EXIST) {
	                        __typename
	                        primaryKey
	                        version
	                    }
	                }
					"""
			)
			.executeAndThen()
			.statusCode(200)
			.body(ERRORS_PATH, nullValue())
			.body(
				UPSERT_EMPTY_PATH,
				equalTo(
					map()
						.e(TYPENAME_FIELD, "Empty")
						.e(EntityDescriptor.PRIMARY_KEY.name(), 11)
						.e(EntityDescriptor.VERSION.name(), 1)
						.build()
				)
			);
	}

	@Test
	@UseDataSet(value = GRAPHQL_THOUSAND_PRODUCTS_FOR_UPDATE, destroyAfterTest = true)
	@DisplayName("Should insert single empty product with PK")
	void shouldInsertSingleEmptyProductWithPK(GraphQLTester tester) {
		tester.test(TEST_CATALOG)
			.document(
				"""
	                mutation {
	                    upsertEmptyWithoutPk(primaryKey: 200, entityExistence: MUST_NOT_EXIST) {
	                        primaryKey
	                        version
	                    }
	                }
					"""
			)
			.executeAndThen()
			.statusCode(200)
			.body(ERRORS_PATH, nullValue())
			.body(
				UPSERT_EMPTY_WITHOUT_PK_PATH,
				equalTo(
					map()
						.e(EntityDescriptor.PRIMARY_KEY.name(), 200)
						.e(EntityDescriptor.VERSION.name(), 1)
						.build()
				)
			);
	}

	@Test
	@UseDataSet(value = GRAPHQL_THOUSAND_PRODUCTS_FOR_UPDATE, destroyAfterTest = true)
	@DisplayName("Should update product with no mutations")
	void shouldUpdateProductWithNoMutations(GraphQLTester tester) {
		tester.test(TEST_CATALOG)
			.document(
				"""
	                mutation {
	                    upsertProduct(primaryKey: 10, entityExistence: MUST_EXIST) {
	                        primaryKey
	                        version
	                    }
	                }
					"""
			)
			.executeAndThen()
			.statusCode(200)
			.body(ERRORS_PATH, nullValue())
			.body(
				UPSERT_PRODUCT_PATH,
				equalTo(
					map()
						.e(EntityDescriptor.PRIMARY_KEY.name(), 10)
						.e(EntityDescriptor.VERSION.name(), 1)
						.build()
				)
			);
	}

	@Test
	@UseDataSet(value = GRAPHQL_THOUSAND_PRODUCTS_FOR_UPDATE, destroyAfterTest = true)
	@DisplayName("Should return error when missing arguments for product upsert")
	void shouldReturnErrorWhenMissingArgumentsForProductUpsert(GraphQLTester tester) {
		tester.test(TEST_CATALOG)
			.document(
				"""
	                mutation {
	                    upsertProduct {
	                        primaryKey
	                    }
	                }
					"""
			)
			.executeAndThen()
			.statusCode(200)
			.body(ERRORS_PATH, hasSize(greaterThan(0)));
	}

	@Test
	@UseDataSet(value = GRAPHQL_THOUSAND_PRODUCTS_FOR_UPDATE, destroyAfterTest = true)
	@DisplayName("Should return error when missing mutations for product update")
	void shouldReturnErrorWhenMissingMutationsForProductUpdate(GraphQLTester tester) {
		tester.test(TEST_CATALOG)
			.document(
				"""
	                mutation {
	                    upsertProduct(primaryKey: 1001, entityExistence: MAY_EXIST) {
	                        primaryKey
	                    }
	                }
					"""
			)
			.executeAndThen()
			.statusCode(200)
			.body(ERRORS_PATH, hasSize(greaterThan(0)));
	}

	@Test
	@UseDataSet(value = GRAPHQL_THOUSAND_PRODUCTS_FOR_UPDATE, destroyAfterTest = true)
	@DisplayName("Should update product with attribute mutations")
	void shouldUpdateProductWithAttributeMutations(Evita evita, GraphQLTester tester, List<SealedEntity> originalProductEntities) {
		final SealedEntity entity = getEntity(
			evita,
			query(
				collection(Entities.PRODUCT),
				filterBy(attributeIsNotNull(ATTRIBUTE_DEPRECATED)),
				require(
					page(1, 1),
					entityFetch(
						attributeContent(ATTRIBUTE_QUANTITY)
					)
				)
			),
			SealedEntity.class
		);

		final Map<String, Object> expectedBody = map()
			.e(EntityDescriptor.PRIMARY_KEY.name(), entity.getPrimaryKey())
			.e(EntityDescriptor.VERSION.name(), entity.version() + 1)
			.e(EntityDescriptor.ATTRIBUTES.name(), map()
				.e(ATTRIBUTE_NAME, "nový produkt")
				.e(ATTRIBUTE_QUANTITY, ((BigDecimal) entity.getAttribute(ATTRIBUTE_QUANTITY)).add(BigDecimal.TEN).toString())
				.e(ATTRIBUTE_DEPRECATED, null)
				.build())
			.build();

		tester.test(TEST_CATALOG)
			.document(
				"""
	                mutation {
	                    upsertProduct(
	                        primaryKey: %d
	                        entityExistence: MUST_EXIST
	                        mutations: [
	                            {
	                                upsertAttributeMutation: {
	                                    name: "name"
	                                    locale: "cs-CZ"
	                                    value: "nový produkt"
	                                    valueType: String
	                                }
	                            },
	                            {
	                                applyDeltaAttributeMutation: {
	                                    name: "quantity"
	                                    delta: "10.0"
	                                }
	                            },
	                            {
	                                removeAttributeMutation: {
	                                    name: "deprecated"
	                                }
	                            }
	                        ]
                        ) {
	                        primaryKey
	                        version
	                        attributes(locale: cs_CZ) {
	                            name
	                            quantity
	                            deprecated
	                        }
	                    }
	                }
					""",
				entity.getPrimaryKey()
			)
			.executeAndThen()
			.statusCode(200)
			.body(ERRORS_PATH, nullValue())
			.body(UPSERT_PRODUCT_PATH, equalTo(expectedBody));

		tester.test(TEST_CATALOG)
			.document(
				"""
	                query {
	                    getProduct(primaryKey: %d) {
	                        primaryKey
	                        version
	                        attributes(locale: cs_CZ) {
	                            name
	                            quantity
	                            deprecated
	                        }
	                    }
	                }
					""",
				entity.getPrimaryKey()
			)
			.executeAndThen()
			.statusCode(200)
			.body(ERRORS_PATH, nullValue())
			.body(GET_PRODUCT_PATH, equalTo(expectedBody));
	}

	@Test
	@UseDataSet(value = GRAPHQL_THOUSAND_PRODUCTS_FOR_UPDATE, destroyAfterTest = true)
	@DisplayName("Should update product with associated data mutations")
	void shouldUpdateProductWithAssociatedDataMutations(Evita evita, GraphQLTester tester, List<SealedEntity> originalProductEntities) {
		final int pk = findEntityPk(
			originalProductEntities,
			it -> it.getAssociatedData(ASSOCIATED_DATA_LOCALIZATION) != null
		);

		final SealedEntity entity = getEntity(
			evita,
			query(
				collection(Entities.PRODUCT),
				filterBy(entityPrimaryKeyInSet(pk)),
				require(page(1, 1), entityFetch())
			),
			SealedEntity.class
		);

		final Map<String, Object> expectedBody = map()
			.e(EntityDescriptor.PRIMARY_KEY.name(), entity.getPrimaryKey())
			.e(EntityDescriptor.VERSION.name(), entity.version() + 1)
			.e(EntityDescriptor.ASSOCIATED_DATA.name(), map()
				.e(ASSOCIATED_DATA_LABELS, map()
					.e("someField", "differentValue")
					.build())
				.e(ASSOCIATED_DATA_LOCALIZATION, null)
				.build())
			.build();

		tester.test(TEST_CATALOG)
			.document(
				"""
	                mutation {
	                    upsertProduct(
	                        primaryKey: %d
	                        entityExistence: MUST_EXIST
	                        mutations: [
	                            {
	                                upsertAssociatedDataMutation: {
	                                    name: "labels"
	                                    locale: "cs-CZ"
	                                    value: {
	                                        someField: "differentValue"
	                                    }
	                                    valueType: ComplexDataObject
	                                }
	                            },
	                            {
	                                removeAssociatedDataMutation: {
	                                    name: "localization"
	                                }
	                            }
	                        ]
                        ) {
	                        primaryKey
	                        version
	                        associatedData(locale: cs_CZ) {
	                            labels
	                            localization
	                        }
	                    }
	                }
					""",
				entity.getPrimaryKey()
			)
			.executeAndThen()
			.statusCode(200)
			.body(ERRORS_PATH, nullValue())
			.body(UPSERT_PRODUCT_PATH, equalTo(expectedBody));

		tester.test(TEST_CATALOG)
			.document(
				"""
	                query {
	                    getProduct(primaryKey: %d) {
	                        primaryKey
	                        version
	                        associatedData(locale: cs_CZ) {
	                            labels
	                            localization
	                        }
	                    }
	                }
					""",
				entity.getPrimaryKey()
			)
			.executeAndThen()
			.statusCode(200)
			.body(ERRORS_PATH, nullValue())
			.body(GET_PRODUCT_PATH, equalTo(expectedBody));
	}

	@Test
	@UseDataSet(value = GRAPHQL_THOUSAND_PRODUCTS_FOR_UPDATE, destroyAfterTest = true)
	@DisplayName("Should update category with hierarchical placement mutations")
	void shouldUpdateCategoryWithHierarchicalPlacementMutations(Evita evita, GraphQLTester tester) {
<<<<<<< HEAD
		final SealedEntity rootEntity = getEntity(
			evita,
			query(
				collection(Entities.CATEGORY),
				filterBy(
					hierarchyWithinRootSelf(directRelation())
				),
				require(
					strip(0, 1),
					entityFetch()
				)
			),
			SealedEntity.class
		);
		final SealedEntity entityInTree = getEntity(
			evita,
			query(
				collection(Entities.CATEGORY),
				filterBy(
					hierarchyWithinSelf(
						entityPrimaryKeyInSet(rootEntity.getPrimaryKey()),
						directRelation()
=======
		final SealedEntity rootEntity = evita.queryCatalog(
			TEST_CATALOG,
			session -> {
				return session.queryOneSealedEntity(
					query(
						collection(Entities.CATEGORY),
						filterBy(
							hierarchyWithinRootSelf(directRelation())
						),
						require(
							strip(0, 1),
							entityFetch(hierarchyContent())
						)
					)
				).orElseThrow();
			}
		);
		final SealedEntity entityInTree = evita.queryCatalog(
			TEST_CATALOG,
			session -> {
				return session.queryOneSealedEntity(
					query(
						collection(Entities.CATEGORY),
						filterBy(
							hierarchyWithinSelf(
								entityPrimaryKeyInSet(rootEntity.getPrimaryKey()),
								directRelation()
							)
						),
						require(
							strip(1, 1),
							entityFetch(hierarchyContent())
						)
>>>>>>> ae51803e
					)
				),
				require(
					strip(1, 1),
					entityFetch()
				)
			),
			SealedEntity.class
		);

		assertTrue(rootEntity.getParent().isEmpty());
		assertEquals(rootEntity.getPrimaryKey(), entityInTree.getParent().orElseThrow());

		// remove existing parent reference
		final Map<String, Object> expectedBodyWithoutParent = map()
			.e(GraphQLEntityDescriptor.PRIMARY_KEY.name(), entityInTree.getPrimaryKey())
			.e(GraphQLEntityDescriptor.PARENT_PRIMARY_KEY.name(), null)
			.build();
		tester.test(TEST_CATALOG)
			.document(
				"""
	                mutation {
	                    upsertCategory(
	                        primaryKey: %d
	                        entityExistence: MUST_EXIST
	                        mutations: [
	                            {
	                                removeParentMutation: true
	                            }
	                        ]
                        ) {
	                        primaryKey
	                        parentPrimaryKey
	                    }
	                }
					""",
				entityInTree.getPrimaryKey()
			)
			.executeAndThen()
			.statusCode(200)
			.body(ERRORS_PATH, nullValue())
			.body(UPSERT_CATEGORY_PATH, equalTo(expectedBodyWithoutParent));
		assertParentPrimaryKey(tester, entityInTree.getPrimaryKey(), expectedBodyWithoutParent);

		// revert original parent
		final Map<String, Object> expectedBodyReverted = map()
			.e(GraphQLEntityDescriptor.PRIMARY_KEY.name(), entityInTree.getPrimaryKey())
			.e(GraphQLEntityDescriptor.PARENT_PRIMARY_KEY.name(), rootEntity.getPrimaryKey())
			.build();
		tester.test(TEST_CATALOG)
			.document(
				"""
	                mutation {
	                    upsertCategory(
	                        primaryKey: %d
	                        entityExistence: MUST_EXIST
	                        mutations: [
	                            {
	                                setParentMutation: {
	                                    parentPrimaryKey: %d
	                                }
	                            }
	                        ]
                        ) {
	                        primaryKey
	                        parentPrimaryKey
	                    }
	                }
					""",
				entityInTree.getPrimaryKey(),
				rootEntity.getPrimaryKey()
			)
			.executeAndThen()
			.statusCode(200)
			.body(ERRORS_PATH, nullValue())
			.body(UPSERT_CATEGORY_PATH, equalTo(expectedBodyReverted));
		assertParentPrimaryKey(tester, entityInTree.getPrimaryKey(), expectedBodyReverted);
	}

	@Test
	@UseDataSet(value = GRAPHQL_THOUSAND_PRODUCTS_FOR_UPDATE, destroyAfterTest = true)
	@DisplayName("Should update product with new price mutation")
	void shouldUpdateProductWithNewPriceMutation(Evita evita, GraphQLTester tester, List<SealedEntity> originalProductEntities) {
		final int pk = findEntityPk(
			originalProductEntities,
			it -> it.getPrices()
				.stream()
				.noneMatch(it2 -> it2.priceId() == 1_000_000_000)
		);

		final SealedEntity entity = getEntity(
			evita,
			query(
				collection(Entities.PRODUCT),
				filterBy(entityPrimaryKeyInSet(pk)),
				require(page(1, 1), entityFetch())
			),
			SealedEntity.class
		);

		final Map<String, Object> expectedBodyWithNewPrice = map()
			.e(EntityDescriptor.PRIMARY_KEY.name(), entity.getPrimaryKey())
			.e(EntityDescriptor.VERSION.name(), entity.version() + 1)
			.e(EntityDescriptor.PRICES.name(), List.of(
				map()
					.e(PriceDescriptor.PRICE_ID.name(), 1_000_000_000)
					.e(PriceDescriptor.PRICE_LIST.name(), "other")
					.e(PriceDescriptor.CURRENCY.name(), "CZK")
					.e(PriceDescriptor.INNER_RECORD_ID.name(), null)
					.e(PriceDescriptor.PRICE_WITHOUT_TAX.name(), "1.0")
					.e(PriceDescriptor.TAX_RATE.name(), "21")
					.e(PriceDescriptor.PRICE_WITH_TAX.name(), "1.21")
					.e(PriceDescriptor.VALIDITY.name(), null)
					.e(PriceDescriptor.SELLABLE.name(), false)
					.build()
			))
			.build();

		tester.test(TEST_CATALOG)
			.document(
				"""
	                mutation {
	                    upsertProduct(
	                        primaryKey: %d
	                        entityExistence: MUST_EXIST
	                        mutations: [
	                            {
	                                upsertPriceMutation: {
	                                    priceId: 1000000000
	                                    priceList: "other"
	                                    currency: "CZK"
	                                    priceWithoutTax: "1.0"
	                                    taxRate: "21"
	                                    priceWithTax: "1.21"
	                                    sellable: false
	                                }
	                            }
	                        ]
                        ) {
	                        primaryKey
	                        version
	                        prices(priceLists: "other") {
	                            priceId
								priceList
								currency
								innerRecordId
								priceWithoutTax
								taxRate
								priceWithTax
								validity
								sellable
	                        }
	                    }
	                }
					""",
				entity.getPrimaryKey()
			)
			.executeAndThen()
			.statusCode(200)
			.body(ERRORS_PATH, nullValue())
			.body(UPSERT_PRODUCT_PATH, equalTo(expectedBodyWithNewPrice));

		tester.test(TEST_CATALOG)
			.document(
				"""
	                query {
	                    getProduct(primaryKey: %d) {
	                        primaryKey
	                        version
	                        prices(priceLists: "other") {
	                            priceId
								priceList
								currency
								innerRecordId
								priceWithoutTax
								taxRate
								priceWithTax
								validity
								sellable
	                        }
	                    }
	                }
					""",
				entity.getPrimaryKey()
			)
			.executeAndThen()
			.statusCode(200)
			.body(ERRORS_PATH, nullValue())
			.body(GET_PRODUCT_PATH, equalTo(expectedBodyWithNewPrice));

		final Map<String, Object> expectedBodyWithoutNewPrice = map()
			.e(EntityDescriptor.PRIMARY_KEY.name(), entity.getPrimaryKey())
			.e(EntityDescriptor.VERSION.name(), entity.version() + 2)
			.e(EntityDescriptor.PRICES.name(), List.of())
			.build();

		tester.test(TEST_CATALOG)
			.document(
				"""
	                mutation {
	                    upsertProduct(
	                        primaryKey: %d
	                        entityExistence: MUST_EXIST
	                        mutations: [
	                            {
	                                removePriceMutation: {
	                                    priceId: 1000000000
	                                    priceList: "other"
	                                    currency: "CZK"
	                                }
	                            }
	                        ]
                        ) {
	                        primaryKey
	                        version
	                        prices(priceLists: "other") {
	                            priceId
	                        }
	                    }
	                }
					""",
				entity.getPrimaryKey()
			)
			.executeAndThen()
			.statusCode(200)
			.body(ERRORS_PATH, nullValue())
			.body(UPSERT_PRODUCT_PATH, equalTo(expectedBodyWithoutNewPrice));

		tester.test(TEST_CATALOG)
			.document(
				"""
	                query {
	                    getProduct(primaryKey: %d) {
	                        primaryKey
	                        version
	                        prices(priceLists: "other") {
	                            priceId
	                        }
	                    }
	                }
					""",
				entity.getPrimaryKey()
			)
			.executeAndThen()
			.statusCode(200)
			.body(ERRORS_PATH, nullValue())
			.body(GET_PRODUCT_PATH, equalTo(expectedBodyWithoutNewPrice));
	}

	@Test
	@UseDataSet(value = GRAPHQL_THOUSAND_PRODUCTS_FOR_UPDATE, destroyAfterTest = true)
	@DisplayName("Should update product with price inner handling mutation")
	void shouldUpdateProductWithPriceInnerRecordHandlingMutation(Evita evita, GraphQLTester tester, List<SealedEntity> originalProductEntities) {
		final int pk = findEntityPk(
			originalProductEntities,
			it -> it.getPriceInnerRecordHandling().equals(PriceInnerRecordHandling.NONE)
		);

		final SealedEntity entity = getEntity(
			evita,
			query(
				collection(Entities.PRODUCT),
				filterBy(entityPrimaryKeyInSet(pk)),
				require(page(1, 1), entityFetch())
			),
			SealedEntity.class
		);

		final Map<String, Object> expectedBody = map()
			.e(EntityDescriptor.PRIMARY_KEY.name(), entity.getPrimaryKey())
			.e(EntityDescriptor.VERSION.name(), entity.version() + 1)
			.e(EntityDescriptor.PRICE_INNER_RECORD_HANDLING.name(), "SUM")
			.build();

		tester.test(TEST_CATALOG)
			.document(
				"""
	                mutation {
	                    upsertProduct(
	                        primaryKey: %d
	                        entityExistence: MUST_EXIST
	                        mutations: [
	                            {
	                                setPriceInnerRecordHandlingMutation: {
	                                    priceInnerRecordHandling: SUM
	                                }
	                            }
	                        ]
                        ) {
	                        primaryKey
	                        version
	                        priceInnerRecordHandling
	                    }
	                }
					""",
				entity.getPrimaryKey()
			)
			.executeAndThen()
			.statusCode(200)
			.body(ERRORS_PATH, nullValue())
			.body(UPSERT_PRODUCT_PATH, equalTo(expectedBody));

		tester.test(TEST_CATALOG)
			.document(
				"""
	                query {
	                    getProduct(primaryKey: %d) {
	                        primaryKey
	                        version
	                        priceInnerRecordHandling
	                    }
	                }
					""",
				entity.getPrimaryKey()
			)
			.executeAndThen()
			.statusCode(200)
			.body(ERRORS_PATH, nullValue())
			.body(GET_PRODUCT_PATH, equalTo(expectedBody));
	}

	@Test
	@UseDataSet(value = GRAPHQL_THOUSAND_PRODUCTS_FOR_UPDATE, destroyAfterTest = true)
	@DisplayName("Should update product with reference mutations")
	void shouldUpdateProductWithReferenceMutations(Evita evita, GraphQLTester tester, List<SealedEntity> originalProductEntities) {
		final int pk = findEntityPk(
			originalProductEntities,
			it -> it.getReferences(Entities.STORE)
				.stream()
				.noneMatch(it2 -> it2.getReferencedPrimaryKey() == 1_000_000_000)
		);

		final SealedEntity entity = getEntity(
			evita,
			query(
				collection(Entities.PRODUCT),
				filterBy(entityPrimaryKeyInSet(pk)),
				require(
					page(1, 1),
					entityFetch(
						referenceContentWithAttributes(
							Entities.STORE,
							attributeContent(ATTRIBUTE_STORE_VISIBLE_FOR_B2C)
						)
					)
				)
			),
			SealedEntity.class
		);

		var expectedBody = entity.getReferences(Entities.STORE)
			.stream()
			.map(r -> map()
				.e(ReferenceDescriptor.REFERENCED_PRIMARY_KEY.name(), r.getReferencedPrimaryKey())
				.e(ReferenceDescriptor.ATTRIBUTES.name(), map()
					.e(ATTRIBUTE_STORE_VISIBLE_FOR_B2C, r.getAttribute(ATTRIBUTE_STORE_VISIBLE_FOR_B2C))
					.build())
				.build())
			.toList();
		expectedBody = new LinkedList<>(expectedBody);
		expectedBody.add(map()
			.e(ReferenceDescriptor.REFERENCED_PRIMARY_KEY.name(), 1_000_000_000)
			.e(ReferenceDescriptor.ATTRIBUTES.name(), map()
				.e(ATTRIBUTE_STORE_VISIBLE_FOR_B2C, true))
			.build());

		tester.test(TEST_CATALOG)
			.document(
				"""
	                mutation {
	                    upsertProduct(
	                        primaryKey: %d
	                        entityExistence: MUST_EXIST
	                        mutations: [
	                            {
	                                insertReferenceMutation: {
	                                    name: "STORE"
	                                    primaryKey: 1000000000
	                                }
	                            },
	                            {
	                                referenceAttributeMutation: {
	                                    name: "STORE"
	                                    primaryKey: 1000000000
	                                    attributeMutation: {
	                                        upsertAttributeMutation: {
	                                            name: "storeVisibleForB2C"
	                                            value: true
	                                            valueType: Boolean
	                                        }
	                                    }
	                                }
	                            }
	                        ]
                        ) {
	                        store {
	                            referencedPrimaryKey
	                            attributes {
	                                storeVisibleForB2C
	                            }
	                        }
	                    }
	                }
					""",
				entity.getPrimaryKey()
			)
			.executeAndExpectOkAndThen()
			.body(resultPath(UPSERT_PRODUCT_PATH, Entities.STORE.toLowerCase()), equalTo(expectedBody));

		tester.test(TEST_CATALOG)
			.document(
				"""
	                query {
	                    getProduct(primaryKey: %d) {
	                        store {
	                            referencedPrimaryKey,
	                            attributes {
	                                storeVisibleForB2C
	                            }
	                        }
	                    }
	                }
					""",
				entity.getPrimaryKey()
			)
			.executeAndThen()
			.statusCode(200)
			.body(ERRORS_PATH, nullValue())
			.body(resultPath(GET_PRODUCT_PATH, Entities.STORE.toLowerCase()), equalTo(expectedBody));


		tester.test(TEST_CATALOG)
			.document(
				"""
	                mutation {
	                    upsertProduct(
	                        primaryKey: %d
	                        entityExistence: MUST_EXIST
	                        mutations: [
	                            {
	                                removeReferenceMutation: {
	                                    name: "STORE"
	                                    primaryKey: 1000000000
	                                }
	                            }
	                        ]
                        ) {
	                        store {
	                            referencedEntity {
	                                primaryKey
	                            }
	                        }
	                    }
	                }
					""",
				entity.getPrimaryKey()
			)
			.executeAndThen()
			.statusCode(200)
			.body(ERRORS_PATH, nullValue())
			.body(
				resultPath(UPSERT_PRODUCT_PATH, Entities.STORE.toLowerCase(), ReferenceDescriptor.REFERENCED_ENTITY, EntityDescriptor.PRIMARY_KEY),
				not(containsInRelativeOrder(1_000_000_000))
			);

		tester.test(TEST_CATALOG)
			.document(
				"""
	                query {
	                    getProduct(primaryKey: %d) {
	                        store {
	                            referencedEntity {
	                                primaryKey
	                            }
	                        }
	                    }
	                }
					""",
				entity.getPrimaryKey()
			)
			.executeAndThen()
			.statusCode(200)
			.body(ERRORS_PATH, nullValue())
			.body(
				resultPath(GET_PRODUCT_PATH, Entities.STORE.toLowerCase(), ReferenceDescriptor.REFERENCED_ENTITY, EntityDescriptor.PRIMARY_KEY),
				not(containsInRelativeOrder(1_000_000_000))
			);
	}

	@Test
	@UseDataSet(value = GRAPHQL_THOUSAND_PRODUCTS_FOR_UPDATE, destroyAfterTest = true)
	@DisplayName("Should update product with reference group mutations")
	void shouldUpdateProductWithReferenceGroupMutations(Evita evita, GraphQLTester tester, List<SealedEntity> originalProductEntities) {
		final SealedEntity entity = originalProductEntities.stream()
			.filter(it -> it.getReferences(REFERENCE_BRAND_WITH_GROUP).isEmpty())
			.findFirst()
			.orElseThrow();

		evita.updateCatalog(
			TEST_CATALOG,
			session -> {
				entity.openForWrite()
					.setReference(REFERENCE_BRAND_WITH_GROUP, 1)
					.upsertVia(session);
			}
		);

		tester.test(TEST_CATALOG)
			.document(
				"""
	                mutation {
	                    upsertProduct(
	                        primaryKey: %d
	                        entityExistence: MUST_EXIST
	                        mutations: [
	                            {
	                                setReferenceGroupMutation: {
	                                    name: "brandWithGroup"
	                                    primaryKey: 1
	                                    groupPrimaryKey: 100
	                                }
	                            }
	                        ]
                        ) {
	                        primaryKey
	                    }
	                }
					""",
				entity.getPrimaryKey()
			)
			.executeAndThen()
			.statusCode(200)
			.body(ERRORS_PATH, nullValue())
			.body(UPSERT_PRODUCT_PATH + "." + EntityDescriptor.PRIMARY_KEY.name(), equalTo(entity.getPrimaryKey()));

		assertReferenceGroup(evita, entity.getPrimaryKey(), new GroupEntityReference(ENTITY_BRAND_GROUP, 100, 1, false));

		tester.test(TEST_CATALOG)
			.document(
				"""
	                mutation {
	                    upsertProduct(
	                        primaryKey: %d
	                        entityExistence: MUST_EXIST
	                        mutations: [
	                            {
	                                removeReferenceGroupMutation: {
	                                    name: "brandWithGroup"
	                                    primaryKey: 1
	                                }
	                            }
	                        ]
                        ) {
	                       primaryKey
	                    }
	                }
					""",
				entity.getPrimaryKey()
			)
			.executeAndThen()
			.statusCode(200)
			.body(ERRORS_PATH, nullValue())
			.body(UPSERT_PRODUCT_PATH + "." + EntityDescriptor.PRIMARY_KEY.name(), equalTo(entity.getPrimaryKey()));

		assertReferenceGroup(evita, entity.getPrimaryKey(), null);

		evita.updateCatalog(
			TEST_CATALOG,
			session -> {
				session.getEntity(Entities.PRODUCT, entity.getPrimaryKey(), referenceContentAll())
					.orElseThrow()
					.openForWrite()
					.removeReference(REFERENCE_BRAND_WITH_GROUP, 1)
					.upsertVia(session);
			}
		);
	}

	private void assertReferenceGroup(@Nonnull Evita evita, int primaryKey, @Nullable GroupEntityReference groupEntityReference) {
		evita.queryCatalog(
			TEST_CATALOG,
			session -> {
				final SealedEntity updatedEntity = session.getEntity(Entities.PRODUCT, primaryKey, referenceContentAll())
					.orElseThrow();
				assertEquals(
					groupEntityReference,
					updatedEntity.getReferences(REFERENCE_BRAND_WITH_GROUP).iterator().next().getGroup().orElse(null)
				);
			}
		);
	}


	private void assertParentPrimaryKey(@Nonnull GraphQLTester tester, int primaryKey, @Nonnull Map<String, Object> expectedBodyAfterRemoving) {
		tester.test(TEST_CATALOG)
			.document(
				"""
	                query {
	                    getCategory(primaryKey: %d) {
	                        primaryKey
	                        parentPrimaryKey
	                    }
	                }
					""",
				primaryKey
			)
			.executeAndThen()
			.statusCode(200)
			.body(ERRORS_PATH, nullValue())
			.body(GET_CATEGORY_PATH, equalTo(expectedBodyAfterRemoving));
	}
}<|MERGE_RESOLUTION|>--- conflicted
+++ resolved
@@ -403,7 +403,6 @@
 	@UseDataSet(value = GRAPHQL_THOUSAND_PRODUCTS_FOR_UPDATE, destroyAfterTest = true)
 	@DisplayName("Should update category with hierarchical placement mutations")
 	void shouldUpdateCategoryWithHierarchicalPlacementMutations(Evita evita, GraphQLTester tester) {
-<<<<<<< HEAD
 		final SealedEntity rootEntity = getEntity(
 			evita,
 			query(
@@ -413,7 +412,7 @@
 				),
 				require(
 					strip(0, 1),
-					entityFetch()
+					entityFetch(hierarchyContent())
 				)
 			),
 			SealedEntity.class
@@ -426,46 +425,11 @@
 					hierarchyWithinSelf(
 						entityPrimaryKeyInSet(rootEntity.getPrimaryKey()),
 						directRelation()
-=======
-		final SealedEntity rootEntity = evita.queryCatalog(
-			TEST_CATALOG,
-			session -> {
-				return session.queryOneSealedEntity(
-					query(
-						collection(Entities.CATEGORY),
-						filterBy(
-							hierarchyWithinRootSelf(directRelation())
-						),
-						require(
-							strip(0, 1),
-							entityFetch(hierarchyContent())
-						)
-					)
-				).orElseThrow();
-			}
-		);
-		final SealedEntity entityInTree = evita.queryCatalog(
-			TEST_CATALOG,
-			session -> {
-				return session.queryOneSealedEntity(
-					query(
-						collection(Entities.CATEGORY),
-						filterBy(
-							hierarchyWithinSelf(
-								entityPrimaryKeyInSet(rootEntity.getPrimaryKey()),
-								directRelation()
-							)
-						),
-						require(
-							strip(1, 1),
-							entityFetch(hierarchyContent())
-						)
->>>>>>> ae51803e
 					)
 				),
 				require(
 					strip(1, 1),
-					entityFetch()
+					entityFetch(hierarchyContent())
 				)
 			),
 			SealedEntity.class
