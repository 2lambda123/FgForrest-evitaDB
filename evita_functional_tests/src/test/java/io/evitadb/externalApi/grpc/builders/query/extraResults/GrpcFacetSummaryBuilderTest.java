--- conflicted
+++ resolved
@@ -117,13 +117,8 @@
 	public static SealedEntity createGroupEntity(String groupEntityType) {
 		return new InitialEntityBuilder(
 			new InternalEntitySchemaBuilder(
-<<<<<<< HEAD
-				CatalogSchema._internalBuild(TestConstants.TEST_CATALOG, Map.of(), entityType -> null),
+				CatalogSchema._internalBuild(TestConstants.TEST_CATALOG, Map.of(), EnumSet.allOf(CatalogEvolutionMode.class), entityType -> null),
 				EntitySchema._internalBuild(groupEntityType)
-=======
-				CatalogSchema._internalBuild(TestConstants.TEST_CATALOG, Map.of(), EnumSet.allOf(CatalogEvolutionMode.class), entityType -> null),
-				EntitySchema._internalBuild("testGroup2")
->>>>>>> 6718955a
 			)
 				.withAttribute("code", String.class)
 				.withAttribute("name", String.class)
