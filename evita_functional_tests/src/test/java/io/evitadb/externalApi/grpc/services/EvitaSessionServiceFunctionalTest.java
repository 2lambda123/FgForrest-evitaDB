/*
 *
 *                         _ _        ____  ____
 *               _____   _(_) |_ __ _|  _ \| __ )
 *              / _ \ \ / / | __/ _` | | | |  _ \
 *             |  __/\ V /| | || (_| | |_| | |_) |
 *              \___| \_/ |_|\__\__,_|____/|____/
 *
 *   Copyright (c) 2023
 *
 *   Licensed under the Business Source License, Version 1.1 (the "License");
 *   you may not use this file except in compliance with the License.
 *   You may obtain a copy of the License at
 *
 *   https://github.com/FgForrest/evitaDB/blob/main/LICENSE
 *
 *   Unless required by applicable law or agreed to in writing, software
 *   distributed under the License is distributed on an "AS IS" BASIS,
 *   WITHOUT WARRANTIES OR CONDITIONS OF ANY KIND, either express or implied.
 *   See the License for the specific language governing permissions and
 *   limitations under the License.
 */

package io.evitadb.externalApi.grpc.services;

import com.google.protobuf.Empty;
import com.google.protobuf.Int32Value;
import com.google.protobuf.StringValue;
import io.evitadb.api.EvitaSessionContract;
import io.evitadb.api.SessionTraits;
import io.evitadb.api.SessionTraits.SessionFlags;
import io.evitadb.api.query.Query;
import io.evitadb.api.query.QueryConstraints;
import io.evitadb.api.query.filter.AttributeSpecialValue;
import io.evitadb.api.query.order.OrderDirection;
import io.evitadb.api.query.require.FacetStatisticsDepth;
import io.evitadb.api.query.require.QueryPriceMode;
import io.evitadb.api.query.visitor.PrettyPrintingVisitor;
import io.evitadb.api.query.visitor.PrettyPrintingVisitor.StringWithParameters;
import io.evitadb.api.requestResponse.EvitaResponse;
import io.evitadb.api.requestResponse.data.AssociatedDataContract.AssociatedDataValue;
import io.evitadb.api.requestResponse.data.EntityContract;
import io.evitadb.api.requestResponse.data.PriceContract;
import io.evitadb.api.requestResponse.data.SealedEntity;
import io.evitadb.api.requestResponse.data.structure.BinaryEntity;
import io.evitadb.api.requestResponse.data.structure.EntityReference;
import io.evitadb.api.requestResponse.extraResult.AttributeHistogram;
import io.evitadb.api.requestResponse.extraResult.FacetSummary;
<<<<<<< HEAD
import io.evitadb.api.requestResponse.extraResult.HierarchyStatistics;
=======
import io.evitadb.api.requestResponse.extraResult.Hierarchy;
import io.evitadb.api.requestResponse.extraResult.HierarchyParents;
>>>>>>> 98d3aabd
import io.evitadb.api.requestResponse.extraResult.PriceHistogram;
import io.evitadb.core.Evita;
import io.evitadb.dataType.BigDecimalNumberRange;
import io.evitadb.dataType.ComplexDataObject;
import io.evitadb.externalApi.grpc.GrpcProvider;
import io.evitadb.externalApi.grpc.TestChannelCreator;
import io.evitadb.externalApi.grpc.dataType.ComplexDataObjectConverter;
import io.evitadb.externalApi.grpc.dataType.EvitaDataTypesConverter;
import io.evitadb.externalApi.grpc.generated.*;
import io.evitadb.externalApi.grpc.interceptor.ClientSessionInterceptor;
import io.evitadb.externalApi.grpc.interceptor.ClientSessionInterceptor.SessionIdHolder;
import io.evitadb.externalApi.grpc.query.QueryConverter;
import io.evitadb.externalApi.grpc.testUtils.GrpcAssertions;
import io.evitadb.externalApi.grpc.testUtils.SessionInitializer;
import io.evitadb.externalApi.grpc.testUtils.TestDataProvider;
import io.evitadb.externalApi.grpc.utils.QueryUtil;
import io.evitadb.externalApi.system.SystemProvider;
import io.evitadb.server.EvitaServer;
import io.evitadb.test.Entities;
import io.evitadb.test.annotation.DataSet;
import io.evitadb.test.annotation.OnDataSetTearDown;
import io.evitadb.test.annotation.UseDataSet;
import io.evitadb.test.extension.DataCarrier;
import io.evitadb.test.extension.EvitaParameterResolver;
import io.evitadb.utils.CollectionUtils;
import io.grpc.ManagedChannel;
import io.grpc.StatusRuntimeException;
import lombok.extern.slf4j.Slf4j;
import org.junit.jupiter.api.AfterEach;
import org.junit.jupiter.api.Disabled;
import org.junit.jupiter.api.DisplayName;
import org.junit.jupiter.api.Tag;
import org.junit.jupiter.api.Test;
import org.junit.jupiter.api.extension.ExtendWith;
import org.junit.jupiter.api.function.Executable;
import org.opentest4j.AssertionFailedError;

import java.math.BigDecimal;
import java.util.*;
import java.util.concurrent.atomic.AtomicBoolean;
import java.util.concurrent.atomic.AtomicReference;
import java.util.function.Function;
import java.util.stream.Collectors;

import static io.evitadb.api.query.QueryConstraints.collection;
import static io.evitadb.api.query.QueryConstraints.entityFetch;
import static io.evitadb.api.query.QueryConstraints.require;
import static io.evitadb.externalApi.grpc.query.QueryConverter.convertQueryParam;
import static io.evitadb.externalApi.grpc.testUtils.GrpcAssertions.*;
import static io.evitadb.externalApi.grpc.testUtils.TestDataProvider.*;
import static io.evitadb.test.TestConstants.FUNCTIONAL_TEST;
import static io.evitadb.test.TestConstants.TEST_CATALOG;
import static io.evitadb.test.generator.DataGenerator.*;
import static org.junit.jupiter.api.Assertions.*;

@SuppressWarnings({"ResultOfMethodCallIgnored", "UnusedParameters"})
@DisplayName("EvitaSessionService gRPC functional test")
@ExtendWith(EvitaParameterResolver.class)
@Tag(FUNCTIONAL_TEST)
@Slf4j
class EvitaSessionServiceFunctionalTest {
	private static final String GRPC_THOUSAND_PRODUCTS = "GrpcEvitaSessionServiceFunctionalTest";

	@DataSet(value = GRPC_THOUSAND_PRODUCTS, openWebApi = {GrpcProvider.CODE, SystemProvider.CODE}, readOnly = false, destroyAfterClass = true)
	DataCarrier setUp(Evita evita, EvitaServer evitaServer) {
		final ManagedChannel channel = TestChannelCreator.getChannel(new ClientSessionInterceptor(), evitaServer.getExternalApiServer());
		final List<SealedEntity> entities = new TestDataProvider().generateEntities(evita, 1000);
		return new DataCarrier(
			"entities", entities,
			"channel", channel
		);
	}

	@AfterEach
	public void afterEach() {
		SessionIdHolder.reset();
	}

	@OnDataSetTearDown(GRPC_THOUSAND_PRODUCTS)
	void onDataSetTearDown(ManagedChannel channel) {
		channel.shutdown();
	}

	@Test
	@UseDataSet(GRPC_THOUSAND_PRODUCTS)
	@DisplayName("Should return default instance of entity when trying to get a non-existent entity")
	void shouldThrowWhenAskingForNonExistingEntity(Evita evita, ManagedChannel channel) {
		final EvitaSessionServiceGrpc.EvitaSessionServiceBlockingStub evitaSessionBlockingStub = EvitaSessionServiceGrpc.newBlockingStub(channel);
		SessionInitializer.setSession(channel, GrpcSessionType.READ_ONLY);

		final int primaryKey = -1;
		final String entityType = Entities.PRODUCT;

		final AtomicReference<GrpcEntityResponse> response = new AtomicReference<>();

		assertDoesNotThrow(() -> response.set(evitaSessionBlockingStub.getEntity(GrpcEntityRequest.newBuilder()
			.setPrimaryKey(primaryKey)
			.setEntityType(entityType)
			.build())));

		assertEquals(GrpcSealedEntity.getDefaultInstance(), response.get().getEntity());
	}

	@Test
	@UseDataSet(GRPC_THOUSAND_PRODUCTS)
	@DisplayName("Should return an existing entity specified by its primary key and entity type")
	void shouldReturnExistingEntitySpecifiedByPrimaryKeyAndEntityType(Evita evita, List<SealedEntity> entities, ManagedChannel channel) {
		final EvitaSessionServiceGrpc.EvitaSessionServiceBlockingStub evitaSessionBlockingStub = EvitaSessionServiceGrpc.newBlockingStub(channel);
		SessionInitializer.setSession(channel, GrpcSessionType.READ_ONLY);

		//noinspection ConstantConditions
		final int primaryKey = entities.stream()
			.filter(entity -> entity.getType().equals(Entities.PRODUCT))
			.findFirst()
			.orElseThrow(() -> new IllegalArgumentException("Suitable entity not found!"))
			.getPrimaryKey();
		final String entityType = Entities.PRODUCT;

		final AtomicReference<GrpcEntityResponse> response = new AtomicReference<>();

		final Executable executable = () ->
			response.set(evitaSessionBlockingStub.getEntity(GrpcEntityRequest.newBuilder()
				.setPrimaryKey(primaryKey)
				.setEntityType(entityType)
				.build()
			));

		assertDoesNotThrow(executable);

		assertEquals(primaryKey, response.get().getEntity().getPrimaryKey());
		assertEquals(entityType, response.get().getEntity().getEntityType());
	}

	@Test
	@UseDataSet(GRPC_THOUSAND_PRODUCTS)
	@DisplayName("Should return enriched existing entity specified by its primary key and entity type and require query")
	void shouldReturnExistingEnrichedEntitySpecifiedByPrimaryKeyAndEntityTypeAndEntityContentRequires(Evita evita, List<SealedEntity> entities, ManagedChannel channel) {
		final EvitaSessionServiceGrpc.EvitaSessionServiceBlockingStub evitaSessionBlockingStub = EvitaSessionServiceGrpc.newBlockingStub(channel);
		SessionInitializer.setSession(channel, GrpcSessionType.READ_ONLY);

		//noinspection ConstantConditions
		final int primaryKey = entities.stream()
			.filter(entity -> entity.getType().equals(Entities.PRODUCT) && !entity.getPrices().isEmpty())
			.findFirst()
			.orElseThrow(() -> new IllegalArgumentException("Suitable entity not found!"))
			.getPrimaryKey();
		final String entityType = Entities.PRODUCT;

		final String stringEntityContentRequires = "priceContent()";

		final AtomicReference<GrpcEntityResponse> response = new AtomicReference<>();

		final Executable executable = () ->
			response.set(evitaSessionBlockingStub.getEntity(GrpcEntityRequest.newBuilder()
				.setPrimaryKey(primaryKey)
				.setEntityType(entityType)
				.setRequire(stringEntityContentRequires)
				.build()
			));

		assertDoesNotThrow(executable);

		assertEquals(primaryKey, response.get().getEntity().getPrimaryKey());
		assertEquals(entityType, response.get().getEntity().getEntityType());
		assertNotNull(response.get().getEntity().getPriceForSale());
		assertNotEquals(0, response.get().getEntity().getPricesCount());
	}

	@Test
	@UseDataSet(GRPC_THOUSAND_PRODUCTS)
	@DisplayName("Should return data chunk of entity references")
	void shouldReturnDataChunkOfEntityReferences(Evita evita, ManagedChannel channel) {
		final EvitaSessionServiceGrpc.EvitaSessionServiceBlockingStub evitaSessionBlockingStub = EvitaSessionServiceGrpc.newBlockingStub(channel);
		SessionInitializer.setSession(channel, GrpcSessionType.READ_ONLY);

		final List<QueryParam> params = new ArrayList<>(8);
		params.add(convertQueryParam(Entities.PRODUCT));
		params.add(convertQueryParam(1));
		params.add(convertQueryParam(2));
		params.add(convertQueryParam(3));
		params.add(convertQueryParam(4));
		params.add(convertQueryParam(5));
		params.add(convertQueryParam(1));
		params.add(convertQueryParam(Integer.MAX_VALUE));

		final String stringQuery = """
					query(
						collection(?),
						filterBy(
							entityPrimaryKeyInSet(?, ?, ?, ?, ?)
						),
						require(
							page(?, ?)
						)
					)
			""";

		final AtomicReference<GrpcQueryResponse> response = new AtomicReference<>();

		final Executable executable = () ->
			response.set(evitaSessionBlockingStub.query(GrpcQueryRequest.newBuilder()
				.setQuery(stringQuery)
				.addAllPositionalQueryParams(params)
				.build()
			));

		assertDoesNotThrow(executable);

		final Query query = QueryUtil.parseQuery(stringQuery, params, null);

		assertNotNull(query);

		final EvitaResponse<EntityReference> entityResponse = evita.createReadOnlySession(TEST_CATALOG).query(query, EntityReference.class);

		assertEquals(entityResponse.getRecordData().size(), response.get().getRecordPage().getEntityReferencesCount());

		for (int i = 0; i < entityResponse.getRecordData().size(); i++) {
			final GrpcEntityReference grpcEntityReference = response.get().getRecordPage().getEntityReferencesList().get(i);
			final EntityReference entityReference = entityResponse.getRecordData().get(i);
			assertEquals(entityReference.getType(), grpcEntityReference.getEntityType());
			assertEquals(entityReference.getPrimaryKey(), grpcEntityReference.getPrimaryKey());
		}
	}

	@Test
	@UseDataSet(GRPC_THOUSAND_PRODUCTS)
	@DisplayName("Should return list of entity references")
	void shouldReturnListOfEntityReferences(Evita evita, ManagedChannel channel) {
		final EvitaSessionServiceGrpc.EvitaSessionServiceBlockingStub evitaSessionBlockingStub = EvitaSessionServiceGrpc.newBlockingStub(channel);
		SessionInitializer.setSession(channel, GrpcSessionType.READ_ONLY);

		final List<QueryParam> params = new ArrayList<>(8);
		params.add(convertQueryParam(Entities.PRODUCT));
		params.add(convertQueryParam(1));
		params.add(convertQueryParam(2));
		params.add(convertQueryParam(3));
		params.add(convertQueryParam(4));
		params.add(convertQueryParam(5));
		params.add(convertQueryParam(1));
		params.add(convertQueryParam(Integer.MAX_VALUE));

		final String stringQuery = """
			query(
				collection(?),
				filterBy(
					entityPrimaryKeyInSet(?, ?, ?, ?, ?)
				),
				require(
					page(?, ?)
				)
			)
			""";

		final AtomicReference<GrpcQueryListResponse> response = new AtomicReference<>();

		final Executable executable = () ->
			response.set(evitaSessionBlockingStub.queryList(GrpcQueryRequest.newBuilder()
				.setQuery(stringQuery)
				.addAllPositionalQueryParams(params)
				.build()
			));

		assertDoesNotThrow(executable);

		final Query query = QueryUtil.parseQuery(stringQuery, params, null);

		assertNotNull(query);

		final List<EntityReference> entityResponse = evita.createReadOnlySession(TEST_CATALOG).queryListOfEntityReferences(query);

		for (int i = 0; i < entityResponse.size(); i++) {
			final GrpcEntityReference grpcEntityReference = response.get().getEntityReferencesList().get(i);
			final EntityReference entityReference = entityResponse.get(i);
			assertEquals(entityReference.getType(), grpcEntityReference.getEntityType());
			assertEquals(entityReference.getPrimaryKey(), grpcEntityReference.getPrimaryKey());
		}
	}

	@Test
	@UseDataSet(GRPC_THOUSAND_PRODUCTS)
	@DisplayName("Should throw when queryOne returns more than one entity with queryOne")
	void shouldThrowWhenQueryOneReturnsMoreThanOneEntity(Evita evita, ManagedChannel channel) {
		final EvitaSessionServiceGrpc.EvitaSessionServiceBlockingStub evitaSessionBlockingStub = EvitaSessionServiceGrpc.newBlockingStub(channel);
		SessionInitializer.setSession(channel, GrpcSessionType.READ_ONLY);

		final List<QueryParam> params = new ArrayList<>(8);
		params.add(convertQueryParam(Entities.PRODUCT));
		params.add(convertQueryParam(1));
		params.add(convertQueryParam(2));
		params.add(convertQueryParam(3));
		params.add(convertQueryParam(4));
		params.add(convertQueryParam(5));
		params.add(convertQueryParam(1));
		params.add(convertQueryParam(Integer.MAX_VALUE));

		final String stringQuery = """
			query(
				collection(?),
				filterBy(
					entityPrimaryKeyInSet(?, ?, ?, ?, ?)
				),
				require(
					page(?, ?)
				)
			)
			""";

		final Executable executable = () ->
			evitaSessionBlockingStub.queryOne(GrpcQueryRequest.newBuilder()
				.setQuery(stringQuery)
				.addAllPositionalQueryParams(params)
				.build()
			);

		assertThrows(StatusRuntimeException.class, executable);
	}

	@Test
	@UseDataSet(GRPC_THOUSAND_PRODUCTS)
	@DisplayName("Should return one entity when using queryOne and only one matches")
	@Disabled("TODO LHO: will be reimplemented")
	void shouldReturnOneEntityWhenUsingQueryOneAndProperlySpecified(Evita evita, ManagedChannel channel) {
		final EvitaSessionServiceGrpc.EvitaSessionServiceBlockingStub evitaSessionBlockingStub = EvitaSessionServiceGrpc.newBlockingStub(channel);
		SessionInitializer.setSession(channel, GrpcSessionType.READ_ONLY);

		final List<QueryParam> params = new ArrayList<>(4);
		params.add(convertQueryParam(Entities.PRODUCT));
		params.add(convertQueryParam(1));
		params.add(convertQueryParam(1));
		params.add(convertQueryParam(20));

		final String stringQuery = """
			query(
				collection(?),
				filterBy(
					entityPrimaryKeyInSet(?)
				),
				require(
					page(?, ?)
				)
			)
			""";

		final AtomicReference<GrpcQueryOneResponse> response = new AtomicReference<>();

		final Executable executable = () ->
			response.set(evitaSessionBlockingStub.queryOne(GrpcQueryRequest.newBuilder()
				.setQuery(stringQuery)
				.addAllPositionalQueryParams(params)
				.build())
			);

		assertDoesNotThrow(executable);

		final Query query = QueryUtil.parseQuery(stringQuery, params, null);

		assertNotNull(query);

		final EntityReference entity = evita.createReadOnlySession(TEST_CATALOG)
			.queryOneEntityReference(query)
			.orElseThrow();

		final GrpcEntityReference grpcEntityReference = response.get().getEntityReference();
		assertEquals(entity.getType(), grpcEntityReference.getEntityType());
		assertEquals(entity.getPrimaryKey(), grpcEntityReference.getPrimaryKey());
	}

	@Test
	@UseDataSet(GRPC_THOUSAND_PRODUCTS)
	@DisplayName("Should throw when trying to get hierarchy statistics of non-hierarchical entity collection")
	@Disabled("TODO LHO: will be reimplemented")
	void shouldFailWhenTryingToGetHierarchyStatisticsOnNotHierarchicalCollection(Evita evita, ManagedChannel channel) {
		final EvitaSessionServiceGrpc.EvitaSessionServiceBlockingStub evitaSessionBlockingStub = EvitaSessionServiceGrpc.newBlockingStub(channel);
		SessionInitializer.setSession(channel, GrpcSessionType.READ_ONLY);

		final List<QueryParam> params = new ArrayList<>(8);
		params.add(convertQueryParam(Entities.PRODUCT));
		params.add(convertQueryParam(1));
		params.add(convertQueryParam(2));
		params.add(convertQueryParam(3));
		params.add(convertQueryParam(4));
		params.add(convertQueryParam(5));
		params.add(convertQueryParam(1));
		params.add(convertQueryParam(Integer.MAX_VALUE));

		final String stringQuery = """
			query(
				collection(?),
				filterBy(
					entityPrimaryKeyInSet(?, ?, ?, ?, ?)
				),
				require(
					page(?, ?),
					hierarchyOfSelf()
				)
			)
			""";

		assertThrows(StatusRuntimeException.class, () -> evitaSessionBlockingStub.query(GrpcQueryRequest.newBuilder()
			.setQuery(stringQuery)
			.addAllPositionalQueryParams(params)
			.build()
		));
	}

	@Test
	@UseDataSet(GRPC_THOUSAND_PRODUCTS)
	@DisplayName("Should return data chunk of enriched entities with one language specified")
	void shouldReturnDataChunkOfEnrichedEntitiesWithOneLanguageSpecified(Evita evita, ManagedChannel channel) {
		final EvitaSessionServiceGrpc.EvitaSessionServiceBlockingStub evitaSessionBlockingStub = EvitaSessionServiceGrpc.newBlockingStub(channel);
		SessionInitializer.setSession(channel, GrpcSessionType.READ_ONLY);

		final List<QueryParam> params = new ArrayList<>(17);
		params.add(convertQueryParam(Entities.PRODUCT));
		params.add(convertQueryParam(ATTRIBUTE_NAME));
		params.add(convertQueryParam("a"));
		params.add(convertQueryParam(CZECH_LOCALE));
		params.add(convertQueryParam(CURRENCY_CZK));
		params.add(convertQueryParam(PRICE_LIST_VIP));
		params.add(convertQueryParam(PRICE_LIST_BASIC));
		params.add(convertQueryParam(Entities.STORE));
		params.add(convertQueryParam(1));
		params.add(convertQueryParam(2));
		params.add(convertQueryParam(Entities.BRAND));
		params.add(convertQueryParam(1));
		params.add(convertQueryParam(2));
		params.add(convertQueryParam(1));
		params.add(convertQueryParam(20));
		params.add(convertQueryParam(Entities.CATEGORY));
		params.add(convertQueryParam(Entities.STORE));

		final String stringQuery = """
			query(
				collection(?),
				filterBy(
					and(
						attributeContains(?, ?),
						entityLocaleEquals(?),
						priceInCurrency(?),
						priceInPriceLists(?, ?),
						userFilter(
							facetHaving(?, entityPrimaryKeyInSet(?, ?)),
							facetHaving(?, entityPrimaryKeyInSet(?, ?))
						)
					)
				),
				require(
					page(?, ?),
					entityFetch(
						attributeContent(),
						priceContent(),
						referenceContent(?, ?),
						associatedDataContent()
					)
				)
			)
			""";

		final AtomicReference<GrpcQueryResponse> response = new AtomicReference<>();

		final Executable executable = () ->
			response.set(evitaSessionBlockingStub.query(GrpcQueryRequest.newBuilder()
				.setQuery(stringQuery)
				.addAllPositionalQueryParams(params)
				.build()
			));

		assertDoesNotThrow(executable);

		final Query query = QueryUtil.parseQuery(stringQuery, params, null);

		assertNotNull(query);

		assertNotEquals(0, response.get().getRecordPage().getSealedEntitiesCount());
		assertEquals(0, response.get().getRecordPage().getEntityReferencesCount());

		final EvitaResponse<SealedEntity> entityResponse = evita.createReadOnlySession(TEST_CATALOG).query(query, SealedEntity.class);

		for (int i = 0; i < entityResponse.getRecordData().size(); i++) {
			final SealedEntity entity = entityResponse.getRecordData().get(i);
			final GrpcSealedEntity grpcSealedEntity = response.get().getRecordPage().getSealedEntitiesList().get(i);
			assertEntity(entity, grpcSealedEntity);
		}
	}

	@Test
	@UseDataSet(GRPC_THOUSAND_PRODUCTS)
	@DisplayName("Should return data chunk of enriched entities with rich references")
	void shouldReturnDataChunkOfEnrichedEntitiesWithRichReferences(Evita evita, List<SealedEntity> entities, ManagedChannel channel) {
		final EvitaSessionServiceGrpc.EvitaSessionServiceBlockingStub evitaSessionBlockingStub = EvitaSessionServiceGrpc.newBlockingStub(channel);
		SessionInitializer.setSession(channel, GrpcSessionType.READ_ONLY);

		final Integer primaryKey = entities.stream()
			.filter(it -> !it.getReferences(Entities.PARAMETER).isEmpty())
			.map(EntityContract::getPrimaryKey)
			.findAny()
			.orElseThrow();

		final List<QueryParam> params = new ArrayList<>(17);
		params.add(convertQueryParam(Entities.PRODUCT));
		params.add(convertQueryParam(primaryKey));
		params.add(convertQueryParam(1));
		params.add(convertQueryParam(20));
		params.add(convertQueryParam(Entities.CATEGORY));
		params.add(convertQueryParam(ATTRIBUTE_CODE));

		final String stringQuery = """
			query(
				collection(?),
				filterBy(
					entityPrimaryKeyInSet(?)
				),
				require(
					page(?, ?),
					entityFetch(
						priceContent(),
						referenceContent(?, entityFetch(attributeContent(?)), entityGroupFetch())
					)
				)
			)
			""";

		final AtomicReference<GrpcQueryResponse> response = new AtomicReference<>();

		final Executable executable = () ->
			response.set(evitaSessionBlockingStub.query(GrpcQueryRequest.newBuilder()
				.setQuery(stringQuery)
				.addAllPositionalQueryParams(params)
				.build()
			));

		assertDoesNotThrow(executable);

		final Query query = QueryUtil.parseQuery(stringQuery, params, null);

		assertNotNull(query);

		assertNotEquals(0, response.get().getRecordPage().getSealedEntitiesCount());
		assertEquals(0, response.get().getRecordPage().getEntityReferencesCount());

		final EvitaResponse<SealedEntity> entityResponse = evita.createReadOnlySession(TEST_CATALOG).query(query, SealedEntity.class);

		for (int i = 0; i < entityResponse.getRecordData().size(); i++) {
			final SealedEntity entity = entityResponse.getRecordData().get(i);
			final GrpcSealedEntity grpcSealedEntity = response.get().getRecordPage().getSealedEntitiesList().get(i);
			assertEntity(entity, grpcSealedEntity);
		}
	}

	@Test
	@UseDataSet(GRPC_THOUSAND_PRODUCTS)
	@DisplayName("Should return data chunk of entities with filtered and sorted references")
	void shouldReturnDataChunkOfEntitiesWithFilteredAndSortedReferences(Evita evita, List<SealedEntity> originalProducts, List<SealedEntity> originalStores, ManagedChannel channel) {
		final EvitaSessionServiceGrpc.EvitaSessionServiceBlockingStub evitaSessionBlockingStub = EvitaSessionServiceGrpc.newBlockingStub(channel);
		SessionInitializer.setSession(channel, GrpcSessionType.READ_ONLY);

		final Map<Integer, SealedEntity> storesIndexedByPk = originalStores.stream()
			.collect(Collectors.toMap(
				EntityContract::getPrimaryKey,
				Function.identity()
			));

		final Map<Integer, Set<String>> productsWithLotsOfStores = originalProducts.stream()
			.filter(it -> it.getReferences(Entities.STORE).size() > 4 && it.getLocales().contains(CZECH_LOCALE))
			.collect(
				Collectors.toMap(
					EntityContract::getPrimaryKey,
					it -> it.getReferences(Entities.STORE)
						.stream()
						.map(ref -> ref.getReferenceKey().primaryKey())
						.map(storesIndexedByPk::get)
						.map(store -> store.getAttribute(ATTRIBUTE_CODE, String.class))
						.collect(Collectors.toSet())
				)
			);

		final AtomicBoolean atLeastFirst = new AtomicBoolean();
		final Random rnd = new Random(5);
		final String[] randomStores = productsWithLotsOfStores
			.values()
			.stream()
			.flatMap(Collection::stream)
			.filter(it -> atLeastFirst.compareAndSet(false, true) || rnd.nextInt(10) == 0)
			.distinct()
			.toArray(String[]::new);

		final List<QueryParam> params = new ArrayList<>(17);
		params.add(convertQueryParam(Entities.PRODUCT));
		params.add(convertQueryParam(productsWithLotsOfStores.keySet().toArray(Integer[]::new)));
		params.add(convertQueryParam(CZECH_LOCALE));
		params.add(convertQueryParam(1));
		params.add(convertQueryParam(Integer.MAX_VALUE));
		params.add(convertQueryParam(Entities.STORE));
		params.add(convertQueryParam(ATTRIBUTE_CODE));
		params.add(convertQueryParam(randomStores));
		params.add(convertQueryParam(ATTRIBUTE_NAME));
		params.add(convertQueryParam(OrderDirection.DESC));

		final String stringQuery = """
			query(
				collection(?),
				filterBy(
					and(
						entityPrimaryKeyInSet(?),
						entityLocaleEquals(?)
					)
				),
				require(
					page(?, ?),
					entityFetch(
						referenceContent(
							?,
							filterBy(
								entityHaving(
									attributeInSet(?, ?)
								)
							),
							orderBy(
								entityProperty(
									attributeNatural(?, ?)
								)
							),
							entityFetch(
								attributeContent(),
								associatedDataContent()
							)
						)
					)
				)
			)
			""";

		final AtomicReference<GrpcQueryResponse> response = new AtomicReference<>();

		final Executable executable = () ->
			response.set(evitaSessionBlockingStub.query(GrpcQueryRequest.newBuilder()
				.setQuery(stringQuery)
				.addAllPositionalQueryParams(params)
				.build()
			));

		assertDoesNotThrow(executable);

		final Query query = QueryUtil.parseQuery(stringQuery, params, null);

		assertNotNull(query);

		assertNotEquals(0, response.get().getRecordPage().getSealedEntitiesCount());
		assertEquals(0, response.get().getRecordPage().getEntityReferencesCount());

		final EvitaResponse<SealedEntity> entityResponse = evita.createReadOnlySession(TEST_CATALOG).query(query, SealedEntity.class);

		for (int i = 0; i < entityResponse.getRecordData().size(); i++) {
			final SealedEntity entity = entityResponse.getRecordData().get(i);
			final GrpcSealedEntity grpcSealedEntity = response.get().getRecordPage().getSealedEntitiesList().get(i);
			assertEntity(entity, grpcSealedEntity);
		}
	}

	@Test
	@UseDataSet(GRPC_THOUSAND_PRODUCTS)
	@DisplayName("Should return data chunk of enriched entities when using multiple filter conditions, using query enums and ordering by attributes with passed mix of named and positional parameters")
	void shouldReturnDataChunkOfEnrichedEntitiesWhenFilteringByMultipleConditionsAndOrderingByAttributesMixedParams(Evita evita, ManagedChannel channel) {
		final EvitaSessionServiceGrpc.EvitaSessionServiceBlockingStub evitaSessionBlockingStub = EvitaSessionServiceGrpc.newBlockingStub(channel);
		SessionInitializer.setSession(channel, GrpcSessionType.READ_ONLY);

		final List<QueryParam> positionalParams = new ArrayList<>(19);
		positionalParams.add(convertQueryParam(Entities.PRODUCT));
		positionalParams.add(convertQueryParam(ATTRIBUTE_SIZE));
		positionalParams.add(convertQueryParam(ATTRIBUTE_NAME));
		positionalParams.add(convertQueryParam(CZECH_LOCALE));
		positionalParams.add(convertQueryParam(CURRENCY_CZK));
		positionalParams.add(convertQueryParam(PRICE_LIST_VIP));
		positionalParams.add(convertQueryParam(PRICE_LIST_BASIC));
		positionalParams.add(convertQueryParam(Entities.STORE));
		positionalParams.add(convertQueryParam(1));
		positionalParams.add(convertQueryParam(2));
		positionalParams.add(convertQueryParam(Entities.BRAND));
		positionalParams.add(convertQueryParam(1));
		positionalParams.add(convertQueryParam(2));
		positionalParams.add(convertQueryParam(ATTRIBUTE_NAME));
		positionalParams.add(convertQueryParam(OrderDirection.DESC));
		positionalParams.add(convertQueryParam(Entities.CATEGORY));
		positionalParams.add(convertQueryParam(Entities.STORE));
		positionalParams.add(convertQueryParam(FacetStatisticsDepth.COUNTS));
		positionalParams.add(convertQueryParam(QueryPriceMode.WITH_TAX));

		final Map<String, QueryParam> namedParams = CollectionUtils.createHashMap(4);
		namedParams.put("sizeIs", convertQueryParam(AttributeSpecialValue.NOT_NULL));
		namedParams.put("nameContains", convertQueryParam("a"));
		namedParams.put("page", convertQueryParam(1));
		namedParams.put("pageSize", convertQueryParam(20));

		final String stringQuery = """
			query(
				collection(?),
				filterBy(
					and(
						attributeIs(?, @sizeIs),
						attributeContains(?, @nameContains),
						entityLocaleEquals(?),
						priceInCurrency(?),
						priceInPriceLists(?, ?),
						userFilter(
							facetHaving(?, entityPrimaryKeyInSet(?, ?)),
							facetHaving(?, entityPrimaryKeyInSet(?, ?))
						)
					)
				),
				orderBy(
					attributeNatural(?, ?),
					priceNatural()
				),
				require(
					page(@page, @pageSize),
					entityFetch(
						attributeContent(),
						priceContent(),
						referenceContent(?, ?),
						associatedDataContent()
					),
					facetSummary(?),
					priceType(?),
					queryTelemetry()
				)
			)
			""";

		final AtomicReference<GrpcQueryResponse> response = new AtomicReference<>();

		final Executable executable = () ->
			response.set(evitaSessionBlockingStub.query(GrpcQueryRequest.newBuilder()
				.setQuery(stringQuery)
				.addAllPositionalQueryParams(positionalParams)
				.putAllNamedQueryParams(namedParams)
				.build()
			));

		assertDoesNotThrow(executable);

		final Query query = QueryUtil.parseQuery(stringQuery, positionalParams, namedParams, null);

		assertNotNull(query);

		assertNotEquals(0, response.get().getRecordPage().getSealedEntitiesCount());
		assertEquals(0, response.get().getRecordPage().getEntityReferencesCount());

		final EvitaResponse<SealedEntity> entityResponse = evita.createReadOnlySession(TEST_CATALOG).query(query, SealedEntity.class);

		for (int i = 0; i < entityResponse.getRecordData().size(); i++) {
			final SealedEntity entity = entityResponse.getRecordData().get(i);
			final GrpcSealedEntity grpcSealedEntity = response.get().getRecordPage().getSealedEntitiesList().get(i);
			assertEntity(entity, grpcSealedEntity);
		}

		assertFacetSummary(Objects.requireNonNull(
				entityResponse.getExtraResult(FacetSummary.class)),
			response.get().getExtraResults().getFacetGroupStatisticsList()
		);

		final GrpcQueryTelemetry queryTelemetry = response.get().getExtraResults().getQueryTelemetry();
		assertNotEquals(GrpcQueryTelemetry.getDefaultInstance(), queryTelemetry);
	}

	@Test
	@UseDataSet(GRPC_THOUSAND_PRODUCTS)
	@DisplayName("Should return data chunk of enriched entities when using multiple filter conditions, using query enums and ordering by attributes with passed positional parameters")
	void shouldReturnDataChunkOfEnrichedEntitiesWhenFilteringByMultipleConditionsAndOrderingByAttributesPositional(Evita evita, ManagedChannel channel) {
		final EvitaSessionServiceGrpc.EvitaSessionServiceBlockingStub evitaSessionBlockingStub = EvitaSessionServiceGrpc.newBlockingStub(channel);
		SessionInitializer.setSession(channel, GrpcSessionType.READ_ONLY);

		final List<QueryParam> positionalParams = new ArrayList<>(19);
		positionalParams.add(convertQueryParam(Entities.PRODUCT));
		positionalParams.add(convertQueryParam(ATTRIBUTE_SIZE));
		positionalParams.add(convertQueryParam(AttributeSpecialValue.NOT_NULL));
		positionalParams.add(convertQueryParam(ATTRIBUTE_NAME));
		positionalParams.add(convertQueryParam("a"));
		positionalParams.add(convertQueryParam(CZECH_LOCALE));
		positionalParams.add(convertQueryParam(CURRENCY_CZK));
		positionalParams.add(convertQueryParam(PRICE_LIST_VIP));
		positionalParams.add(convertQueryParam(PRICE_LIST_BASIC));
		positionalParams.add(convertQueryParam(Entities.STORE));
		positionalParams.add(convertQueryParam(1));
		positionalParams.add(convertQueryParam(2));
		positionalParams.add(convertQueryParam(Entities.BRAND));
		positionalParams.add(convertQueryParam(1));
		positionalParams.add(convertQueryParam(2));
		positionalParams.add(convertQueryParam(ATTRIBUTE_NAME));
		positionalParams.add(convertQueryParam(OrderDirection.DESC));
		positionalParams.add(convertQueryParam(1));
		positionalParams.add(convertQueryParam(20));
		positionalParams.add(convertQueryParam(Entities.CATEGORY));
		positionalParams.add(convertQueryParam(Entities.STORE));
		positionalParams.add(convertQueryParam(FacetStatisticsDepth.COUNTS));
		positionalParams.add(convertQueryParam(QueryPriceMode.WITH_TAX));

		final String stringQuery = """
			query(
				collection(?),
				filterBy(
					and(
						attributeIs(?, ?),
						attributeContains(?, ?),
						entityLocaleEquals(?),
						priceInCurrency(?),
						priceInPriceLists(?, ?),
						userFilter(
							facetHaving(?, entityPrimaryKeyInSet(?, ?)),
							facetHaving(?, entityPrimaryKeyInSet(?, ?))
						)
					)
				),
				orderBy(
					attributeNatural(?, ?),
					priceNatural()
				),
				require(
					page(?, ?),
					entityFetch(
						attributeContent(),
						priceContent(),
						referenceContent(?, ?)
					),
					associatedDataContent(),
					facetSummary(?),
					priceType(?)
				)
			)
			""";

		final AtomicReference<GrpcQueryResponse> response = new AtomicReference<>();

		final Executable executable = () ->
			response.set(evitaSessionBlockingStub.query(GrpcQueryRequest.newBuilder()
				.setQuery(stringQuery)
				.addAllPositionalQueryParams(positionalParams)
				.build()
			));

		assertDoesNotThrow(executable);

		final Query query = QueryUtil.parseQuery(stringQuery, positionalParams, null);

		assertNotNull(query);

		assertNotEquals(0, response.get().getRecordPage().getSealedEntitiesCount());
		assertEquals(0, response.get().getRecordPage().getEntityReferencesCount());

		final EvitaResponse<SealedEntity> entityResponse = evita.createReadOnlySession(TEST_CATALOG).query(query, SealedEntity.class);

		for (int i = 0; i < entityResponse.getRecordData().size(); i++) {
			final SealedEntity entity = entityResponse.getRecordData().get(i);
			final GrpcSealedEntity grpcSealedEntity = response.get().getRecordPage().getSealedEntitiesList().get(i);
			assertEntity(entity, grpcSealedEntity);
		}

		assertFacetSummary(Objects.requireNonNull(
				entityResponse.getExtraResult(FacetSummary.class)),
			response.get().getExtraResults().getFacetGroupStatisticsList()
		);
	}

	@Test
	@UseDataSet(GRPC_THOUSAND_PRODUCTS)
	@DisplayName("Should return data chunk of enriched entities when using multiple filter conditions, using query enums and ordering by attributes with passed named parameters")
	void shouldReturnDataChunkOfEnrichedEntitiesWhenFilteringByMultipleConditionsAndOrderingByAttributesNamed(Evita evita, ManagedChannel channel) {
		final EvitaSessionServiceGrpc.EvitaSessionServiceBlockingStub evitaSessionBlockingStub = EvitaSessionServiceGrpc.newBlockingStub(channel);
		SessionInitializer.setSession(channel, GrpcSessionType.READ_ONLY);

		final Map<String, QueryParam> namedParams = CollectionUtils.createHashMap(19);
		namedParams.put("entitiesProduct", convertQueryParam(Entities.PRODUCT));
		namedParams.put("attributeSizeName", convertQueryParam(ATTRIBUTE_SIZE));
		namedParams.put("attributeSizeValue", convertQueryParam(AttributeSpecialValue.NOT_NULL));
		namedParams.put("attributeNameName", convertQueryParam(ATTRIBUTE_NAME));
		namedParams.put("attributeNameValue", convertQueryParam("a"));
		namedParams.put("locale", convertQueryParam(CZECH_LOCALE));
		namedParams.put("currency", convertQueryParam(CURRENCY_CZK));
		namedParams.put("priceListVip", convertQueryParam(PRICE_LIST_VIP));
		namedParams.put("priceListBasic", convertQueryParam(PRICE_LIST_BASIC));
		namedParams.put("entitiesStore", convertQueryParam(Entities.STORE));
		namedParams.put("facetId1", convertQueryParam(1));
		namedParams.put("facetId2", convertQueryParam(2));
		namedParams.put("entitiesBrand", convertQueryParam(Entities.BRAND));
		namedParams.put("attributeOrderDirection", convertQueryParam(OrderDirection.DESC));
		namedParams.put("page", convertQueryParam(1));
		namedParams.put("pageSize", convertQueryParam(20));
		namedParams.put("entitiesCategory", convertQueryParam(Entities.CATEGORY));
		namedParams.put("facetStatisticsDepth", convertQueryParam(FacetStatisticsDepth.COUNTS));
		namedParams.put("queryPriceMode", convertQueryParam(QueryPriceMode.WITH_TAX));

		final String stringQuery = """
			query(
				collection(@entitiesProduct),
				filterBy(
					and(
						attributeIs(@attributeSizeName, @attributeSizeValue),
						attributeContains(@attributeNameName, @attributeNameValue),
						entityLocaleEquals(@locale),
						priceInCurrency(@currency),
						priceInPriceLists(@priceListVip, @priceListBasic),
						userFilter(
							facetHaving(@entitiesStore, entityPrimaryKeyInSet(@facetId1, @facetId2)),
							facetHaving(@entitiesBrand, entityPrimaryKeyInSet(@facetId1, @facetId2))
						)
					)
				),
				orderBy(
					attributeNatural(@attributeNameName, @attributeOrderDirection),
					priceNatural()
				),
				require(
					page(@page, @pageSize),
					entityFetch(
						attributeContent(),
						priceContent(),
						referenceContent(@entitiesCategory, @entitiesStore),
						associatedDataContent()
					),
					facetSummary(@facetStatisticsDepth),
					priceType(@queryPriceMode)
				)
			)
			""";

		final AtomicReference<GrpcQueryResponse> response = new AtomicReference<>();

		final Executable executable = () ->
			response.set(evitaSessionBlockingStub.query(GrpcQueryRequest.newBuilder()
				.setQuery(stringQuery)
				.putAllNamedQueryParams(namedParams)
				.build()
			));

		assertDoesNotThrow(executable);

		final Query query = QueryUtil.parseQuery(stringQuery, namedParams, null);

		assertNotNull(query);

		assertNotEquals(0, response.get().getRecordPage().getSealedEntitiesCount());
		assertEquals(0, response.get().getRecordPage().getEntityReferencesCount());

		final EvitaResponse<SealedEntity> entityResponse = evita.createReadOnlySession(TEST_CATALOG).query(query, SealedEntity.class);

		for (int i = 0; i < entityResponse.getRecordData().size(); i++) {
			final SealedEntity entity = entityResponse.getRecordData().get(i);
			final GrpcSealedEntity grpcSealedEntity = response.get().getRecordPage().getSealedEntitiesList().get(i);
			assertEntity(entity, grpcSealedEntity);
		}

		assertFacetSummary(Objects.requireNonNull(
				entityResponse.getExtraResult(FacetSummary.class)),
			response.get().getExtraResults().getFacetGroupStatisticsList()
		);
	}

	@Test
	@UseDataSet(GRPC_THOUSAND_PRODUCTS)
	@DisplayName("Should return data chunk of enriched entities with more than one language specified")
	void shouldReturnDataChunkOfEnrichedEntitiesWithMoreThanOneLanguageSpecified(Evita evita, ManagedChannel channel) {
		final EvitaSessionServiceGrpc.EvitaSessionServiceBlockingStub evitaSessionBlockingStub = EvitaSessionServiceGrpc.newBlockingStub(channel);
		SessionInitializer.setSession(channel, GrpcSessionType.READ_ONLY);

		final List<QueryParam> params = new ArrayList<>(17);
		params.add(convertQueryParam(Entities.PRODUCT));
		params.add(convertQueryParam(ATTRIBUTE_NAME));
		params.add(convertQueryParam("a"));
		params.add(convertQueryParam(CZECH_LOCALE));
		params.add(convertQueryParam(CURRENCY_CZK));
		params.add(convertQueryParam(PRICE_LIST_VIP));
		params.add(convertQueryParam(PRICE_LIST_BASIC));
		params.add(convertQueryParam(Entities.STORE));
		params.add(convertQueryParam(1));
		params.add(convertQueryParam(2));
		params.add(convertQueryParam(Entities.BRAND));
		params.add(convertQueryParam(1));
		params.add(convertQueryParam(2));
		params.add(convertQueryParam(1));
		params.add(convertQueryParam(20));
		params.add(convertQueryParam(Locale.ENGLISH));
		params.add(convertQueryParam(CZECH_LOCALE));

		final String stringQuery = """
			query(
				collection(?),
				filterBy(
					and(
						attributeContains(?, ?),
						entityLocaleEquals(?),
						priceInCurrency(?),
						priceInPriceLists(?, ?),
						userFilter(
							facetHaving(?, entityPrimaryKeyInSet(?, ?)),
							facetHaving(?, entityPrimaryKeyInSet(?, ?))
						)
					)
				),
				require(
					page(?, ?),
					entityFetch(
						attributeContent(),
						priceContent(),
						referenceContent(),
						associatedDataContent(),
						dataInLocales(?, ?)
					)
				)
			)
			""";

		final AtomicReference<GrpcQueryResponse> response = new AtomicReference<>();

		final Executable executable = () ->
			response.set(evitaSessionBlockingStub.query(GrpcQueryRequest.newBuilder()
				.setQuery(stringQuery)
				.addAllPositionalQueryParams(params)
				.build()
			));

		assertDoesNotThrow(executable);

		final Query query = QueryUtil.parseQuery(stringQuery, params, null);

		assertNotNull(query);

		assertNotEquals(0, response.get().getRecordPage().getSealedEntitiesCount());
		assertEquals(0, response.get().getRecordPage().getEntityReferencesCount());

		final EvitaResponse<SealedEntity> entityResponse = evita.createReadOnlySession(TEST_CATALOG).query(query, SealedEntity.class);

		for (int i = 0; i < entityResponse.getRecordData().size(); i++) {
			final SealedEntity entity = entityResponse.getRecordData().get(i);
			final GrpcSealedEntity enrichedEntity = response.get().getRecordPage().getSealedEntitiesList().get(i);
			assertEntity(entity, enrichedEntity);
		}
	}

	@Test
	@UseDataSet(GRPC_THOUSAND_PRODUCTS)
	@DisplayName("Should return extra result of statistics consisting of products referencing to its categories")
	void shouldReturnStatisticsOfProductsReferencingToItsCategories(Evita evita, ManagedChannel channel) {
		final EvitaSessionServiceGrpc.EvitaSessionServiceBlockingStub evitaSessionBlockingStub = EvitaSessionServiceGrpc.newBlockingStub(channel);
		SessionInitializer.setSession(channel, GrpcSessionType.READ_ONLY);

		final List<QueryParam> params = new ArrayList<>(23);
		params.add(convertQueryParam(Entities.PRODUCT));
		params.add(convertQueryParam(ATTRIBUTE_NAME));
		params.add(convertQueryParam("a"));
		params.add(convertQueryParam(CZECH_LOCALE));
		params.add(convertQueryParam(CURRENCY_CZK));
		params.add(convertQueryParam(PRICE_LIST_VIP));
		params.add(convertQueryParam(PRICE_LIST_BASIC));
		params.add(convertQueryParam(Entities.STORE));
		params.add(convertQueryParam(1));
		params.add(convertQueryParam(2));
		params.add(convertQueryParam(Entities.BRAND));
		params.add(convertQueryParam(1));
		params.add(convertQueryParam(2));
		params.add(convertQueryParam(1));
		params.add(convertQueryParam(20));
		params.add(convertQueryParam(Locale.ENGLISH));
		params.add(convertQueryParam(CZECH_LOCALE));
		params.add(convertQueryParam(20));
		params.add(convertQueryParam(ATTRIBUTE_QUANTITY));
		params.add(convertQueryParam(ATTRIBUTE_PRIORITY));
		params.add(convertQueryParam(20));
		params.add(convertQueryParam(FacetStatisticsDepth.IMPACT));
		params.add(convertQueryParam(Entities.CATEGORY));
		params.add(convertQueryParam(Entities.CATEGORY));

		final String stringQuery = """
			query(
				collection(?),
				filterBy(
					and(
						attributeContains(?, ?),
						entityLocaleEquals(?),
						priceInCurrency(?),
						priceInPriceLists(?, ?),
						userFilter(
							facetHaving(?, entityPrimaryKeyInSet(?, ?)),
							facetHaving(?, entityPrimaryKeyInSet(?, ?))
						)
					)
				),
				require(
					page(?, ?),
					entityFetch(
						attributeContent(),
						priceContent(),
						referenceContent(),
						hierarchyContent(),
						associatedDataContent(),
						dataInLocales(?, ?)
					),
					attributeHistogram(?, ?, ?),
					priceHistogram(?),
					facetSummary(?),				
					hierarchyStatisticsOfReference(?, entityFetch(attributeContent()))
				)
			)
			""";

		final AtomicReference<GrpcQueryResponse> response = new AtomicReference<>();

		final Executable executable = () ->
			response.set(evitaSessionBlockingStub.query(GrpcQueryRequest.newBuilder()
				.setQuery(stringQuery)
				.addAllPositionalQueryParams(params)
				.build()
			));

		assertDoesNotThrow(executable);

		final Query query = QueryUtil.parseQuery(stringQuery, params, null);

		assertNotNull(query);

		assertNotEquals(0, response.get().getRecordPage().getSealedEntitiesCount());
		assertEquals(0, response.get().getRecordPage().getEntityReferencesCount());

		final EvitaResponse<SealedEntity> entityResponse = evita.createReadOnlySession(TEST_CATALOG).query(query, SealedEntity.class);

		for (int i = 0; i < entityResponse.getRecordData().size(); i++) {
			final SealedEntity entity = entityResponse.getRecordData().get(i);
			final GrpcSealedEntity enrichedEntity = response.get().getRecordPage().getSealedEntitiesList().get(i);
			assertEntity(entity, enrichedEntity);
		}
	}

	@Test
	@UseDataSet(GRPC_THOUSAND_PRODUCTS)
	@DisplayName("Should return all requested extra results")
	void shouldReturnAllRequestedExtraResults(Evita evita, List<SealedEntity> entities, ManagedChannel channel) {
		final EvitaSessionServiceGrpc.EvitaSessionServiceBlockingStub evitaSessionBlockingStub = EvitaSessionServiceGrpc.newBlockingStub(channel);
		SessionInitializer.setSession(channel, GrpcSessionType.READ_ONLY);

		final List<QueryParam> params = new ArrayList<>(21);
		params.add(convertQueryParam(Entities.PRODUCT));
		params.add(convertQueryParam(CURRENCY_USD));
		params.add(convertQueryParam(PRICE_LIST_VIP));
		params.add(convertQueryParam(PRICE_LIST_BASIC));
		params.add(convertQueryParam(PRICE_LIST_B2B));
		params.add(convertQueryParam(PRICE_LIST_REFERENCE));
		params.add(convertQueryParam(PRICE_LIST_SELLOUT));
		params.add(convertQueryParam(Entities.PARAMETER));
		params.add(convertQueryParam(1));
		params.add(convertQueryParam(1));
		params.add(convertQueryParam(20));
		params.add(convertQueryParam(Locale.ENGLISH));
		params.add(convertQueryParam(CZECH_LOCALE));
		params.add(convertQueryParam(20));
		params.add(convertQueryParam(ATTRIBUTE_QUANTITY));
		params.add(convertQueryParam(ATTRIBUTE_PRIORITY));
		params.add(convertQueryParam(20));
		params.add(convertQueryParam(FacetStatisticsDepth.IMPACT));

		final String stringQuery = """
			query(
				collection(?),
				filterBy(
					and(
						priceInCurrency(?),
						priceInPriceLists(?, ?, ?, ?, ?),
						userFilter(
							facetHaving(?, entityPrimaryKeyInSet(?))
						)
					)
				),
				require(
					page(?, ?),
					entityFetch(
						dataInLocales(?, ?)
					),
					attributeHistogram(?, ?, ?),
					priceHistogram(?),
					facetSummary(?)
				)
			)
			""";

		final AtomicReference<GrpcQueryResponse> response = new AtomicReference<>();

		final Executable executable = () ->
			response.set(evitaSessionBlockingStub.query(GrpcQueryRequest.newBuilder()
				.setQuery(stringQuery)
				.addAllPositionalQueryParams(params)
				.build()
			));

		assertDoesNotThrow(executable);

		final Query query = QueryUtil.parseQuery(stringQuery, params, null);

		assertNotNull(query);

		assertNotEquals(0, response.get().getRecordPage().getSealedEntitiesCount());
		assertEquals(0, response.get().getRecordPage().getEntityReferencesCount());

		final EvitaResponse<SealedEntity> entityResponse = evita.createReadOnlySession(TEST_CATALOG).query(query, SealedEntity.class);

		assertAttributeHistograms(Objects.requireNonNull(entityResponse.getExtraResult(AttributeHistogram.class)), response.get().getExtraResults().getAttributeHistogramMap());
		assertPriceHistogram(Objects.requireNonNull(entityResponse.getExtraResult(PriceHistogram.class)), response.get().getExtraResults().getPriceHistogram());
		assertFacetSummary(Objects.requireNonNull(entityResponse.getExtraResult(FacetSummary.class)), response.get().getExtraResults().getFacetGroupStatisticsList());
	}

	@Test
	@UseDataSet(GRPC_THOUSAND_PRODUCTS)
	@DisplayName("Should return rich facet summary")
	void shouldReturnRichFacetSummary(Evita evita, List<SealedEntity> entities, ManagedChannel channel) {
		final EvitaSessionServiceGrpc.EvitaSessionServiceBlockingStub evitaSessionBlockingStub = EvitaSessionServiceGrpc.newBlockingStub(channel);
		SessionInitializer.setSession(channel, GrpcSessionType.READ_ONLY);

		final List<QueryParam> params = new ArrayList<>(21);
		params.add(convertQueryParam(Entities.PRODUCT));
		params.add(convertQueryParam(CURRENCY_USD));
		params.add(convertQueryParam(PRICE_LIST_VIP));
		params.add(convertQueryParam(PRICE_LIST_BASIC));
		params.add(convertQueryParam(PRICE_LIST_B2B));
		params.add(convertQueryParam(PRICE_LIST_REFERENCE));
		params.add(convertQueryParam(PRICE_LIST_SELLOUT));
		params.add(convertQueryParam(Entities.PARAMETER));
		params.add(convertQueryParam(1));
		params.add(convertQueryParam(1));
		params.add(convertQueryParam(20));
		params.add(convertQueryParam(FacetStatisticsDepth.IMPACT));
		params.add(convertQueryParam("code"));

		final String stringQuery = """
			query(
				collection(?),
				filterBy(
					and(
						priceInCurrency(?),
						priceInPriceLists(?, ?, ?, ?, ?),
						userFilter(
							facetHaving(?, entityPrimaryKeyInSet(?))
						)
					)
				),
				require(
					page(?, ?),
					facetSummary(?,entityFetch(priceContent(), attributeContent(?)),entityGroupFetch())
				)
			)
			""";

		final AtomicReference<GrpcQueryResponse> response = new AtomicReference<>();

		final Executable executable = () ->
			response.set(evitaSessionBlockingStub.query(GrpcQueryRequest.newBuilder()
				.setQuery(stringQuery)
				.addAllPositionalQueryParams(params)
				.build()
			));

		assertDoesNotThrow(executable);

		final Query query = QueryUtil.parseQuery(stringQuery, params, null);

		assertNotNull(query);

		assertNotEquals(0, response.get().getRecordPage().getEntityReferencesCount());

		final EvitaResponse<EntityReference> entityResponse = evita.createReadOnlySession(TEST_CATALOG).query(query, EntityReference.class);

		assertFacetSummary(
			Objects.requireNonNull(entityResponse.getExtraResult(FacetSummary.class)),
			response.get().getExtraResults().getFacetGroupStatisticsList()
		);
	}

	@Test
	@UseDataSet(GRPC_THOUSAND_PRODUCTS)
	@DisplayName("Should return data chunk of entity references with applied within hierarchy filter with computed hierarchy statistics and parents trees consisting of entity primary keys")
	@Disabled("TODO LHO: will be reimplemented")
	void shouldReturnDataChunkOfEnrichedEntitiesWithHierarchyStatisticsAndParentsOfIntegers(Evita evita, ManagedChannel channel) {
		final EvitaSessionServiceGrpc.EvitaSessionServiceBlockingStub evitaSessionBlockingStub = EvitaSessionServiceGrpc.newBlockingStub(channel);
		SessionInitializer.setSession(channel, GrpcSessionType.READ_ONLY);

		final List<QueryParam> params = new ArrayList<>(5);
		params.add(convertQueryParam(Entities.CATEGORY));
		params.add(convertQueryParam(1));
		params.add(convertQueryParam(1));
		params.add(convertQueryParam(20));

		final String stringQuery = """
			query(
				collection(?),
				filterBy(
					hierarchyWithinSelf(?)
				),
				require(
					page(?, ?),
<<<<<<< HEAD
					hierarchyStatisticsOfSelf()
=======
					hierarchyOfSelf(),
					hierarchyParentsOfSelf()
>>>>>>> 98d3aabd
				)
			)
			""";

		final AtomicReference<GrpcQueryResponse> response = new AtomicReference<>();

		final Executable executable = () ->
			response.set(evitaSessionBlockingStub.query(GrpcQueryRequest.newBuilder()
				.setQuery(stringQuery)
				.addAllPositionalQueryParams(params)
				.build()
			));

		assertDoesNotThrow(executable);

		final Query query = QueryUtil.parseQuery(stringQuery, params, null);

		assertNotNull(query);

		final EvitaResponse<EntityReference> referenceResponse = evita.createReadOnlySession(TEST_CATALOG).query(query, EntityReference.class);

<<<<<<< HEAD
		final HierarchyStatistics hierarchyStatisticsOfSelf = referenceResponse.getExtraResult(HierarchyStatistics.class);
=======
		final Hierarchy hierarchyOfSelf = referenceResponse.getExtraResult(Hierarchy.class);
		final HierarchyParents hierarchyParentsOfSelf = referenceResponse.getExtraResult(HierarchyParents.class);
>>>>>>> 98d3aabd

		if (hierarchyOfSelf != null) {
			GrpcAssertions.assertStatistics(
				hierarchyOfSelf.getSelfStatistics(),
				response.get().getExtraResults().getSelfHierarchyStatistics()
			);
		}

		for (int i = 0; i < referenceResponse.getRecordData().size(); i++) {
			final EntityReference reference = referenceResponse.getRecordData().get(i);
			final GrpcEntityReference entityReference = response.get().getRecordPage().getEntityReferencesList().get(i);
			assertEquals(reference.getType(), entityReference.getEntityType());
			assertEquals(reference.getPrimaryKey(), entityReference.getPrimaryKey());
		}
	}

	@Test
	@UseDataSet(GRPC_THOUSAND_PRODUCTS)
	@DisplayName("Should return data chunk of enriched entities with computed hierarchy statistics and parents trees consisting of enriched entities")
	@Disabled("TODO LHO: will be reimplemented")
	void shouldReturnDataChunkOfEnrichedEntitiesWithHierarchyStatisticsAndParentsOfEntities(Evita evita, ManagedChannel channel) {
		final EvitaSessionServiceGrpc.EvitaSessionServiceBlockingStub evitaSessionBlockingStub = EvitaSessionServiceGrpc.newBlockingStub(channel);
		SessionInitializer.setSession(channel, GrpcSessionType.READ_ONLY);

		final List<QueryParam> params = new ArrayList<>(3);
		params.add(convertQueryParam(Entities.CATEGORY));
		params.add(convertQueryParam(1));
		params.add(convertQueryParam(Integer.MAX_VALUE));

		final String stringQuery = """
			query(
				collection(?),
				require(
					page(?, ?),
					entityFetch(),
<<<<<<< HEAD
					hierarchyStatisticsOfSelf(entityFetch(attributeContent()))
=======
					hierarchyOfSelf(entityFetch(attributeContent())),
					hierarchyParentsOfSelf(entityFetch(attributeContent()))
>>>>>>> 98d3aabd
				)
			)
			""";

		final AtomicReference<GrpcQueryResponse> response = new AtomicReference<>();

		final Executable executable = () ->
			response.set(evitaSessionBlockingStub.query(GrpcQueryRequest.newBuilder()
				.setQuery(stringQuery)
				.addAllPositionalQueryParams(params)
				.build()
			));

		assertDoesNotThrow(executable);

		final Query query = QueryUtil.parseQuery(stringQuery, params, null);

		assertNotNull(query);

		final EvitaResponse<SealedEntity> entityResponse = evita.createReadOnlySession(TEST_CATALOG).query(query, SealedEntity.class);

		assertStatistics(
			Objects.requireNonNull(entityResponse.getExtraResult(Hierarchy.class)).getSelfStatistics(),
			response.get().getExtraResults().getSelfHierarchyStatistics()
		);

		for (int i = 0; i < entityResponse.getRecordData().size(); i++) {
			final SealedEntity entity = entityResponse.getRecordData().get(i);
			final GrpcSealedEntity grpcSealedEntity = response.get().getRecordPage().getSealedEntitiesList().get(i);
			assertEquals(entity.getType(), grpcSealedEntity.getEntityType());
			assertEquals(entity.getPrimaryKey(), grpcSealedEntity.getPrimaryKey());
		}
	}

	@Test
	@UseDataSet(GRPC_THOUSAND_PRODUCTS)
	@DisplayName("Should throw when trying to get size of non-existing collection")
	void shouldThrowWhenTryingToGetSizeOfNonExistingCollection(Evita evita, ManagedChannel channel) {
		final EvitaSessionServiceGrpc.EvitaSessionServiceBlockingStub evitaSessionBlockingStub = EvitaSessionServiceGrpc.newBlockingStub(channel);
		SessionInitializer.setSession(channel, GrpcSessionType.READ_ONLY);

		assertThrows(StatusRuntimeException.class, () -> evitaSessionBlockingStub.getEntityCollectionSize(
			GrpcEntityCollectionSizeRequest.newBuilder()
				.setEntityType("non-existing-collection")
				.build()
		));
	}

	@Test
	@UseDataSet(GRPC_THOUSAND_PRODUCTS)
	@DisplayName("Should return entity count in collection when passing name of an existing one")
	void shouldReturnWhenTryingToGetSizeOfExistingCollection(Evita evita, ManagedChannel channel) {
		final EvitaSessionServiceGrpc.EvitaSessionServiceBlockingStub evitaSessionBlockingStub = EvitaSessionServiceGrpc.newBlockingStub(channel);
		SessionInitializer.setSession(channel, GrpcSessionType.READ_ONLY);

		final AtomicReference<GrpcEntityCollectionSizeResponse> response = new AtomicReference<>();

		final Executable executable = () ->
			response.set(evitaSessionBlockingStub.getEntityCollectionSize(
				GrpcEntityCollectionSizeRequest.newBuilder()
					.setEntityType(Entities.PRODUCT)
					.build()
			));

		assertDoesNotThrow(executable);

		final int size = response.get().getSize();

		assertTrue(size > 0);
	}

	@Test
	@UseDataSet(GRPC_THOUSAND_PRODUCTS)
	@DisplayName("Should throw when trying to delete a collection without read/write session")
	void shouldNotDeleteCollectionWithoutReadWriteSession(Evita evita, ManagedChannel channel) {
		final EvitaSessionServiceGrpc.EvitaSessionServiceBlockingStub evitaSessionBlockingStub = EvitaSessionServiceGrpc.newBlockingStub(channel);
		SessionInitializer.setSession(channel, GrpcSessionType.READ_ONLY);

		assertThrows(StatusRuntimeException.class, () -> evitaSessionBlockingStub.deleteCollection(
			GrpcDeleteCollectionRequest.newBuilder()
				.setEntityType("non-existing-collection")
				.build()
		));
	}

	@Test
	@UseDataSet(GRPC_THOUSAND_PRODUCTS)
	@DisplayName("Should not throw when trying to delete non-existing collection")
	void shouldNotDeleteNonExistingCollection(Evita evita, ManagedChannel channel) {
		final EvitaSessionServiceGrpc.EvitaSessionServiceBlockingStub evitaSessionBlockingStub = EvitaSessionServiceGrpc.newBlockingStub(channel);
		SessionInitializer.setSession(channel, GrpcSessionType.READ_WRITE);

		final AtomicReference<GrpcDeleteCollectionResponse> response = new AtomicReference<>();

		final Executable executable = () ->
			response.set(evitaSessionBlockingStub.deleteCollection(
				GrpcDeleteCollectionRequest.newBuilder()
					.setEntityType("non-existing-collection")
					.build()
			));

		assertDoesNotThrow(executable);
		assertFalse(response.get().getDeleted());
	}

	@Test
	@UseDataSet(GRPC_THOUSAND_PRODUCTS)
	@DisplayName("Should delete collection when passing name of an existing collection")
	void shouldDeleteExistingCollection(Evita evita, ManagedChannel channel) {
		final EvitaSessionServiceGrpc.EvitaSessionServiceBlockingStub evitaSessionBlockingStub = EvitaSessionServiceGrpc.newBlockingStub(channel);
		SessionInitializer.setSession(channel, GrpcSessionType.READ_WRITE);

		final AtomicReference<GrpcDeleteCollectionResponse> response = new AtomicReference<>();

		assertDoesNotThrow(() -> evita.createReadWriteSession(TEST_CATALOG).getEntityCollectionSize(Entities.BRAND));

		final Executable executable = () ->
			response.set(evitaSessionBlockingStub.deleteCollection(
				GrpcDeleteCollectionRequest.newBuilder()
					.setEntityType(Entities.BRAND)
					.build()
			));

		assertDoesNotThrow(executable);
		assertTrue(response.get().getDeleted());
	}

	@Test
	@UseDataSet(GRPC_THOUSAND_PRODUCTS)
	@DisplayName("Should return catalog schema")
	void shouldReturnCatalogSchema(Evita evita, ManagedChannel channel) {
		final EvitaSessionServiceGrpc.EvitaSessionServiceBlockingStub evitaSessionBlockingStub = EvitaSessionServiceGrpc.newBlockingStub(channel);
		SessionInitializer.setSession(channel, GrpcSessionType.READ_ONLY);

		final AtomicReference<GrpcCatalogSchemaResponse> response = new AtomicReference<>();

		final Executable executable = () ->
			response.set(evitaSessionBlockingStub.getCatalogSchema(Empty.newBuilder().build()));

		assertDoesNotThrow(executable);

		final GrpcCatalogSchema catalogSchema = response.get().getCatalogSchema();
		assertNotNull(catalogSchema);
		assertEquals(TEST_CATALOG, catalogSchema.getName());
		assertEquals(3, catalogSchema.getAttributesCount());

		final GrpcGlobalAttributeSchema enabledAttribute = catalogSchema.getAttributesMap().get(ATTRIBUTE_ENABLED);
		assertEquals(GrpcEvitaDataType.BOOLEAN, enabledAttribute.getType());
		assertTrue(enabledAttribute.getDefaultValue().isInitialized());
		assertTrue(enabledAttribute.getDefaultValue().getBooleanValue());
		assertEquals("Sets visibility of the entity.", enabledAttribute.getDescription().getValue());

		final GrpcGlobalAttributeSchema inheritanceAttribute = catalogSchema.getAttributesMap().get(ATTRIBUTE_INHERITANCE);
		assertEquals(GrpcEvitaDataType.BOOLEAN_ARRAY, inheritanceAttribute.getType());
		assertTrue(inheritanceAttribute.getDefaultValue().isInitialized());
		final GrpcBooleanArray booleanArrayValue = inheritanceAttribute.getDefaultValue().getBooleanArrayValue();
		final List<Boolean> booleanList = booleanArrayValue.getValueList();
		assertEquals(3, booleanList.size());
		assertTrue(booleanList.get(0));
		assertFalse(booleanList.get(1));
		assertTrue(booleanList.get(2));

		final GrpcGlobalAttributeSchema opticsValue = catalogSchema.getAttributesMap().get(ATTRIBUTE_OPTICS);
		assertEquals(GrpcEvitaDataType.BYTE_ARRAY, opticsValue.getType());
		assertTrue(opticsValue.getDefaultValue().isInitialized());
		final GrpcIntegerArray byteArrayValue = opticsValue.getDefaultValue().getIntegerArrayValue();
		final List<Integer> byteList = byteArrayValue.getValueList();
		assertEquals(3, byteList.size());
		assertEquals(1, byteList.get(0));
		assertEquals(5, byteList.get(1));
		assertEquals(12, byteList.get(2));
	}

	@Test
	@UseDataSet(GRPC_THOUSAND_PRODUCTS)
	@DisplayName("Should return catalog schema")
	void shouldReturnEntitySchema(Evita evita, ManagedChannel channel) {
		final EvitaSessionServiceGrpc.EvitaSessionServiceBlockingStub evitaSessionBlockingStub = EvitaSessionServiceGrpc.newBlockingStub(channel);
		SessionInitializer.setSession(channel, GrpcSessionType.READ_ONLY);

		final AtomicReference<GrpcEntitySchemaResponse> response = new AtomicReference<>();

		final Executable executable = () ->
			response.set(
				evitaSessionBlockingStub.getEntitySchema(
					GrpcEntitySchemaRequest.newBuilder()
						.setEntityType(Entities.PRODUCT)
						.build()
				)
			);

		assertDoesNotThrow(executable);

		final GrpcEntitySchema entitySchema = response.get().getEntitySchema();
		assertNotNull(entitySchema);
		assertEquals(Entities.PRODUCT, entitySchema.getName());
		assertEquals(12, entitySchema.getAttributesCount());
	}

	@Test
	@UseDataSet(GRPC_THOUSAND_PRODUCTS)
	@DisplayName("Should return set of stored entity types")
	void shouldReturnSetOfEntityTypes(Evita evita, ManagedChannel channel) {
		final EvitaSessionServiceGrpc.EvitaSessionServiceBlockingStub evitaSessionBlockingStub = EvitaSessionServiceGrpc.newBlockingStub(channel);
		SessionInitializer.setSession(channel, GrpcSessionType.READ_ONLY);

		final AtomicReference<GrpcEntityTypesResponse> response = new AtomicReference<>();

		final EvitaSessionContract session = evita.createReadOnlySession(TEST_CATALOG);

		final Executable executable = () ->
			response.set(evitaSessionBlockingStub.getAllEntityTypes(Empty.newBuilder().build()));

		assertDoesNotThrow(executable);

		final Set<String> expectedEntityTypes = session.getAllEntityTypes();
		final List<String> actualEntityTypes = response.get().getEntityTypesList();

		assertEquals(expectedEntityTypes.size(), actualEntityTypes.size());
		for (String entityType : session.getAllEntityTypes()) {
			assertTrue(actualEntityTypes.contains(entityType));
		}
	}

	@Test
	@UseDataSet(GRPC_THOUSAND_PRODUCTS)
	@DisplayName("Should not be able switch catalog state to ALIVE and close current session since testing instance of evita's catalog is by default in ALIVE state ")
	void shouldNotBeAbleToSwitchCatalogStateToAliveAndClose(Evita evita, ManagedChannel channel) {
		final EvitaSessionServiceGrpc.EvitaSessionServiceBlockingStub evitaSessionBlockingStub = EvitaSessionServiceGrpc.newBlockingStub(channel);
		SessionInitializer.setSession(channel, GrpcSessionType.READ_ONLY);

		final Executable executable = () -> evitaSessionBlockingStub.goLiveAndClose(Empty.newBuilder().build());

		assertThrows(StatusRuntimeException.class, executable);
	}

	@Test
	@UseDataSet(GRPC_THOUSAND_PRODUCTS)
	@DisplayName("Should be able to close currently active session upon which this test operates")
	void shouldBeAbleToCloseCurrentlyActiveSessionUponWhichThisTestOperates(Evita evita, ManagedChannel channel) {
		final EvitaSessionServiceGrpc.EvitaSessionServiceBlockingStub evitaSessionBlockingStub = EvitaSessionServiceGrpc.newBlockingStub(channel);
		SessionInitializer.setSession(channel, GrpcSessionType.READ_ONLY);

		final Executable executable = () -> evitaSessionBlockingStub.close(Empty.newBuilder().build());

		assertDoesNotThrow(executable);

		final Executable executableFail = () -> evitaSessionBlockingStub.getEntity(GrpcEntityRequest.newBuilder().setEntityType(Entities.PRODUCT).setPrimaryKey(1).build());

		assertThrows(StatusRuntimeException.class, executableFail);
	}

	@Test
	@UseDataSet(GRPC_THOUSAND_PRODUCTS)
	@DisplayName("Should not be able to mutate entity with read-only session")
	void shouldNotBeAbleMutateEntityWithReadOnlySession(Evita evita, ManagedChannel channel) {
		final EvitaSessionServiceGrpc.EvitaSessionServiceBlockingStub evitaSessionBlockingStub = EvitaSessionServiceGrpc.newBlockingStub(channel);
		SessionInitializer.setSession(channel, GrpcSessionType.READ_ONLY);

		final Executable executable = () -> evitaSessionBlockingStub.upsertEntity(
			GrpcUpsertEntityRequest.newBuilder()
				.setEntityMutation(
					GrpcEntityMutation.newBuilder()
						.setEntityUpsertMutation(
							GrpcEntityUpsertMutation.newBuilder()
								.setEntityType(Entities.PRODUCT)
								.setEntityPrimaryKey(Int32Value.of(1))
								.addMutations(
									GrpcLocalMutation.newBuilder()
										.setUpsertAttributeMutation(
											GrpcUpsertAttributeMutation.newBuilder()
												.setAttributeName(ATTRIBUTE_PRIORITY)
												.setAttributeLocale(EvitaDataTypesConverter.toGrpcLocale(CZECH_LOCALE))
												.setAttributeValue(EvitaDataTypesConverter.toGrpcEvitaValue(Long.MAX_VALUE))
												.build()
										)
										.build()
								)
								.build()
						)
						.build()
				)
				.build()
		);

		assertThrows(StatusRuntimeException.class, executable);
	}

	@Test
	@UseDataSet(GRPC_THOUSAND_PRODUCTS)
	@DisplayName("Should be able to mutate entity attributes with read-write session with one mutation specified")
	void shouldBeAbleMutateEntityAttributesWithReadWriteSession(Evita evita, List<SealedEntity> entities, ManagedChannel channel) {
		final EvitaSessionServiceGrpc.EvitaSessionServiceBlockingStub evitaSessionBlockingStub = EvitaSessionServiceGrpc.newBlockingStub(channel);
		SessionInitializer.setSession(channel, GrpcSessionType.READ_WRITE);

		final SealedEntity selectedEntity = entities.stream()
			.filter(it -> it.getAttribute(ATTRIBUTE_QUANTITY) != null && it.getAttribute(ATTRIBUTE_PRIORITY) != null)
			.findFirst()
			.orElseThrow();

		final GrpcEntityRequest entityRequest = GrpcEntityRequest.newBuilder()
			.setEntityType(Entities.PRODUCT)
			.setPrimaryKey(selectedEntity.getPrimaryKey())
			.setRequire("attributeContent()")
			.build();

		final GrpcEntityResponse originalEntity = evitaSessionBlockingStub.getEntity(entityRequest);

		final long priorityValue = 10;
		final BigDecimal quantityValueDelta = BigDecimal.valueOf(-20.34);
		final String name = "new-attribute-name";

		final AtomicReference<GrpcUpsertEntityResponse> upsertEntityResponse = new AtomicReference<>();

		final Executable executable = () -> {
			final StringWithParameters stringWithParameters = PrettyPrintingVisitor.toStringWithParameterExtraction(QueryConstraints.entityFetchAll().getRequirements());
			upsertEntityResponse.set(evitaSessionBlockingStub.upsertEntity(
					GrpcUpsertEntityRequest.newBuilder()
						.setRequire(stringWithParameters.query())
						.addAllPositionalQueryParams(
							stringWithParameters.parameters()
								.stream()
								.map(QueryConverter::convertQueryParam)
								.toList()
						)
						.setEntityMutation(
							GrpcEntityMutation.newBuilder()
								.setEntityUpsertMutation(
									GrpcEntityUpsertMutation.newBuilder()
										.setEntityType(originalEntity.getEntity().getEntityType())
										.setEntityPrimaryKey(Int32Value.of(originalEntity.getEntity().getPrimaryKey()))
										.addMutations(
											GrpcLocalMutation.newBuilder()
												.setApplyDeltaAttributeMutation(
													GrpcApplyDeltaAttributeMutation.newBuilder()
														.setAttributeName(ATTRIBUTE_QUANTITY)
														.setBigDecimalRequiredRangeAfterApplication(
															EvitaDataTypesConverter.toGrpcBigDecimalNumberRange(
																BigDecimalNumberRange.between(
																	BigDecimal.valueOf(0),
																	BigDecimal.valueOf(1000)
																)
															)
														)
														.setBigDecimalDelta(EvitaDataTypesConverter.toGrpcBigDecimal(quantityValueDelta))
														.build()
												)
												.build()
										)
										.addMutations(
											GrpcLocalMutation.newBuilder()
												.setUpsertAttributeMutation(
													GrpcUpsertAttributeMutation.newBuilder()
														.setAttributeName(ATTRIBUTE_PRIORITY)
														.setAttributeValue(EvitaDataTypesConverter.toGrpcEvitaValue(priorityValue))
												)
												.build()
										)
										.addMutations(
											GrpcLocalMutation.newBuilder()
												.setUpsertAttributeMutation(
													GrpcUpsertAttributeMutation.newBuilder()
														.setAttributeName(ATTRIBUTE_NAME)
														.setAttributeLocale(EvitaDataTypesConverter.toGrpcLocale(CZECH_LOCALE))
														.setAttributeValue(EvitaDataTypesConverter.toGrpcEvitaValue(name))
														.build()
												)
												.build()
										)
										.addMutations(
											GrpcLocalMutation.newBuilder()
												.setRemoveAttributeMutation(
													GrpcRemoveAttributeMutation.newBuilder()
														.setAttributeName(ATTRIBUTE_SIZE)
														.build()
												)
												.build()
										)
										.build()
								)
								.build()
						)
						.build()
				)
			);
		};

		assertDoesNotThrow(executable);

		assertNull(originalEntity.getEntity().getLocalizedAttributesMap().get(ATTRIBUTE_NAME));
		final GrpcEvitaValue attributeName = upsertEntityResponse.get().getEntity().getLocalizedAttributesMap().get(CZECH_LOCALE.toLanguageTag()).getAttributesMap().get(ATTRIBUTE_NAME);
		assertNotNull(attributeName);
		assertEquals(name, attributeName.getStringValue());

		assertNotNull(originalEntity.getEntity().getGlobalAttributesMap().get(ATTRIBUTE_SIZE));
		assertNull(upsertEntityResponse.get().getEntity().getGlobalAttributesMap().get(ATTRIBUTE_SIZE));

		assertNotEquals(
			originalEntity.getEntity().getGlobalAttributesMap().get(ATTRIBUTE_PRIORITY),
			upsertEntityResponse.get().getEntity().getGlobalAttributesMap().get(ATTRIBUTE_PRIORITY)
		);
		assertNotEquals(
			originalEntity.getEntity().getGlobalAttributesMap().get(ATTRIBUTE_QUANTITY),
			upsertEntityResponse.get().getEntity().getGlobalAttributesMap().get(ATTRIBUTE_QUANTITY)
		);
		assertEquals(upsertEntityResponse.get().getEntity().getGlobalAttributesMap().get(ATTRIBUTE_PRIORITY).getLongValue(), priorityValue);
		final BigDecimal originalQuantityValue = EvitaDataTypesConverter.toBigDecimal(originalEntity.getEntity().getGlobalAttributesMap().get(ATTRIBUTE_QUANTITY).getBigDecimalValue());
		final BigDecimal updatedQuantityValue = EvitaDataTypesConverter.toBigDecimal(upsertEntityResponse.get().getEntity().getGlobalAttributesMap().get(ATTRIBUTE_QUANTITY).getBigDecimalValue());
		assertEquals(originalQuantityValue.add(quantityValueDelta), updatedQuantityValue);
		//updated attributes should have increased version
		assertEquals(
			Int32Value.of(originalEntity.getEntity().getGlobalAttributesMap().get(ATTRIBUTE_QUANTITY).getVersion().getValue() + 1),
			upsertEntityResponse.get().getEntity().getGlobalAttributesMap().get(ATTRIBUTE_QUANTITY).getVersion()
		);
		assertEquals(
			Int32Value.of(originalEntity.getEntity().getGlobalAttributesMap().get(ATTRIBUTE_PRIORITY).getVersion().getValue() + 1),
			upsertEntityResponse.get().getEntity().getGlobalAttributesMap().get(ATTRIBUTE_PRIORITY).getVersion()
		);
		//new attribute should have version 1
		assertEquals(
			Int32Value.of(1),
			upsertEntityResponse.get().getEntity().getGlobalAttributesMap().get(ATTRIBUTE_MANUFACTURED).getVersion()
		);
		//not changed attributes should have same version
		assertEquals(originalEntity.getEntity().getGlobalAttributesMap().get(ATTRIBUTE_EAN).getVersion(), upsertEntityResponse.get().getEntity().getGlobalAttributesMap().get(ATTRIBUTE_EAN).getVersion());
	}

	@Test
	@UseDataSet(GRPC_THOUSAND_PRODUCTS)
	@DisplayName("Should be able to mutate entity associated data with read-write session")
	void shouldBeAbleMutateEntityAssociatedDataWithReadWriteSession(Evita evita, List<SealedEntity> entities, ManagedChannel channel) {
		final EvitaSessionServiceGrpc.EvitaSessionServiceBlockingStub evitaSessionBlockingStub = EvitaSessionServiceGrpc.newBlockingStub(channel);
		SessionInitializer.setSession(channel, GrpcSessionType.READ_WRITE);

		final SealedEntity existingEntity = entities.stream()
			.filter(e -> e.getType().equals(Entities.PRODUCT) &&
				e.getAssociatedDataValues().stream().anyMatch(a -> a.getKey().getAssociatedDataName().equals(ASSOCIATED_DATA_REFERENCED_FILES)) &&
				e.getAssociatedDataValues().stream().noneMatch(a -> a.getKey().getAssociatedDataName().equals(ASSOCIATED_DATA_LABELS))
			)
			.findFirst()
			.orElseThrow(() -> new IllegalArgumentException("Suitable entity not found!"));

		final GrpcEntityRequest entityRequest = GrpcEntityRequest.newBuilder()
			.setEntityType(Entities.PRODUCT)
			.setPrimaryKey(Objects.requireNonNull(existingEntity.getPrimaryKey()))
			.setRequire("associatedDataContent(), dataInLocales()")
			.build();

		final GrpcEntityResponse originalEntity = evitaSessionBlockingStub.getEntity(entityRequest);

		final String jsonValue = "{\"root\":{\"name\":\"test\", \"value\":\"100.453\"}}";
		final String defaultJsonValue = ComplexDataObjectConverter.convertComplexDataObjectToJson(
			(ComplexDataObject) existingEntity.getAssociatedDataValue(ASSOCIATED_DATA_REFERENCED_FILES)
				.map(AssociatedDataValue::getValue)
				.orElseThrow()
		).toString();
		final String czLocaleString = CZECH_LOCALE.toLanguageTag();

		final AtomicReference<GrpcUpsertEntityResponse> upsertEntityResponse = new AtomicReference<>();

		final Executable executable = () -> {
			final StringWithParameters stringWithParameters = PrettyPrintingVisitor.toStringWithParameterExtraction(QueryConstraints.entityFetchAll().getRequirements());
			upsertEntityResponse.set(
				evitaSessionBlockingStub.upsertEntity(
					GrpcUpsertEntityRequest.newBuilder()
						.setRequire(stringWithParameters.query())
						.addAllPositionalQueryParams(
							stringWithParameters.parameters()
								.stream()
								.map(QueryConverter::convertQueryParam)
								.toList()
						)
						.setEntityMutation(
							GrpcEntityMutation.newBuilder()
								.setEntityUpsertMutation(
									GrpcEntityUpsertMutation.newBuilder()
										.setEntityType(originalEntity.getEntity().getEntityType())
										.setEntityPrimaryKey(Int32Value.of(originalEntity.getEntity().getPrimaryKey()))
										.addMutations(
											GrpcLocalMutation.newBuilder()
												.setUpsertAssociatedDataMutation(
													GrpcUpsertAssociatedDataMutation.newBuilder()
														.setAssociatedDataName(ASSOCIATED_DATA_LABELS)
														.setAssociatedDataLocale(EvitaDataTypesConverter.toGrpcLocale(CZECH_LOCALE))
														.setAssociatedDataValue(
															GrpcEvitaAssociatedDataValue.newBuilder()
																.setJsonValue(jsonValue)
																.build())
														.build()
												)
												.build()
										)
										.addMutations(
											GrpcLocalMutation.newBuilder()
												.setRemoveAssociatedDataMutation(
													GrpcRemoveAssociatedDataMutation.newBuilder()
														.setAssociatedDataName(ASSOCIATED_DATA_REFERENCED_FILES)
														.build()
												)
												.build()
										)
										.build()
								)
								.build()
						)
						.build()
				)
			);
		};

		assertDoesNotThrow(executable);

		assertNull(originalEntity.getEntity().getLocalizedAssociatedDataMap().get(czLocaleString));
		assertNotNull(upsertEntityResponse.get().getEntity().getLocalizedAssociatedDataMap().get(czLocaleString));
		assertNotNull(upsertEntityResponse.get().getEntity().getLocalizedAssociatedDataMap().get(czLocaleString));
		assertNotNull(originalEntity.getEntity().getGlobalAssociatedDataMap().get(ASSOCIATED_DATA_REFERENCED_FILES));
		assertNull(upsertEntityResponse.get().getEntity().getGlobalAssociatedDataMap().get(ASSOCIATED_DATA_REFERENCED_FILES));
		assertEquals(defaultJsonValue, originalEntity.getEntity().getGlobalAssociatedDataMap().get(ASSOCIATED_DATA_REFERENCED_FILES).getJsonValue());
		assertNotEquals(jsonValue, upsertEntityResponse.get().getEntity().getLocalizedAssociatedDataMap().get(czLocaleString).getAssociatedDataMap().get(ASSOCIATED_DATA_LABELS).getJsonValue());
	}

	@Test
	@UseDataSet(GRPC_THOUSAND_PRODUCTS)
	@DisplayName("Should be able to mutate entity prices with read-write session")
	void shouldBeAbleMutateEntityPricesWithReadWriteSession(Evita evita, List<SealedEntity> entities, ManagedChannel channel) {
		final EvitaSessionServiceGrpc.EvitaSessionServiceBlockingStub evitaSessionBlockingStub = EvitaSessionServiceGrpc.newBlockingStub(channel);
		SessionInitializer.setSession(channel, GrpcSessionType.READ_WRITE);

		final SealedEntity existingEntity = entities.stream()
			.filter(e -> e.getType().equals(Entities.PRODUCT) &&
				e.getPrices().size() > 2 && e.getPrices().size() < 6
			)
			.findFirst()
			.orElseThrow(() -> new IllegalArgumentException("Suitable entity not found!"));

		//noinspection ConstantConditions
		final GrpcEntityRequest entityRequest = GrpcEntityRequest.newBuilder()
			.setEntityType(Entities.PRODUCT)
			.setPrimaryKey(existingEntity.getPrimaryKey())
			.setRequire("priceContent()")
			.build();

		final List<String> existingPriceLists = existingEntity.getPrices().stream().map(PriceContract::getPriceList).toList();

		final String insertNewPriceIntoNonExistingPriceList = Arrays.stream(PRICE_LIST_NAMES)
			.filter(p -> !existingPriceLists.contains(p)).findFirst()
			.orElseThrow(() -> new IllegalArgumentException("Suitable price list not found!"));
		final String insertNewPriceIntoExistingPriceList = existingPriceLists.stream()
			.findFirst()
			.orElseThrow(() -> new IllegalArgumentException("Suitable price list not found!"));
		final GrpcCurrency insertCurrency = EvitaDataTypesConverter.toGrpcCurrency(CURRENCY_CZK);
		final int insertPriceId = 1000000;

		final PriceContract toRemove = existingEntity.getPrices().stream().findFirst().orElseThrow(() -> new IllegalArgumentException("Suitable price not found!"));
		final String removedPriceList = toRemove.getPriceList();
		final GrpcCurrency removedCurrency = EvitaDataTypesConverter.toGrpcCurrency(toRemove.getCurrency());
		final int removedPriceId = toRemove.getPriceId();

		final PriceContract toUpdate = existingEntity.getPrices().stream().skip(existingEntity.getPrices().size() - 1).findFirst().orElseThrow(() -> new IllegalArgumentException("Suitable price not found!"));
		final String updatedPriceList = toUpdate.getPriceList();
		final GrpcCurrency updatedCurrency = EvitaDataTypesConverter.toGrpcCurrency(toUpdate.getCurrency());
		final int updatedPriceId = toUpdate.getPriceId();

		final GrpcEntityResponse originalEntity = evitaSessionBlockingStub.getEntity(entityRequest);

		final AtomicReference<GrpcUpsertEntityResponse> upsertEntityResponse = new AtomicReference<>();

		final Executable executable = () -> {
			final StringWithParameters stringWithParameters = PrettyPrintingVisitor.toStringWithParameterExtraction(QueryConstraints.entityFetchAll().getRequirements());
			upsertEntityResponse.set(evitaSessionBlockingStub.upsertEntity(
					GrpcUpsertEntityRequest.newBuilder()
						.setRequire(stringWithParameters.query())
						.addAllPositionalQueryParams(
							stringWithParameters.parameters()
								.stream()
								.map(QueryConverter::convertQueryParam)
								.toList()
						)
						.setEntityMutation(
							GrpcEntityMutation.newBuilder()
								.setEntityUpsertMutation(
									GrpcEntityUpsertMutation.newBuilder()
										.setEntityType(originalEntity.getEntity().getEntityType())
										.setEntityPrimaryKey(Int32Value.of(originalEntity.getEntity().getPrimaryKey()))
										.addMutations(
											GrpcLocalMutation.newBuilder()
												.setUpsertPriceMutation(
													GrpcUpsertPriceMutation.newBuilder()
														.setPriceId(updatedPriceId)
														.setPriceList(updatedPriceList)
														.setCurrency(updatedCurrency)
														.setPriceWithoutTax(EvitaDataTypesConverter.toGrpcBigDecimal(BigDecimal.valueOf(100)))
														.setTaxRate(EvitaDataTypesConverter.toGrpcBigDecimal(BigDecimal.valueOf(10.55)))
														.setPriceWithTax(EvitaDataTypesConverter.toGrpcBigDecimal(BigDecimal.valueOf(110.55)))
														.setSellable(true)
														.build()
												)
												.build()
										)
										.addMutations(
											GrpcLocalMutation.newBuilder()
												.setUpsertPriceMutation(
													GrpcUpsertPriceMutation.newBuilder()
														.setPriceId(insertPriceId)
														.setPriceList(insertNewPriceIntoNonExistingPriceList)
														.setCurrency(insertCurrency)
														.setPriceWithoutTax(EvitaDataTypesConverter.toGrpcBigDecimal(BigDecimal.valueOf(10)))
														.setTaxRate(EvitaDataTypesConverter.toGrpcBigDecimal(BigDecimal.valueOf(50)))
														.setPriceWithTax(EvitaDataTypesConverter.toGrpcBigDecimal(BigDecimal.valueOf(15)))
														.setSellable(false)
														.build()
												)
												.build()
										)
										.addMutations(
											GrpcLocalMutation.newBuilder()
												.setUpsertPriceMutation(
													GrpcUpsertPriceMutation.newBuilder()
														.setPriceId(insertPriceId)
														.setPriceList(insertNewPriceIntoExistingPriceList)
														.setCurrency(insertCurrency)
														.setPriceWithoutTax(EvitaDataTypesConverter.toGrpcBigDecimal(BigDecimal.valueOf(10)))
														.setTaxRate(EvitaDataTypesConverter.toGrpcBigDecimal(BigDecimal.valueOf(50)))
														.setPriceWithTax(EvitaDataTypesConverter.toGrpcBigDecimal(BigDecimal.valueOf(15)))
														.setSellable(false)
														.build()
												)
												.build()
										)
										.addMutations(
											GrpcLocalMutation.newBuilder()
												.setRemovePriceMutation(
													GrpcRemovePriceMutation.newBuilder()
														.setPriceId(removedPriceId)
														.setPriceList(removedPriceList)
														.setCurrency(removedCurrency)
														.build()
												)
												.build()
										)
										.addMutations(
											GrpcLocalMutation.newBuilder()
												.setSetPriceInnerRecordHandlingMutation(
													GrpcSetPriceInnerRecordHandlingMutation.newBuilder()
														.setPriceInnerRecordHandling(GrpcPriceInnerRecordHandling.SUM)
														.build()
												)
												.build()
										)
										.build()
								)
								.build()
						)
						.build()
				)
			);
		};

		assertDoesNotThrow(executable);


		assertNotEquals(originalEntity.getEntity().getPriceInnerRecordHandling(), upsertEntityResponse.get().getEntity().getPriceInnerRecordHandling());

		final Map<String, List<GrpcPrice>> originalEntityPricesByPriceList = originalEntity.getEntity().getPricesList().stream().collect(Collectors.groupingBy(GrpcPrice::getPriceList));
		final Map<String, List<GrpcPrice>> upsertedEntityPricesByPriceList = upsertEntityResponse.get().getEntity().getPricesList().stream().collect(Collectors.groupingBy(GrpcPrice::getPriceList));

		assertTrue(originalEntityPricesByPriceList.get(removedPriceList).stream().anyMatch(p -> p.getPriceId() == removedPriceId));
		assertFalse(upsertedEntityPricesByPriceList.get(removedPriceList).stream().anyMatch(p -> p.getPriceId() == removedPriceId));

		assertNotNull(originalEntityPricesByPriceList.get(insertNewPriceIntoExistingPriceList));
		assertTrue(upsertedEntityPricesByPriceList.get(insertNewPriceIntoExistingPriceList).stream().anyMatch(p -> p.getPriceId() == insertPriceId));

		assertFalse(originalEntityPricesByPriceList.containsKey(insertNewPriceIntoNonExistingPriceList));
		assertTrue(upsertedEntityPricesByPriceList.containsKey(insertNewPriceIntoNonExistingPriceList));

		final Optional<GrpcPrice> preUpdatePrice = originalEntityPricesByPriceList.get(updatedPriceList).stream().filter(p -> p.getPriceId() == updatedPriceId).findFirst();
		final Optional<GrpcPrice> postUpdatePrice = upsertedEntityPricesByPriceList.get(updatedPriceList).stream().filter(p -> p.getPriceId() == updatedPriceId).findFirst();

		assertTrue(preUpdatePrice.isPresent());
		assertTrue(postUpdatePrice.isPresent());

		assertNotEquals(EvitaDataTypesConverter.toBigDecimal(preUpdatePrice.get().getPriceWithoutTax()), EvitaDataTypesConverter.toBigDecimal(postUpdatePrice.get().getPriceWithoutTax()));
	}

	@Test
	@UseDataSet(GRPC_THOUSAND_PRODUCTS)
	@DisplayName("Should be able to mutate entity hierarchy placement with read-write session")
	void shouldBeAbleMutateEntityHierarchyPlacementWithReadWriteSession(Evita evita, ManagedChannel channel) {
		final EvitaSessionServiceGrpc.EvitaSessionServiceBlockingStub evitaSessionBlockingStub = EvitaSessionServiceGrpc.newBlockingStub(channel);
		SessionInitializer.setSession(channel, GrpcSessionType.READ_WRITE);

		List<SealedEntity> originalCategoryEntities = evita.createReadOnlySession(TEST_CATALOG)
			.queryListOfSealedEntities(Query.query(
				collection(Entities.CATEGORY), require(entityFetch())
			));

		final String entityType = Entities.CATEGORY;

		final SealedEntity categoryWithoutHierarchyPlacement = originalCategoryEntities.stream().filter(e -> e.getType().equals(entityType) &&
				e.getHierarchicalPlacement().isEmpty() || e.getHierarchicalPlacement().orElseThrow().getParentPrimaryKey() == null)
			.findFirst().orElseThrow(() -> new IllegalArgumentException("Suitable category not found!"));

		final SealedEntity categoryWithHierarchyPlacement = originalCategoryEntities.stream().filter(e -> e.getType().equals(entityType) &&
				e.getHierarchicalPlacement().isPresent() && e.getHierarchicalPlacement().orElseThrow().getParentPrimaryKey() != null)
			.findFirst().orElseThrow(() -> new IllegalArgumentException("Suitable category not found!"));

		//noinspection ConstantConditions
		final GrpcEntityRequest toAddHierarchyEntityRequest = GrpcEntityRequest.newBuilder()
			.setEntityType(entityType)
			.setPrimaryKey(categoryWithoutHierarchyPlacement.getPrimaryKey())
			.build();

		//noinspection ConstantConditions
		final GrpcEntityRequest toRemoveHierarchyEntityRequest = GrpcEntityRequest.newBuilder()
			.setEntityType(entityType)
			.setPrimaryKey(categoryWithHierarchyPlacement.getPrimaryKey())
			.build();

		//noinspection ConstantConditions
		final int parentPrimaryKey = originalCategoryEntities.stream().filter(e -> !Objects.equals(e.getPrimaryKey(), categoryWithoutHierarchyPlacement.getPrimaryKey()))
			.findFirst().orElseThrow(() -> new IllegalArgumentException("Suitable category not found!")).getPrimaryKey();
		final int orderAmongSibling = 5;

		//adding hierarchy to non-hierarchical entity
		final GrpcEntityResponse originalToAddHierarchyEntity = evitaSessionBlockingStub.getEntity(toAddHierarchyEntityRequest);
		final AtomicReference<GrpcUpsertEntityResponse> upsertToAddHierarchyEntityResponse = new AtomicReference<>();

		final Executable addHierarchyExecutable = () -> {
			final StringWithParameters stringWithParameters = PrettyPrintingVisitor.toStringWithParameterExtraction(QueryConstraints.entityFetchAll().getRequirements());
			upsertToAddHierarchyEntityResponse.set(
				evitaSessionBlockingStub.upsertEntity(
					GrpcUpsertEntityRequest.newBuilder()
						.setRequire(stringWithParameters.query())
						.addAllPositionalQueryParams(
							stringWithParameters.parameters()
								.stream()
								.map(QueryConverter::convertQueryParam)
								.toList()
						)
						.setEntityMutation(
							GrpcEntityMutation.newBuilder()
								.setEntityUpsertMutation(
									GrpcEntityUpsertMutation.newBuilder()
										.setEntityType(originalToAddHierarchyEntity.getEntity().getEntityType())
										.setEntityPrimaryKey(Int32Value.of(originalToAddHierarchyEntity.getEntity().getPrimaryKey()))
										.addMutations(
											GrpcLocalMutation.newBuilder()
												.setSetHierarchicalPlacementMutation(
													GrpcSetHierarchicalPlacementMutation.newBuilder()
														.setPrimaryKey(Int32Value.of(parentPrimaryKey))
														.setOrderAmongSiblings(orderAmongSibling)
												)
												.build()
										)
										.build()
								)
								.build()
						)
						.build()
				)
			);
		};

		assertDoesNotThrow(addHierarchyExecutable);

		final GrpcHierarchicalPlacement hierarchicalPlacement = originalToAddHierarchyEntity.getEntity().getHierarchicalPlacement();
		final GrpcHierarchicalPlacement returnedHierarchicalPlacement = upsertToAddHierarchyEntityResponse.get().getEntity().getHierarchicalPlacement();
		assertTrue(
			hierarchicalPlacement.getOrderAmongSiblings() != returnedHierarchicalPlacement.getOrderAmongSiblings() ||
				hierarchicalPlacement.hasParentPrimaryKey() != returnedHierarchicalPlacement.hasParentPrimaryKey()
		);
		assertFalse(hierarchicalPlacement.hasParentPrimaryKey());
		assertTrue(returnedHierarchicalPlacement.hasParentPrimaryKey());

		//removing hierarchy from hierarchical entity
		final GrpcEntityResponse originalToRemoveHierarchyEntity = evitaSessionBlockingStub.getEntity(toRemoveHierarchyEntityRequest);
		final AtomicReference<GrpcUpsertEntityResponse> upsertToRemoveHierarchyEntityResponse = new AtomicReference<>();

		final Executable removeHierarchyExecutable = () -> upsertToRemoveHierarchyEntityResponse.set(evitaSessionBlockingStub.upsertEntity(
				GrpcUpsertEntityRequest.newBuilder()
					.setEntityMutation(
						GrpcEntityMutation.newBuilder()
							.setEntityUpsertMutation(
								GrpcEntityUpsertMutation.newBuilder()
									.setEntityType(originalToRemoveHierarchyEntity.getEntity().getEntityType())
									.setEntityPrimaryKey(Int32Value.of(originalToRemoveHierarchyEntity.getEntity().getPrimaryKey()))
									.addMutations(
										GrpcLocalMutation.newBuilder()
											.setRemoveHierarchicalPlacementMutation(
												GrpcRemoveHierarchicalPlacementMutation.newBuilder().build()
											)
											.build()
									)
									.build()
							)
							.build()
					)
					.build()
			)
		);

		assertDoesNotThrow(removeHierarchyExecutable);

		final GrpcHierarchicalPlacement hierarchicalPlacementAgain = originalToRemoveHierarchyEntity.getEntity().getHierarchicalPlacement();
		final GrpcHierarchicalPlacement returnedHierarchicalPlacementAgain = upsertToRemoveHierarchyEntityResponse.get().getEntity().getHierarchicalPlacement();
		assertTrue(
			hierarchicalPlacementAgain.getOrderAmongSiblings() != returnedHierarchicalPlacementAgain.getOrderAmongSiblings() ||
				hierarchicalPlacementAgain.hasParentPrimaryKey() != returnedHierarchicalPlacementAgain.hasParentPrimaryKey()
		);
		assertTrue(hierarchicalPlacementAgain.hasParentPrimaryKey());
		assertFalse(returnedHierarchicalPlacementAgain.hasParentPrimaryKey());
	}

	@Test
	@UseDataSet(GRPC_THOUSAND_PRODUCTS)
	@DisplayName("Should be able to create entity with specified references with read-write session")
	void shouldBeAbleMutateEntityReferencesWithReadWriteSession(Evita evita, List<SealedEntity> entities, ManagedChannel channel) {
		final EvitaSessionServiceGrpc.EvitaSessionServiceBlockingStub evitaSessionBlockingStub = EvitaSessionServiceGrpc.newBlockingStub(channel);
		SessionInitializer.setSession(channel, GrpcSessionType.READ_WRITE);

		final GrpcEntityRequest newEntityRequest = GrpcEntityRequest.newBuilder()
			.setEntityType(Entities.PRODUCT)
			.setRequire("referenceContent(entityFetch(attributeContent()))")
			.build();

		final long attributeValue = 102L;
		final String attributeName = "categoryPriority";
		final GrpcCardinality cardinality = GrpcCardinality.ZERO_OR_MORE;
		final String referenceEntityType = Entities.CATEGORY;
		final int referencePrimaryKey = 7;
		final String referenceParameterEntityType = Entities.PARAMETER;
		final String referenceGroupEntityType = Entities.PARAMETER_GROUP;
		final int referenceGroupPrimaryKey = 1;

		final AtomicReference<GrpcUpsertEntityResponse> upsertEntityResponse = new AtomicReference<>();

		final Executable executableInsert = () -> {
			final StringWithParameters stringWithParameters = PrettyPrintingVisitor.toStringWithParameterExtraction(QueryConstraints.entityFetchAll().getRequirements());
			upsertEntityResponse.set(
				evitaSessionBlockingStub.upsertEntity(
					GrpcUpsertEntityRequest.newBuilder()
						.setRequire(stringWithParameters.query())
						.addAllPositionalQueryParams(
							stringWithParameters.parameters()
								.stream()
								.map(QueryConverter::convertQueryParam)
								.toList()
						)
						.setEntityMutation(
							GrpcEntityMutation.newBuilder()
								.setEntityUpsertMutation(
									GrpcEntityUpsertMutation.newBuilder()
										.setEntityType(newEntityRequest.getEntityType())
										.addMutations(
											GrpcLocalMutation.newBuilder()
												.setInsertReferenceMutation(
													GrpcInsertReferenceMutation.newBuilder()
														.setReferenceName(referenceEntityType)
														.setReferencePrimaryKey(referencePrimaryKey)
												)
												.build()
										)
										.addMutations(
											GrpcLocalMutation.newBuilder()
												.setInsertReferenceMutation(
													GrpcInsertReferenceMutation.newBuilder()
														.setReferenceName(referenceParameterEntityType)
														.setReferencePrimaryKey(referenceGroupPrimaryKey)
												)
												.build()
										)
										.addMutations(
											GrpcLocalMutation.newBuilder()
												.setSetReferenceGroupMutation(
													GrpcSetReferenceGroupMutation.newBuilder()
														.setReferenceName(referenceParameterEntityType)
														.setReferencePrimaryKey(referenceGroupPrimaryKey)
														.setGroupType(StringValue.of(referenceGroupEntityType))
														.setGroupPrimaryKey(referenceGroupPrimaryKey)
												)
												.build()
										)
										.addMutations(
											GrpcLocalMutation.newBuilder()
												.setReferenceAttributeMutation(
													GrpcReferenceAttributeMutation.newBuilder()
														.setReferenceName(referenceEntityType)
														.setReferencePrimaryKey(referencePrimaryKey)
														.setAttributeMutation(GrpcAttributeMutation.newBuilder()
															.setUpsertAttributeMutation(GrpcUpsertAttributeMutation.newBuilder()
																.setAttributeName(attributeName)
																.setAttributeValue(EvitaDataTypesConverter.toGrpcEvitaValue(attributeValue))
																.build())
															.build()
														)
												)
												.build()
										)
										.build()
								)
								.build()
						)
						.build()
				)
			);
		};

		assertDoesNotThrow(executableInsert);
		assertEquals(2, upsertEntityResponse.get().getEntity().getReferencesCount());
		final GrpcReference referenceCategoryAfterInsert = upsertEntityResponse.get().getEntity().getReferencesList()
			.stream()
			.filter(it -> referenceEntityType.equals(it.getReferencedEntityReference().getEntityType()))
			.findFirst()
			.orElseThrow(() -> new AssertionFailedError("Failed to find reference with entity type " + referenceEntityType + " in result!"));
		assertEquals(referenceEntityType, referenceCategoryAfterInsert.getReferencedEntityReference().getEntityType());
		assertEquals(referencePrimaryKey, referenceCategoryAfterInsert.getReferencedEntityReference().getPrimaryKey());
		assertEquals(1, referenceCategoryAfterInsert.getGlobalAttributesCount());
		assertEquals(cardinality, referenceCategoryAfterInsert.getReferenceCardinality());
		assertEquals(attributeValue, referenceCategoryAfterInsert.getGlobalAttributesMap().get(attributeName).getLongValue());

		final GrpcReference referenceParameterAfterInsert = upsertEntityResponse.get().getEntity().getReferencesList()
			.stream()
			.filter(it -> referenceParameterEntityType.equals(it.getReferencedEntityReference().getEntityType()))
			.findFirst()
			.orElseThrow(() -> new AssertionFailedError("Failed to find reference with entity type " + referenceParameterEntityType + " in result!"));
		assertEquals(referenceParameterEntityType, referenceParameterAfterInsert.getReferencedEntityReference().getEntityType());
		assertEquals(referenceGroupPrimaryKey, referenceParameterAfterInsert.getGroupReferencedEntityReference().getPrimaryKey());
		assertEquals(referenceGroupEntityType, referenceParameterAfterInsert.getGroupReferencedEntityReference().getEntityType());

		final int removeReferenceId = 1;
		final SealedEntity existingEntity = entities.stream().filter(entity ->
				entity.getReferences().stream().anyMatch(reference ->
					reference.getReferenceName().equals(referenceEntityType) &&
						(reference.getReferencedPrimaryKey() != referencePrimaryKey ||
							reference.getReferencedPrimaryKey() == removeReferenceId)
				)
			).findFirst()
			.orElseThrow(() -> new IllegalArgumentException("Suitable reference not found!"));

		//noinspection ConstantConditions
		final GrpcEntityRequest existingEntityRequest = GrpcEntityRequest.newBuilder()
			.setEntityType(Entities.PRODUCT)
			.setPrimaryKey(existingEntity.getPrimaryKey())
			.setRequire("referenceContent(entityFetch(attributeContent()))")
			.build();

		final GrpcEntityResponse originalEntity = evitaSessionBlockingStub.getEntity(existingEntityRequest);

		final Executable executableUpdate = () -> {
			final StringWithParameters stringWithParameters = PrettyPrintingVisitor.toStringWithParameterExtraction(QueryConstraints.entityFetchAll().getRequirements());
			upsertEntityResponse.set(
				evitaSessionBlockingStub.upsertEntity(
					GrpcUpsertEntityRequest.newBuilder()
						.setRequire(stringWithParameters.query())
						.addAllPositionalQueryParams(
							stringWithParameters.parameters()
								.stream()
								.map(QueryConverter::convertQueryParam)
								.toList()
						)
						.setEntityMutation(
							GrpcEntityMutation.newBuilder()
								.setEntityUpsertMutation(
									GrpcEntityUpsertMutation.newBuilder()
										.setEntityType(existingEntityRequest.getEntityType())
										.setEntityPrimaryKey(Int32Value.of(existingEntityRequest.getPrimaryKey()))
										.addMutations(
											GrpcLocalMutation.newBuilder()
												.setInsertReferenceMutation(
													GrpcInsertReferenceMutation.newBuilder()
														.setReferenceName(referenceEntityType)
														.setReferencePrimaryKey(referencePrimaryKey)
														.setReferencedEntityType(StringValue.of(referenceEntityType))
												)
												.build()
										)
										.addMutations(
											GrpcLocalMutation.newBuilder()
												.setRemoveReferenceMutation(
													GrpcRemoveReferenceMutation.newBuilder()
														.setReferenceName(referenceEntityType)
														.setReferencePrimaryKey(removeReferenceId)
												)
												.build()
										)
										.addMutations(
											GrpcLocalMutation.newBuilder()
												.setReferenceAttributeMutation(
													GrpcReferenceAttributeMutation.newBuilder()
														.setReferenceName(referenceEntityType)
														.setReferencePrimaryKey(referencePrimaryKey)
														.setAttributeMutation(GrpcAttributeMutation.newBuilder()
															.setUpsertAttributeMutation(GrpcUpsertAttributeMutation.newBuilder()
																.setAttributeName(attributeName)
																.setAttributeValue(EvitaDataTypesConverter.toGrpcEvitaValue(attributeValue))
																.build())
															.build()
														)
												)
												.build()
										)
										.build()
								)
								.build()
						)
						.build()
				)
			);
		};

		assertDoesNotThrow(executableUpdate);

		final GrpcReference newReferenceAfterUpdate = upsertEntityResponse.get().getEntity().getReferencesList().stream()
			.filter(r ->
				r.getReferencedEntityReference().getEntityType().equals(referenceEntityType) &&
					r.getReferencedEntityReference().getPrimaryKey() == referencePrimaryKey)
			.findFirst()
			.orElseThrow(() -> new IllegalArgumentException("Suitable reference not found!"));

		//one added, one removed
		assertEquals(originalEntity.getEntity().getReferencesCount(), upsertEntityResponse.get().getEntity().getReferencesCount());
		assertEquals(referenceEntityType, newReferenceAfterUpdate.getReferencedEntityReference().getEntityType());
		assertEquals(referencePrimaryKey, newReferenceAfterUpdate.getReferencedEntityReference().getPrimaryKey());
		assertFalse(newReferenceAfterUpdate.hasGroupReferencedEntityReference());

		final Optional<GrpcReference> existingReferenceAfterUpdate = upsertEntityResponse.get().getEntity().getReferencesList().stream()
			.filter(r ->
				r.getReferencedEntityReference().getEntityType().equals(referenceEntityType) &&
					r.getReferencedEntityReference().getPrimaryKey() != referencePrimaryKey
			)
			.findFirst();

		if (existingReferenceAfterUpdate.isPresent() && existingReferenceAfterUpdate.get().getGlobalAttributesMap().size() > 0) {
			assertNotEquals(attributeValue, existingReferenceAfterUpdate.get().getGlobalAttributesMap().get(attributeName).getLongValue());
		}
	}

	@Test
	@UseDataSet(GRPC_THOUSAND_PRODUCTS)
	@DisplayName("Should throw exception when trying to open transaction when one is already open")
	void shouldThrowWhenOpeningTransactionWhenAnotherAlreadyOpen(Evita evita, ManagedChannel channel) {
		final EvitaSessionServiceGrpc.EvitaSessionServiceBlockingStub evitaSessionBlockingStub = EvitaSessionServiceGrpc.newBlockingStub(channel);
		SessionInitializer.setSession(channel, GrpcSessionType.READ_WRITE);

		final Executable openTransactionExecutable = () -> evitaSessionBlockingStub.openTransaction(Empty.getDefaultInstance());

		assertDoesNotThrow(openTransactionExecutable);
		assertThrows(StatusRuntimeException.class, openTransactionExecutable);
	}

	@Test
	@UseDataSet(GRPC_THOUSAND_PRODUCTS)
	@DisplayName("Should throw exception when trying to close transaction when none is open")
	void shouldThrowWhenClosingTransactionWhenNoneOpen(Evita evita, ManagedChannel channel) {
		final EvitaSessionServiceGrpc.EvitaSessionServiceBlockingStub evitaSessionBlockingStub = EvitaSessionServiceGrpc.newBlockingStub(channel);
		SessionInitializer.setSession(channel, GrpcSessionType.READ_WRITE);

		evitaSessionBlockingStub.openTransaction(Empty.getDefaultInstance());

		final Executable closeTransactionExecutable = () -> evitaSessionBlockingStub.closeTransaction(
			GrpcCloseTransactionRequest.newBuilder()
				.setRollback(false)
				.build()
		);

		assertDoesNotThrow(closeTransactionExecutable);
		assertThrows(StatusRuntimeException.class, closeTransactionExecutable);
	}

	@Test
	@UseDataSet(GRPC_THOUSAND_PRODUCTS)
	@DisplayName("Should write changes to database only after transaction is closed")
	void shouldWriteChangesToDatabaseAfterCloseTransaction(Evita evita, ManagedChannel channel) {
		final EvitaSessionServiceGrpc.EvitaSessionServiceBlockingStub evitaSessionBlockingStub = EvitaSessionServiceGrpc.newBlockingStub(channel);
		SessionInitializer.setSession(channel, GrpcSessionType.READ_WRITE, false);

		final int primaryKey = 99999;
		final String entityType = Entities.CATEGORY;

		final EvitaSessionContract evitaSession = evita.createReadOnlySession(TEST_CATALOG);
		assertNull(evitaSession.getEntity(entityType, primaryKey).orElse(null));

		evitaSessionBlockingStub.openTransaction(Empty.getDefaultInstance());

		evitaSessionBlockingStub.upsertEntity(
			GrpcUpsertEntityRequest.newBuilder()
				.setEntityMutation(
					GrpcEntityMutation.newBuilder()
						.setEntityUpsertMutation(
							GrpcEntityUpsertMutation.newBuilder()
								.setEntityPrimaryKey(Int32Value.of(primaryKey))
								.setEntityType(entityType)
								.addMutations(GrpcLocalMutation.newBuilder()
									.setUpsertAttributeMutation(GrpcUpsertAttributeMutation.newBuilder()
										.setAttributeName(ATTRIBUTE_PRIORITY)
										.setAttributeValue(EvitaDataTypesConverter.toGrpcEvitaValue(99999L))
										.build())
									.build())
								.build()
						)
						.build()
				)
				.build()
		);

		assertNull(evitaSession.getEntity(entityType, primaryKey).orElse(null));

		evitaSessionBlockingStub.closeTransaction(GrpcCloseTransactionRequest.newBuilder().build());

		assertNotNull(evitaSession.getEntity(entityType, primaryKey));

		evitaSessionBlockingStub.deleteEntity(GrpcDeleteEntityRequest.newBuilder()
			.setEntityType(entityType)
			.setPrimaryKey(Int32Value.of(primaryKey))
			.build());
	}

	@Test
	@UseDataSet(GRPC_THOUSAND_PRODUCTS)
	@DisplayName("Should return query record page in binary data format")
	void shouldReturnQueryRecordPageInBinaryDataFormat(Evita evita, ManagedChannel channel) {
		final EvitaSessionServiceGrpc.EvitaSessionServiceBlockingStub evitaSessionBlockingStub = EvitaSessionServiceGrpc.newBlockingStub(channel);
		SessionInitializer.setSession(channel, GrpcSessionType.BINARY_READ_ONLY);

		final List<QueryParam> params = new ArrayList<>(8);
		params.add(convertQueryParam(Entities.PRODUCT));
		params.add(convertQueryParam(1));
		params.add(convertQueryParam(2));
		params.add(convertQueryParam(3));
		params.add(convertQueryParam(4));
		params.add(convertQueryParam(5));
		params.add(convertQueryParam(1));
		params.add(convertQueryParam(Integer.MAX_VALUE));

		final String stringQuery = """
			query(
				collection(?),
				filterBy(
					entityPrimaryKeyInSet(?, ?, ?, ?, ?)
				),
				require(
					page(?, ?),
					entityFetch(
						attributeContent(),
						priceContent(),
						referenceContent(),
						associatedDataContent()
					)
				)
			)
			""";

		final AtomicReference<GrpcQueryResponse> response = new AtomicReference<>();

		final Executable executable = () ->
			response.set(evitaSessionBlockingStub.query(GrpcQueryRequest.newBuilder()
				.setQuery(stringQuery)
				.addAllPositionalQueryParams(params)
				.build()
			));

		assertDoesNotThrow(executable);

		final Query query = QueryUtil.parseQuery(stringQuery, params, null);

		assertNotNull(query);

		final List<BinaryEntity> entityResponse = evita.createSession(new SessionTraits(TEST_CATALOG, SessionFlags.BINARY)).queryList(query, BinaryEntity.class);

		for (int i = 0; i < entityResponse.size(); i++) {
			final GrpcBinaryEntity grpcBinaryEntity = response.get().getRecordPage().getBinaryEntitiesList().get(i);
			final BinaryEntity binaryEntity = entityResponse.get(i);
			assertBinaryEntity(binaryEntity, grpcBinaryEntity);
		}
	}

}<|MERGE_RESOLUTION|>--- conflicted
+++ resolved
@@ -46,12 +46,9 @@
 import io.evitadb.api.requestResponse.data.structure.EntityReference;
 import io.evitadb.api.requestResponse.extraResult.AttributeHistogram;
 import io.evitadb.api.requestResponse.extraResult.FacetSummary;
-<<<<<<< HEAD
 import io.evitadb.api.requestResponse.extraResult.HierarchyStatistics;
-=======
 import io.evitadb.api.requestResponse.extraResult.Hierarchy;
 import io.evitadb.api.requestResponse.extraResult.HierarchyParents;
->>>>>>> 98d3aabd
 import io.evitadb.api.requestResponse.extraResult.PriceHistogram;
 import io.evitadb.core.Evita;
 import io.evitadb.dataType.BigDecimalNumberRange;
@@ -1346,12 +1343,7 @@
 				),
 				require(
 					page(?, ?),
-<<<<<<< HEAD
-					hierarchyStatisticsOfSelf()
-=======
-					hierarchyOfSelf(),
-					hierarchyParentsOfSelf()
->>>>>>> 98d3aabd
+					hierarchyOfSelf()
 				)
 			)
 			""";
@@ -1373,12 +1365,7 @@
 
 		final EvitaResponse<EntityReference> referenceResponse = evita.createReadOnlySession(TEST_CATALOG).query(query, EntityReference.class);
 
-<<<<<<< HEAD
-		final HierarchyStatistics hierarchyStatisticsOfSelf = referenceResponse.getExtraResult(HierarchyStatistics.class);
-=======
 		final Hierarchy hierarchyOfSelf = referenceResponse.getExtraResult(Hierarchy.class);
-		final HierarchyParents hierarchyParentsOfSelf = referenceResponse.getExtraResult(HierarchyParents.class);
->>>>>>> 98d3aabd
 
 		if (hierarchyOfSelf != null) {
 			GrpcAssertions.assertStatistics(
@@ -1414,12 +1401,7 @@
 				require(
 					page(?, ?),
 					entityFetch(),
-<<<<<<< HEAD
-					hierarchyStatisticsOfSelf(entityFetch(attributeContent()))
-=======
-					hierarchyOfSelf(entityFetch(attributeContent())),
-					hierarchyParentsOfSelf(entityFetch(attributeContent()))
->>>>>>> 98d3aabd
+					hierarchyOfSelf(entityFetch(attributeContent()))
 				)
 			)
 			""";
