/*
 *
 *                         _ _        ____  ____
 *               _____   _(_) |_ __ _|  _ \| __ )
 *              / _ \ \ / / | __/ _` | | | |  _ \
 *             |  __/\ V /| | || (_| | |_| | |_) |
 *              \___| \_/ |_|\__\__,_|____/|____/
 *
 *   Copyright (c) 2023
 *
 *   Licensed under the Business Source License, Version 1.1 (the "License");
 *   you may not use this file except in compliance with the License.
 *   You may obtain a copy of the License at
 *
 *   https://github.com/FgForrest/evitaDB/blob/main/LICENSE
 *
 *   Unless required by applicable law or agreed to in writing, software
 *   distributed under the License is distributed on an "AS IS" BASIS,
 *   WITHOUT WARRANTIES OR CONDITIONS OF ANY KIND, either express or implied.
 *   See the License for the specific language governing permissions and
 *   limitations under the License.
 */

package io.evitadb.externalApi.rest.api.catalog.dataApi;

import io.evitadb.api.requestResponse.data.HierarchicalPlacementContract;
import io.evitadb.api.requestResponse.data.PriceInnerRecordHandling;
import io.evitadb.api.requestResponse.data.ReferenceContract;
import io.evitadb.api.requestResponse.data.ReferenceContract.GroupEntityReference;
import io.evitadb.api.requestResponse.data.SealedEntity;
import io.evitadb.core.Evita;
import io.evitadb.externalApi.api.catalog.dataApi.model.EntityDescriptor;
import io.evitadb.externalApi.api.catalog.dataApi.model.HierarchicalPlacementDescriptor;
import io.evitadb.externalApi.api.catalog.dataApi.model.PriceDescriptor;
import io.evitadb.externalApi.api.catalog.dataApi.model.ReferenceDescriptor;
import io.evitadb.externalApi.rest.RestProvider;
import io.evitadb.externalApi.rest.api.catalog.dataApi.model.SectionedAssociatedDataDescriptor;
import io.evitadb.externalApi.rest.api.catalog.dataApi.model.SectionedAttributesDescriptor;
import io.evitadb.test.tester.RestTester;
import io.evitadb.test.tester.RestTester.Request;
import io.evitadb.server.EvitaServer;
import io.evitadb.test.Entities;
import io.evitadb.test.annotation.DataSet;
import io.evitadb.test.annotation.UseDataSet;
import io.evitadb.test.extension.DataCarrier;
import org.junit.jupiter.api.DisplayName;
import org.junit.jupiter.api.Test;

import javax.annotation.Nonnull;
import javax.annotation.Nullable;
import java.math.BigDecimal;
import java.util.ArrayList;
import java.util.Arrays;
import java.util.Collections;
import java.util.LinkedList;
import java.util.List;
import java.util.Locale;
import java.util.Map;

import static io.evitadb.api.query.Query.query;
import static io.evitadb.api.query.QueryConstraints.*;
import static io.evitadb.externalApi.rest.api.testSuite.TestDataGenerator.*;
import static io.evitadb.test.TestConstants.TEST_CATALOG;
import static io.evitadb.test.builder.MapBuilder.map;
import static io.evitadb.test.generator.DataGenerator.ASSOCIATED_DATA_LABELS;
import static io.evitadb.test.generator.DataGenerator.ATTRIBUTE_NAME;
import static io.evitadb.test.generator.DataGenerator.ATTRIBUTE_QUANTITY;
import static io.evitadb.test.generator.DataGenerator.CZECH_LOCALE;
import static org.hamcrest.Matchers.containsInAnyOrder;
import static org.hamcrest.Matchers.containsInRelativeOrder;
import static org.hamcrest.Matchers.equalTo;
import static org.hamcrest.Matchers.not;
import static org.junit.jupiter.api.Assertions.assertEquals;
import static org.junit.jupiter.api.Assertions.assertTrue;

/**
 * Tests for REST API catalog entity upserts.
 *
 * @author Martin Veska, FG Forrest a.s. (c) 2022
 */
class CatalogRestUpsertEntityMutationFunctionalTest extends CatalogRestDataEndpointFunctionalTest {

	public static final String REST_THOUSAND_PRODUCTS_FOR_UPDATE = REST_THOUSAND_PRODUCTS + "forUpdate";

	@Override
	@DataSet(value = REST_THOUSAND_PRODUCTS_FOR_UPDATE, openWebApi = RestProvider.CODE, readOnly = false, destroyAfterClass = true)
	protected DataCarrier setUp(Evita evita, EvitaServer evitaServer) {
		return super.setUpData(evita, evitaServer, 50);
	}

	@Test
	@UseDataSet(REST_THOUSAND_PRODUCTS_FOR_UPDATE)
	@DisplayName("Should insert single empty entity without PK")
	void shouldInsertSingleEmptyEntityWithoutPK(RestTester tester) {
		tester.test(TEST_CATALOG)
			.httpMethod(Request.METHOD_POST)
			.urlPathSuffix("/empty")
			.requestBody("""
                    {
                        "entityExistence": "MUST_NOT_EXIST",
                        "mutations": []
                    }
                    """)
			.executeAndThen()
			.statusCode(200)
			.body(
				"",
				equalTo(
					map()
						.e(EntityDescriptor.PRIMARY_KEY.name(), 11)
						.e(EntityDescriptor.TYPE.name(), "empty")
						.e(EntityDescriptor.LOCALES.name(), Collections.emptyList())
						.e(EntityDescriptor.ALL_LOCALES.name(), Collections.emptyList())
						.e(EntityDescriptor.PRICE_INNER_RECORD_HANDLING.name(), PriceInnerRecordHandling.UNKNOWN.name())
						.build()
				)
			);
	}

	@Test
	@UseDataSet(REST_THOUSAND_PRODUCTS_FOR_UPDATE)
	@DisplayName("Should insert single empty entity with PK")
	void shouldInsertSingleEmptyEntityWithPK(RestTester tester) {
		tester.test(TEST_CATALOG)
			.httpMethod(Request.METHOD_PUT)
			.urlPathSuffix("/empty-without-pk/110")
			.requestBody("""
                    {
                        "entityExistence": "MUST_NOT_EXIST",
                        "mutations": []
                    }
                    """)
			.executeAndThen()
			.statusCode(200)
			.body(
				"",
				equalTo(
					map()
						.e(EntityDescriptor.PRIMARY_KEY.name(), 110)
						.e(EntityDescriptor.TYPE.name(), "emptyWithoutPk")
						.e(EntityDescriptor.LOCALES.name(), Collections.emptyList())
						.e(EntityDescriptor.ALL_LOCALES.name(), Collections.emptyList())
						.e(EntityDescriptor.PRICE_INNER_RECORD_HANDLING.name(), PriceInnerRecordHandling.UNKNOWN.name())
						.build()
				)
			);
	}

	@Test
	@UseDataSet(REST_THOUSAND_PRODUCTS_FOR_UPDATE)
	@DisplayName("Should update product with no mutations")
	void shouldUpdateProductWithNoMutations(RestTester tester) {
		tester.test(TEST_CATALOG)
			.httpMethod(Request.METHOD_PUT)
			.urlPathSuffix("/product/10")
			.requestBody("""
                    {
                        "entityExistence": "MUST_EXIST",
                        "mutations": []
                    }
                    """)
			.executeAndThen()
			.statusCode(200)
			.body(
				"",
				equalTo(
					map()
						.e(EntityDescriptor.PRIMARY_KEY.name(), 10)
						.e(EntityDescriptor.TYPE.name(), "PRODUCT")
						.e(EntityDescriptor.LOCALES.name(), Collections.emptyList())
						.e(EntityDescriptor.ALL_LOCALES.name(), List.of(CZECH_LOCALE.toLanguageTag(), Locale.ENGLISH.toLanguageTag()))
						.e(EntityDescriptor.PRICE_INNER_RECORD_HANDLING.name(), PriceInnerRecordHandling.UNKNOWN.name())
						.build()
				)
			);
	}

	@Test
	@UseDataSet(REST_THOUSAND_PRODUCTS_FOR_UPDATE)
	@DisplayName("Should return error when missing arguments for product upsert")
	void shouldReturnErrorWhenMissingArgumentsForProductUpsert(RestTester tester) {
		tester.test(TEST_CATALOG)
			.httpMethod(Request.METHOD_POST)
			.urlPathSuffix("/product")
			.requestBody("""
                    {}
                    """)
			.executeAndThen()
			.statusCode(400)
			.body("message", equalTo("EntityExistence is not set in request data."));
	}

	@Test
	@UseDataSet(REST_THOUSAND_PRODUCTS_FOR_UPDATE)
	@DisplayName("Should return error when missing mutations for product update")
	void shouldReturnErrorWhenMissingMutationsForProductUpdate(RestTester tester) {
		tester.test(TEST_CATALOG)
			.httpMethod(Request.METHOD_PUT)
			.urlPathSuffix("/product/100")
			.requestBody("""
                    {
                        "entityExistence": "MUST_EXIST"
                    }
                    """)
			.executeAndThen()
			.statusCode(400)
			.body("message", equalTo("Mutations are not set in request data."));
	}

	@Test
	@UseDataSet(REST_THOUSAND_PRODUCTS_FOR_UPDATE)
	@DisplayName("Should update product with attribute mutations")
	void shouldUpdateProductWithAttributeMutations(RestTester tester, List<SealedEntity> originalProductEntities) {
		final SealedEntity entity = originalProductEntities.stream()
			.filter(it -> it.getAttribute(ATTRIBUTE_DEPRECATED) != null)
			.findFirst()
			.orElseThrow();

		final Map<String, Object> expectedBody = map()
			.e(EntityDescriptor.PRIMARY_KEY.name(), entity.getPrimaryKey())
			.e(EntityDescriptor.TYPE.name(), Entities.PRODUCT)
			.e(EntityDescriptor.LOCALES.name(), List.of(CZECH_LOCALE.toLanguageTag()))
			.e(EntityDescriptor.ALL_LOCALES.name(), List.of(CZECH_LOCALE.toLanguageTag(), Locale.ENGLISH.toLanguageTag()))
			.e(EntityDescriptor.PRICE_INNER_RECORD_HANDLING.name(), PriceInnerRecordHandling.UNKNOWN.name())
			.e(EntityDescriptor.ATTRIBUTES.name(), map()
				.e(SectionedAttributesDescriptor.GLOBAL.name(), map()
					.e(ATTRIBUTE_QUANTITY, ((BigDecimal) entity.getAttribute(ATTRIBUTE_QUANTITY)).add(BigDecimal.TEN).toString())
					.build())
				.e(SectionedAttributesDescriptor.LOCALIZED.name(), map()
					.e(CZECH_LOCALE.toLanguageTag(), map()
						.e(ATTRIBUTE_NAME, "nový produkt")
						.build())
					.build())
				.build())
			.build();

		tester.test(TEST_CATALOG)
			.httpMethod(Request.METHOD_PUT)
			.urlPathSuffix("/product/" + entity.getPrimaryKey())
			.requestBody("""
                {
                    "entityExistence": "MUST_EXIST",
                    "mutations": [
                        {
                            "upsertAttributeMutation": {
                                "name": "name",
                                "locale": "cs-CZ",
                                "value": "nový produkt",
                                "valueType": "String"
                            },
                            "applyDeltaAttributeMutation": {
                                "name": "quantity",
                                "delta": "10.0"
                            },
                            "removeAttributeMutation": {
                                "name": "deprecated"
                            }
                        }
                    ],
					"require": {
					    "entityFetch": {
							"attributeContent": [
								"name",
								"quantity",
								"deprecated"
							],
							"dataInLocales": ["cs-CZ"]
				        }
					  }
					}
                }
                """)
			.executeAndThen()
			.statusCode(200)
			.body("",equalTo(expectedBody));

		tester.test(TEST_CATALOG)
			.urlPathSuffix("/product/list")
			.httpMethod(Request.METHOD_POST)
			.requestBody("""
				{
					"filterBy": {
						"entityPrimaryKeyInSet": [%d]
					},
					"require": {
						"entityFetch": {
							"attributeContent": [
								"name",
								"quantity",
								"deprecated"
							],
							"dataInLocales": ["cs-CZ"]
						}
					}
				}
				""",
				entity.getPrimaryKey())
			.executeAndThen()
			.statusCode(200)
			.body("",equalTo(Collections.singletonList(expectedBody)));
	}

	@Test
	@UseDataSet(REST_THOUSAND_PRODUCTS_FOR_UPDATE)
	@DisplayName("Should update product with associated data mutations")
	void shouldUpdateProductWithAssociatedDataMutations(RestTester tester, List<SealedEntity> originalProductEntities) {
		final SealedEntity entity = originalProductEntities.stream()
			.filter(it -> it.getAssociatedData(ASSOCIATED_DATA_LOCALIZATION) != null)
			.findFirst()
			.orElseThrow();

		final Map<String, Object> expectedBody = map()
			.e(EntityDescriptor.PRIMARY_KEY.name(), entity.getPrimaryKey())
			.e(EntityDescriptor.TYPE.name(), Entities.PRODUCT)
			.e(EntityDescriptor.LOCALES.name(), List.of(CZECH_LOCALE.toLanguageTag()))
			.e(EntityDescriptor.ALL_LOCALES.name(), List.of(CZECH_LOCALE.toLanguageTag(), Locale.ENGLISH.toLanguageTag()))
			.e(EntityDescriptor.PRICE_INNER_RECORD_HANDLING.name(), PriceInnerRecordHandling.UNKNOWN.name())
			.e(EntityDescriptor.ASSOCIATED_DATA.name(), map()
				.e(SectionedAssociatedDataDescriptor.LOCALIZED.name(), map()
					.e(CZECH_LOCALE.toLanguageTag(), map()
						.e(ASSOCIATED_DATA_LABELS, map()
							.e("someField", "differentValue")
							.build())
						.build())
					.build())
				.build())
			.build();

		tester.test(TEST_CATALOG)
			.httpMethod(Request.METHOD_PUT)
			.urlPathSuffix("/product/" + entity.getPrimaryKey())
			.requestBody("""
                {
                    "entityExistence": "MUST_EXIST",
                    "mutations": [
                        {
                            "upsertAssociatedDataMutation": {
                                "name": "labels",
                                "locale": "cs-CZ",
                                "value": {
                                    "someField": "differentValue"
                                },
                                "valueType": "ComplexDataObject"
                            }
                        },
                        {
                            "removeAssociatedDataMutation": {
                                "name": "localization"
                            }
                        }
                    ],
					"require": {
					    "entityFetch": {
							"associatedDataContent": [
								"labels",
								"localization"
							],
							"dataInLocales": ["cs-CZ"]
				        }
					  }
					}
                }
                """)
			.executeAndThen()
			.statusCode(200)
			.body("", equalTo(expectedBody));

		tester.test(TEST_CATALOG)
			.urlPathSuffix("/product/list")
			.httpMethod(Request.METHOD_POST)
			.requestBody("""
				{
					"filterBy": {
						"entityPrimaryKeyInSet": [%d]
					},
					"require": {
						"entityFetch": {
							"associatedDataContent": [
								"labels",
								"localization"
							],
							"dataInLocales": ["cs-CZ"]
						}
					}
				}
				""",
				entity.getPrimaryKey())
			.executeAndThen()
			.statusCode(200)
			.body("", equalTo(Collections.singletonList(expectedBody)));
	}

	@Test
	@UseDataSet(REST_THOUSAND_PRODUCTS_FOR_UPDATE)
	@DisplayName("Should update category with hierarchical placement mutations")
	void shouldUpdateCategoryWithHierarchicalPlacementMutations(Evita evita, RestTester tester) {
		final SealedEntity entityInTree = evita.queryCatalog(
			TEST_CATALOG,
			session -> {
				final SealedEntity rootEntity = session.queryOneSealedEntity(
					query(
						collection(Entities.CATEGORY),
						filterBy(
							hierarchyWithinRootSelf(directRelation())
						),
						require(
							strip(0, 1),
							entityFetch()
						)
					)
				).orElseThrow();
				return session.queryOneSealedEntity(
					query(
						collection(Entities.CATEGORY),
						filterBy(
							hierarchyWithinSelf(rootEntity.getPrimaryKey(), directRelation())
						),
						require(
							strip(0, 1),
							entityFetch()
						)
					)
				);
			}
		).orElseThrow();

		assertTrue(entityInTree.getHierarchicalPlacement().isPresent());

		final HierarchicalPlacementContract hierarchicalPlacementContract = entityInTree.getHierarchicalPlacement().orElseThrow();
		final Map<String, Object> expectedBodyWithHierarchicalPlacement = map()
			.e(EntityDescriptor.PRIMARY_KEY.name(), entityInTree.getPrimaryKey())
			.e(EntityDescriptor.TYPE.name(), Entities.CATEGORY)
			.e(EntityDescriptor.LOCALES.name(), List.of())
			.e(EntityDescriptor.ALL_LOCALES.name(), List.of(CZECH_LOCALE.toLanguageTag(), Locale.ENGLISH.toLanguageTag()))
			.e(EntityDescriptor.HIERARCHICAL_PLACEMENT.name(), map()
				.e(HierarchicalPlacementDescriptor.PARENT_PRIMARY_KEY.name(), null)
				.e(HierarchicalPlacementDescriptor.ORDER_AMONG_SIBLINGS.name(), hierarchicalPlacementContract.getOrderAmongSiblings() + 10)
				.build())
			.e(EntityDescriptor.PRICE_INNER_RECORD_HANDLING.name(), PriceInnerRecordHandling.UNKNOWN.name())
			.build();

		tester.test(TEST_CATALOG)
			.httpMethod(Request.METHOD_PUT)
			.urlPathSuffix("/category/" + entityInTree.getPrimaryKey())
			.requestBody("""
                {
                    "entityExistence": "MUST_EXIST",
                    "mutations": [
                        {
                            "setHierarchicalPlacementMutation": {
                                "orderAmongSiblings": %d
                            }
                        }
                    ],
					"require": {
					    "entityFetch": {
				        }
					  }
					}
                }
                """,
				hierarchicalPlacementContract.getOrderAmongSiblings() + 10
			)
			.executeAndThen()
			.statusCode(200)
			.body(
				"",
				equalTo(
					expectedBodyWithHierarchicalPlacement
				)
			);
		assertHierarchicalPlacement(tester, entityInTree.getPrimaryKey(), expectedBodyWithHierarchicalPlacement);

		final Map<String, Object> expectedBodyAfterRemoving = map()
			.e(EntityDescriptor.PRIMARY_KEY.name(), entityInTree.getPrimaryKey())
			.e(EntityDescriptor.TYPE.name(), Entities.CATEGORY)
			.e(EntityDescriptor.LOCALES.name(), List.of())
			.e(EntityDescriptor.ALL_LOCALES.name(), List.of(CZECH_LOCALE.toLanguageTag(), Locale.ENGLISH.toLanguageTag()))
			.e(EntityDescriptor.PRICE_INNER_RECORD_HANDLING.name(), PriceInnerRecordHandling.UNKNOWN.name())
			.build();

		tester.test(TEST_CATALOG)
			.httpMethod(Request.METHOD_PUT)
			.urlPathSuffix("/category/" + entityInTree.getPrimaryKey())
			.requestBody("""
                {
                    "entityExistence": "MUST_EXIST",
                    "mutations": [
                        {
                            "removeHierarchicalPlacementMutation": true
                        }
                    ],
					"require": {
					    "entityFetch": {
				        }
					  }
					}
                }
                """)
			.executeAndThen()
			.statusCode(200)
			.body("", equalTo(expectedBodyAfterRemoving));
		assertHierarchicalPlacement(tester, entityInTree.getPrimaryKey(), expectedBodyAfterRemoving);
	}

	@Test
	@UseDataSet(REST_THOUSAND_PRODUCTS_FOR_UPDATE)
	@DisplayName("Should update product with new price mutation")
	void shouldUpdateProductWithNewPriceMutation(RestTester tester, List<SealedEntity> originalProductEntities) {
		final SealedEntity entity = originalProductEntities.stream()
			.filter(it -> it.getPrices()
				.stream()
				.noneMatch(it2 -> it2.getPriceId() == 1_000_000_000))
			.findFirst()
			.orElseThrow();

		final Map<String, Object> expectedBodyWithNewPrice = map()
			.e(EntityDescriptor.PRIMARY_KEY.name(), entity.getPrimaryKey())
			.e(EntityDescriptor.TYPE.name(), Entities.PRODUCT)
			.e(EntityDescriptor.LOCALES.name(), List.of())
			.e(EntityDescriptor.ALL_LOCALES.name(), List.of(CZECH_LOCALE.toLanguageTag(), Locale.ENGLISH.toLanguageTag()))
			.e(EntityDescriptor.PRICE_INNER_RECORD_HANDLING.name(), PriceInnerRecordHandling.NONE.name())
			.e(EntityDescriptor.PRICES.name(), List.of(
				map()
					.e(PriceDescriptor.PRICE_ID.name(), 1_000_000_000)
					.e(PriceDescriptor.PRICE_LIST.name(), "other")
					.e(PriceDescriptor.CURRENCY.name(), "CZK")
					.e(PriceDescriptor.INNER_RECORD_ID.name(), null)
					.e(PriceDescriptor.SELLABLE.name(), true)
					.e(PriceDescriptor.PRICE_WITHOUT_TAX.name(), "1.0")
					.e(PriceDescriptor.PRICE_WITH_TAX.name(), "1.21")
					.e(PriceDescriptor.TAX_RATE.name(), "21")
					.e(PriceDescriptor.VALIDITY.name(), null)
					.build()
			))
			.build();

		tester.test(TEST_CATALOG)
			.httpMethod(Request.METHOD_PUT)
			.urlPathSuffix("/product/" + entity.getPrimaryKey())
			.requestBody("""
                {
                    "entityExistence": "MUST_EXIST",
                    "mutations": [
                        {
							"upsertPriceMutation": {
						        "priceId": 1000000000,
						        "priceList": "other",
						        "currency": "CZK",
						        "priceWithoutTax": "1.0",
						        "taxRate": "21",
						        "priceWithTax": "1.21",
						        "sellable": true
                            }
                        }
                    ],
					"require": {
					    "entityFetch": {
							"priceContent": {
								"contentMode": "RESPECTING_FILTER"
							}
				        }
					  }
					}
                }
                """)
			.executeAndThen()
			.statusCode(200);
			//.body("", equalTo(expectedBodyWithNewPrice));
		//todo result will be without priceForSale

		tester.test(TEST_CATALOG)
			.urlPathSuffix("/product/list")
			.httpMethod(Request.METHOD_POST)
			.requestBody("""
					{
						"filterBy": {
							"entityPrimaryKeyInSet": [%d],
							"priceInPriceLists":["other"]
						},
						"require": {
							"entityFetch": {
								"priceContent": {
									"contentMode": "RESPECTING_FILTER"
								}
							}
					    }
					}
					""",
				entity.getPrimaryKey())
			.executeAndThen()
			.statusCode(200)
			.body("", equalTo(Collections.singletonList(expectedBodyWithNewPrice)));

		final Map<String, Object> expectedBodyWithoutNewPrice = map()
			.e(EntityDescriptor.PRIMARY_KEY.name(), entity.getPrimaryKey())
			.e(EntityDescriptor.TYPE.name(), Entities.PRODUCT)
			.e(EntityDescriptor.LOCALES.name(), List.of())
			.e(EntityDescriptor.ALL_LOCALES.name(), List.of(CZECH_LOCALE.toLanguageTag(), Locale.ENGLISH.toLanguageTag()))
			.e(EntityDescriptor.PRICE_INNER_RECORD_HANDLING.name(), PriceInnerRecordHandling.NONE.name())
			.build();

		tester.test(TEST_CATALOG)
			.httpMethod(Request.METHOD_PUT)
			.urlPathSuffix("/product/" + entity.getPrimaryKey())
			.requestBody("""
                {
                    "entityExistence": "MUST_EXIST",
                    "mutations": [
                        {
							"removePriceMutation": {
						        "priceId": 1000000000,
						        "priceList": "other",
						        "currency": "CZK"
                            }
                        }
                    ],
					"require": {
					    "entityFetch": {
							"priceContent": {
								"contentMode": "RESPECTING_FILTER"
							}
				        }
					  }
					}
                }
                """)
			.executeAndThen()
			.statusCode(200)
			.body("", equalTo(expectedBodyWithoutNewPrice));

		tester.test(TEST_CATALOG)
			.urlPathSuffix("/product/list")
			.httpMethod(Request.METHOD_POST)
			.requestBody("""
				{
					"filterBy": {
						"entityPrimaryKeyInSet": [%d],
						"priceInPriceLists": ["other"]
					},
					"require": {
						"entityFetch": {
							"priceContent": {
								"contentMode": "RESPECTING_FILTER"
							}
				        }
					}
				}
				""",
				entity.getPrimaryKey())
			.executeAndThen()
			.statusCode(200)
			.body("", equalTo(Collections.emptyList()));
	}

	@Test
	@UseDataSet(REST_THOUSAND_PRODUCTS_FOR_UPDATE)
	@DisplayName("Should update product with price inner handling mutation")
	void shouldUpdateProductWithPriceInnerRecordHandlingMutation(RestTester tester, List<SealedEntity> originalProductEntities) {
		final SealedEntity entity = originalProductEntities.stream()
			.filter(it -> it.getPrimaryKey().equals(3))
			.findFirst()
			.orElseThrow();

		final Map<String, Object> expectedBody = map()
			.e(EntityDescriptor.PRIMARY_KEY.name(), entity.getPrimaryKey())
			.e(EntityDescriptor.TYPE.name(), Entities.PRODUCT)
			.e(EntityDescriptor.LOCALES.name(), List.of())
			.e(EntityDescriptor.ALL_LOCALES.name(), List.of(CZECH_LOCALE.toLanguageTag(), Locale.ENGLISH.toLanguageTag()))
			.e(EntityDescriptor.PRICE_INNER_RECORD_HANDLING.name(), "SUM")
			.e(EntityDescriptor.PRICES.name(), List.of(
				map()
					.e(PriceDescriptor.PRICE_ID.name(), 9)
					.e(PriceDescriptor.PRICE_LIST.name(), "basic")
					.e(PriceDescriptor.CURRENCY.name(), "USD")
					.e(PriceDescriptor.INNER_RECORD_ID.name(), null)
					.e(PriceDescriptor.SELLABLE.name(), true)
					.e(PriceDescriptor.PRICE_WITHOUT_TAX.name(), "77.99")
					.e(PriceDescriptor.TAX_RATE.name(), "21")
					.e(PriceDescriptor.PRICE_WITH_TAX.name(), "94.37")
					.e(PriceDescriptor.VALIDITY.name(), null)
					.build()
			))
			.build();

		tester.test(TEST_CATALOG)
			.httpMethod(Request.METHOD_PUT)
			.urlPathSuffix("/product/" + entity.getPrimaryKey())
			.requestBody("""
                {
                    "entityExistence": "MUST_EXIST",
                    "mutations": [
                        {
							"setPriceInnerRecordHandlingMutation": {
                                "priceInnerRecordHandling": "SUM"
                            }
                        }
                    ],
					"require": {
					    "entityFetch": {
					        "priceContent": {
					            "contentMode": "RESPECTING_FILTER"
				            }
				        }
					  }
					}
                }
                """)
			.executeAndThen()
			.statusCode(200)
			.body("", equalTo(expectedBody));

		tester.test(TEST_CATALOG)
			.urlPathSuffix("/product/list")
			.httpMethod(Request.METHOD_POST)
			.requestBody("""
				{
					"filterBy": {
						"entityPrimaryKeyInSet": [%d],
						"priceInPriceLists": ["basic"]
					},
					"require": {
						"entityFetch": {
							"priceContent": {
								"contentMode": "RESPECTING_FILTER"
							}
				        }
					}
				}
				""",
				entity.getPrimaryKey())
			.executeAndThen()
			.statusCode(200)
			.body("", equalTo(Collections.singletonList(expectedBody)));
	}

	@Test
	@UseDataSet(REST_THOUSAND_PRODUCTS_FOR_UPDATE)
	@DisplayName("Should update product with reference mutations")
	void shouldUpdateProductWithReferenceMutations(RestTester tester, List<SealedEntity> originalProductEntities) {
		final SealedEntity entity = originalProductEntities.stream()
			.filter(it -> it.getReferences(Entities.STORE)
				.stream()
				.noneMatch(it2 -> it2.getReferencedPrimaryKey() == 1_000_000_000))
			.filter(it -> it.getPrimaryKey().equals(3))
			.findFirst()
			.orElseThrow();

		var expectedBody = entity.getReferences(Entities.STORE)
			.stream()
			.map(r -> map()
				.e(ReferenceDescriptor.REFERENCED_PRIMARY_KEY.name(), r.getReferencedPrimaryKey())
				.e(ReferenceDescriptor.ATTRIBUTES.name(), map()
					.e(ATTRIBUTE_STORE_VISIBLE_FOR_B2C, r.getAttribute(ATTRIBUTE_STORE_VISIBLE_FOR_B2C))
					.e(ATTRIBUTE_CAPACITY, String.valueOf(r.getAttributeValue(ATTRIBUTE_CAPACITY).get().getValue())))
				.build())
			.toList();
		expectedBody = new LinkedList<>(expectedBody);
		expectedBody.add(map()
			.e(ReferenceDescriptor.REFERENCED_PRIMARY_KEY.name(), 1_000_000_000)
			.e(ReferenceDescriptor.ATTRIBUTES.name(), map()
				.e(ATTRIBUTE_STORE_VISIBLE_FOR_B2C, true))
			.build());

		tester.test(TEST_CATALOG)
			.httpMethod(Request.METHOD_PUT)
			.urlPathSuffix("/product/" + entity.getPrimaryKey())
			.requestBody("""
				{
				   "entityExistence": "MUST_EXIST",
				   "mutations": [
				       {
				          "insertReferenceMutation": {
			                  "name": "STORE",
			                  "primaryKey": 1000000000
				          },
				          "referenceAttributeMutation": {
							  "name": "STORE",
							  "primaryKey": 1000000000,
							  "attributeMutation": {
							      "upsertAttributeMutation": {
							          "name": "storeVisibleForB2C",
							          "value": true,
							          "valueType": "Boolean"
							      }
							  }
				          }
				       }
				   ],
					"require": {
					    "entityFetch": {
					        "attributeContentAll": true,
<<<<<<< HEAD
					        "referenceStoreContent": {
					            "requirements": {
						            "entityFetch": {}
					            }
					        }
=======
					        "referenceStoreContent": {}
>>>>>>> 143b489d
					    }
					}
				}
				""")
			.executeAndThen()
			.statusCode(200)
			.body("store", equalTo(expectedBody));

		tester.test(TEST_CATALOG)
			.urlPathSuffix("/product/list")
			.httpMethod(Request.METHOD_POST)
			.requestBody("""
				{
					"filterBy": {
						"entityPrimaryKeyInSet": [%d]
					},
					"require": {
						"entityFetch": {
							"attributeContentAll": true,
<<<<<<< HEAD
					        "referenceStoreContent": {
					            "requirements": {
					                "entityFetch": {}
				                }
					        }
=======
					        "referenceStoreContent": {}
>>>>>>> 143b489d
				        }
					}
				}
				""",
				entity.getPrimaryKey())
			.executeAndThen()
			.statusCode(200)
			.body("store", equalTo(Collections.singletonList(expectedBody)));


		tester.test(TEST_CATALOG)
			.httpMethod(Request.METHOD_PUT)
			.urlPathSuffix("/product/" + entity.getPrimaryKey())
			.requestBody("""
	            {
	                "entityExistence": "MUST_EXIST",
	                "mutations": [
	                    {
				 			"removeReferenceMutation": {
	                            "name": "STORE",
	                            "primaryKey": 1000000000
	                        }
	                    }
	                ],
					"require": {
					    "entityFetch": {
					        "attributeContentAll": true
					    }
					}
				}
	            """)
			.executeAndThen()
			.statusCode(200)
			.body("store.referencedEntity." + EntityDescriptor.PRIMARY_KEY.name(), not(containsInRelativeOrder(1_000_000_000)));

		tester.test(TEST_CATALOG)
			.urlPathSuffix("/product/list")
			.httpMethod(Request.METHOD_POST)
			.requestBody("""
				{
					"filterBy": {
						"entityPrimaryKeyInSet": [%d]
					},
					"require": {
						"entityFetch": {
							"attributeContentAll": true
				        }
					}
				}
				""",
				entity.getPrimaryKey())
			.executeAndThen()
			.statusCode(200)
			.body("store.referencedEntity." + EntityDescriptor.PRIMARY_KEY.name(), not(containsInRelativeOrder(1_000_000_000)));
	}

	@Test
	@UseDataSet(REST_THOUSAND_PRODUCTS_FOR_UPDATE)
	@DisplayName("Should update product with reference group mutations")
	void shouldUpdateProductWithReferenceGroupMutations(Evita evita, RestTester tester, List<SealedEntity> originalProductEntities) {
		final SealedEntity entity = originalProductEntities.stream()
			.filter(it -> it.getReferences(REFERENCE_BRAND_WITH_GROUP).isEmpty())
			.findFirst()
			.orElseThrow();

		evita.updateCatalog(
			TEST_CATALOG,
			session -> {
				entity.openForWrite()
					.setReference(REFERENCE_BRAND_WITH_GROUP, 1)
					.upsertVia(session);
			}
		);

		tester.test(TEST_CATALOG)
			.httpMethod(Request.METHOD_PUT)
			.urlPathSuffix("/product/" + entity.getPrimaryKey())
			.requestBody("""
	            {
	               "entityExistence": "MUST_EXIST",
	               "mutations": [
	                   {
	                        "setReferenceGroupMutation": {
	                            "name": "brandWithGroup",
	                            "primaryKey": 1,
	                            "groupPrimaryKey": 100
	                        }
	                    }
	               ]
				}
	           """)
			.executeAndThen()
			.statusCode(200)
			.body(EntityDescriptor.PRIMARY_KEY.name(), equalTo(entity.getPrimaryKey()));

		assertReferenceGroup(evita, entity.getPrimaryKey(), new GroupEntityReference(ENTITY_BRAND_GROUP, 100, 1, false));


		tester.test(TEST_CATALOG)
			.httpMethod(Request.METHOD_PUT)
			.urlPathSuffix("/product/" + entity.getPrimaryKey())
			.requestBody("""
	            {
					"entityExistence": "MUST_EXIST",
					"mutations": [
						{
							"removeReferenceGroupMutation": {
								"name": "brandWithGroup",
								"primaryKey": 1
							}
						}
					]
				}
	            """)
			.executeAndThen()
			.statusCode(200)
			.body(EntityDescriptor.PRIMARY_KEY.name(), equalTo(entity.getPrimaryKey()));

		assertReferenceGroup(evita, entity.getPrimaryKey(), null);

		evita.updateCatalog(
			TEST_CATALOG,
			session -> {
				session.getEntity(Entities.PRODUCT, entity.getPrimaryKey(), referenceContent())
					.orElseThrow()
					.openForWrite()
					.removeReference(REFERENCE_BRAND_WITH_GROUP, 1)
					.upsertVia(session);
			}
		);
	}

	private void assertReferenceGroup(@Nonnull Evita evita, int primaryKey, @Nullable ReferenceContract.GroupEntityReference groupEntityReference) {
		evita.queryCatalog(
			TEST_CATALOG,
			session -> {
				final SealedEntity updatedEntity = session.getEntity(Entities.PRODUCT, primaryKey, referenceContent())
					.orElseThrow();
				assertEquals(
					groupEntityReference,
					updatedEntity.getReferences(REFERENCE_BRAND_WITH_GROUP).iterator().next().getGroup().orElse(null)
				);
			}
		);
	}


	private void assertHierarchicalPlacement(@Nonnull RestTester tester, int primaryKey, @Nonnull Map<String, Object> expectedBodyAfterRemoving) {
		tester.test(TEST_CATALOG)
			.urlPathSuffix("/category/list")
			.httpMethod(Request.METHOD_POST)
			.requestBody("""
					{
						"filterBy": {
							"entityPrimaryKeyInSet": [%d]
						},
						"require": {
							"entityFetch": {
					        }
						}
					}
					""",
				primaryKey)
			.executeAndThen()
			.statusCode(200)
			.body("", equalTo(Collections.singletonList(expectedBodyAfterRemoving)));
	}

}<|MERGE_RESOLUTION|>--- conflicted
+++ resolved
@@ -790,15 +790,11 @@
 					"require": {
 					    "entityFetch": {
 					        "attributeContentAll": true,
-<<<<<<< HEAD
 					        "referenceStoreContent": {
 					            "requirements": {
 						            "entityFetch": {}
 					            }
 					        }
-=======
-					        "referenceStoreContent": {}
->>>>>>> 143b489d
 					    }
 					}
 				}
@@ -818,15 +814,11 @@
 					"require": {
 						"entityFetch": {
 							"attributeContentAll": true,
-<<<<<<< HEAD
 					        "referenceStoreContent": {
 					            "requirements": {
 					                "entityFetch": {}
 				                }
 					        }
-=======
-					        "referenceStoreContent": {}
->>>>>>> 143b489d
 				        }
 					}
 				}
