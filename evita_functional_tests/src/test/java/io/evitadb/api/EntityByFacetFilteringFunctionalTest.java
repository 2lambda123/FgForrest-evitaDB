--- conflicted
+++ resolved
@@ -577,7 +577,69 @@
 		});
 	}
 
-<<<<<<< HEAD
+	@DisplayName("Should throw exception when accessing localized attributes on fetched entities")
+	@UseDataSet(THOUSAND_PRODUCTS_WITH_FACETS)
+	@Test
+	void shouldThrowExceptionWhenAccessingLocalizedAttributesOnFetchedEntities(Evita evita, List<SealedEntity> originalProductEntities) {
+		evita.queryCatalog(
+			TEST_CATALOG,
+			session -> {
+				assertThrows(
+					EntityLocaleMissingException.class,
+					() -> session.query(
+						query(
+							collection(Entities.PRODUCT),
+							require(
+								facetSummary(
+									FacetStatisticsDepth.COUNTS,
+									entityFetch(
+										attributeContent(ATTRIBUTE_CODE, ATTRIBUTE_NAME)
+									)
+								),
+								page(1, Integer.MAX_VALUE),
+								debug(DebugMode.VERIFY_ALTERNATIVE_INDEX_RESULTS, DebugMode.VERIFY_POSSIBLE_CACHING_TREES)
+							)
+						),
+						EntityReference.class
+					)
+				);
+				return null;
+			}
+		);
+	}
+
+	@DisplayName("Should throw exception when accessing localized attributes on fetched entities")
+	@UseDataSet(THOUSAND_PRODUCTS_WITH_FACETS)
+	@Test
+	void shouldThrowExceptionWhenAccessingLocalizedAttributesOnFetchedEntitiesOnExplicitReference(Evita evita, List<SealedEntity> originalProductEntities) {
+		evita.queryCatalog(
+			TEST_CATALOG,
+			session -> {
+				assertThrows(
+					EntityLocaleMissingException.class,
+					() -> session.query(
+						query(
+							collection(Entities.PRODUCT),
+							require(
+								facetSummaryOfReference(
+									Entities.PARAMETER,
+									FacetStatisticsDepth.COUNTS,
+									entityFetch(
+										attributeContent(ATTRIBUTE_CODE, ATTRIBUTE_NAME)
+									)
+								),
+								page(1, Integer.MAX_VALUE),
+								debug(DebugMode.VERIFY_ALTERNATIVE_INDEX_RESULTS, DebugMode.VERIFY_POSSIBLE_CACHING_TREES)
+							)
+						),
+						EntityReference.class
+					)
+				);
+				return null;
+			}
+		);
+	}
+
 	@DisplayName("Should return empty facet summary for empty collection")
 	@UseDataSet(THOUSAND_PRODUCTS_WITH_FACETS)
 	@Test()
@@ -612,66 +674,6 @@
 				final FacetSummary facetSummary = result.getExtraResult(FacetSummary.class);
 				assertNotNull(facetSummary);
 				assertTrue(facetSummary.getReferenceStatistics().isEmpty());
-=======
-	@DisplayName("Should throw exception when accessing localized attributes on fetched entities")
-	@UseDataSet(THOUSAND_PRODUCTS_WITH_FACETS)
-	@Test
-	void shouldThrowExceptionWhenAccessingLocalizedAttributesOnFetchedEntities(Evita evita, List<SealedEntity> originalProductEntities) {
-		evita.queryCatalog(
-			TEST_CATALOG,
-			session -> {
-				assertThrows(
-					EntityLocaleMissingException.class,
-					() -> session.query(
-						query(
-							collection(Entities.PRODUCT),
-							require(
-								facetSummary(
-									FacetStatisticsDepth.COUNTS,
-									entityFetch(
-										attributeContent(ATTRIBUTE_CODE, ATTRIBUTE_NAME)
-									)
-								),
-								page(1, Integer.MAX_VALUE),
-								debug(DebugMode.VERIFY_ALTERNATIVE_INDEX_RESULTS, DebugMode.VERIFY_POSSIBLE_CACHING_TREES)
-							)
-						),
-						EntityReference.class
-					)
-				);
-				return null;
-			}
-		);
-	}
-
-	@DisplayName("Should throw exception when accessing localized attributes on fetched entities")
-	@UseDataSet(THOUSAND_PRODUCTS_WITH_FACETS)
-	@Test
-	void shouldThrowExceptionWhenAccessingLocalizedAttributesOnFetchedEntitiesOnExplicitReference(Evita evita, List<SealedEntity> originalProductEntities) {
-		evita.queryCatalog(
-			TEST_CATALOG,
-			session -> {
-				assertThrows(
-					EntityLocaleMissingException.class,
-					() -> session.query(
-						query(
-							collection(Entities.PRODUCT),
-							require(
-								facetSummaryOfReference(
-									Entities.PARAMETER,
-									FacetStatisticsDepth.COUNTS,
-									entityFetch(
-										attributeContent(ATTRIBUTE_CODE, ATTRIBUTE_NAME)
-									)
-								),
-								page(1, Integer.MAX_VALUE),
-								debug(DebugMode.VERIFY_ALTERNATIVE_INDEX_RESULTS, DebugMode.VERIFY_POSSIBLE_CACHING_TREES)
-							)
-						),
-						EntityReference.class
-					)
-				);
->>>>>>> 98f9fa7c
 				return null;
 			}
 		);
