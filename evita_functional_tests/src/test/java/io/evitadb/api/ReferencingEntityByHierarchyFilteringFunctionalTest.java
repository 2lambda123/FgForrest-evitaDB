/*
 *
 *                         _ _        ____  ____
 *               _____   _(_) |_ __ _|  _ \| __ )
 *              / _ \ \ / / | __/ _` | | | |  _ \
 *             |  __/\ V /| | || (_| | |_| | |_) |
 *              \___| \_/ |_|\__\__,_|____/|____/
 *
 *   Copyright (c) 2023
 *
 *   Licensed under the Business Source License, Version 1.1 (the "License");
 *   you may not use this file except in compliance with the License.
 *   You may obtain a copy of the License at
 *
 *   https://github.com/FgForrest/evitaDB/blob/main/LICENSE
 *
 *   Unless required by applicable law or agreed to in writing, software
 *   distributed under the License is distributed on an "AS IS" BASIS,
 *   WITHOUT WARRANTIES OR CONDITIONS OF ANY KIND, either express or implied.
 *   See the License for the specific language governing permissions and
 *   limitations under the License.
 */

package io.evitadb.api;

import com.github.javafaker.Faker;
import io.evitadb.api.EntityByHierarchyFilteringFunctionalTest.TestHierarchyPredicate;
import io.evitadb.api.query.order.OrderDirection;
import io.evitadb.api.query.require.DebugMode;
import io.evitadb.api.query.require.EmptyHierarchicalEntityBehaviour;
import io.evitadb.api.query.require.StatisticsBase;
import io.evitadb.api.query.require.StatisticsType;
import io.evitadb.api.requestResponse.EvitaResponse;
import io.evitadb.api.requestResponse.data.EntityContract;
import io.evitadb.api.requestResponse.data.ReferenceContract;
import io.evitadb.api.requestResponse.data.SealedEntity;
import io.evitadb.api.requestResponse.data.structure.EntityReference;
<<<<<<< HEAD
import io.evitadb.api.requestResponse.extraResult.HierarchyStatistics;
import io.evitadb.api.requestResponse.extraResult.HierarchyStatistics.LevelInfo;
=======
import io.evitadb.api.requestResponse.extraResult.Hierarchy;
import io.evitadb.api.requestResponse.extraResult.Hierarchy.LevelInfo;
import io.evitadb.api.requestResponse.extraResult.HierarchyParents;
import io.evitadb.api.requestResponse.extraResult.HierarchyParents.ParentsByReference;
>>>>>>> 98d3aabd
import io.evitadb.api.requestResponse.schema.Cardinality;
import io.evitadb.core.Evita;
import io.evitadb.index.bitmap.BaseBitmap;
import io.evitadb.index.bitmap.Bitmap;
import io.evitadb.index.bitmap.RoaringBitmapBackedBitmap;
import io.evitadb.test.Entities;
import io.evitadb.test.annotation.DataSet;
import io.evitadb.test.annotation.UseDataSet;
import io.evitadb.test.extension.DataCarrier;
import io.evitadb.test.extension.EvitaParameterResolver;
import io.evitadb.test.generator.DataGenerator;
import io.evitadb.utils.ArrayUtils;
import lombok.extern.slf4j.Slf4j;
import one.edee.oss.pmptt.model.HierarchyItem;
import org.junit.jupiter.api.DisplayName;
import org.junit.jupiter.api.Tag;
import org.junit.jupiter.api.Test;
import org.junit.jupiter.api.extension.ExtendWith;
import org.junit.jupiter.params.ParameterizedTest;
import org.junit.jupiter.params.provider.MethodSource;
import org.roaringbitmap.RoaringBitmap;

import javax.annotation.Nonnull;
import java.math.BigDecimal;
import java.time.OffsetDateTime;
import java.util.*;
import java.util.function.BiFunction;
import java.util.function.Function;
import java.util.function.IntPredicate;
import java.util.function.Predicate;
import java.util.stream.Collectors;
import java.util.stream.Stream;

import static io.evitadb.api.query.Query.query;
import static io.evitadb.api.query.QueryConstraints.*;
import static io.evitadb.api.query.require.EmptyHierarchicalEntityBehaviour.LEAVE_EMPTY;
import static io.evitadb.api.query.require.EmptyHierarchicalEntityBehaviour.REMOVE_EMPTY;
import static io.evitadb.test.TestConstants.FUNCTIONAL_TEST;
import static io.evitadb.test.TestConstants.TEST_CATALOG;
import static io.evitadb.test.generator.DataGenerator.*;
import static io.evitadb.utils.AssertionUtils.assertResultIs;
import static java.util.Optional.ofNullable;
import static org.junit.jupiter.api.Assertions.assertEquals;
import static org.junit.jupiter.api.Assertions.assertNotNull;

/**
 * This test verifies whether entities that reference other - hierarchical entity can be filtered by hierarchy constraints.
 *
 * @author Jan Novotný (novotny@fg.cz), FG Forrest a.s. (c) 2021
 */
@DisplayName("Evita referenced entity filtering by hierarchy functionality")
@Tag(FUNCTIONAL_TEST)
@ExtendWith(EvitaParameterResolver.class)
@Slf4j
public class ReferencingEntityByHierarchyFilteringFunctionalTest extends AbstractHierarchyTest {
	private static final String THOUSAND_PRODUCTS = "ThousandProducts";
	private static final String ATTRIBUTE_MARKET_SHARE = "marketShare";
	private static final String ATTRIBUTE_FOUNDED = "founded";
	private static final String ATTRIBUTE_CAPACITY = "capacity";
	private static final String ATTRIBUTE_SHORTCUT = "shortcut";
	private static final String ATTRIBUTE_TRANSIENT = "transient";
	private static final int SEED = 40;
	private final DataGenerator dataGenerator = new DataGenerator();

	@Nonnull
	private static Map<Integer, Integer> getCardinalityIndex(Integer parentCategoryId, one.edee.oss.pmptt.model.Hierarchy categoryHierarchy, List<SealedEntity> allProducts, List<SealedEntity> allCategories, Predicate<SealedEntity> filterPredicate, Predicate<SealedEntity> treePredicate) {
		final Map<Integer, SealedEntity> categoriesById = allCategories.stream()
			.collect(
				Collectors.toMap(
					EntityContract::getPrimaryKey,
					Function.identity()
				)
			);

		final Map<Integer, Integer> categoryCardinalities = new HashMap<>();
		for (SealedEntity product : allProducts) {
			if (filterPredicate.test(product)) {
				final Collection<ReferenceContract> categoryReferences = product.getReferences(Entities.CATEGORY);
				for (ReferenceContract category : categoryReferences) {
					final boolean pathValid = categoryHierarchy.getParentItems(String.valueOf(category.getReferenceKey().primaryKey()))
						.stream()
						.map(HierarchyItem::getCode)
						.map(Integer::parseInt)
						.map(categoriesById::get)
						.allMatch(treePredicate) &&
						treePredicate.test(categoriesById.get(category.getReferenceKey().primaryKey()));
					if (pathValid) {
						final int categoryId = category.getReferenceKey().primaryKey();
						final List<Integer> categoryPath = Stream.concat(
							categoryHierarchy.getParentItems(String.valueOf(categoryId))
								.stream()
								.map(it -> Integer.parseInt(it.getCode())),
							Stream.of(categoryId)
						).toList();
						for (int i = categoryPath.size() - 1; i >= 0; i--) {
							int cid = categoryPath.get(i);
							categoryCardinalities.merge(cid, 1, Integer::sum);
							if (parentCategoryId != null && cid == parentCategoryId) {
								// we have encountered requested parent
								break;
							}
						}
					}
				}
			}
		}
		return categoryCardinalities;
	}

	@DataSet(value = THOUSAND_PRODUCTS, destroyAfterClass = true)
	DataCarrier setUp(Evita evita) {
		return evita.updateCatalog(TEST_CATALOG, session -> {
			final BiFunction<String, Faker, Integer> randomEntityPicker = (entityType, faker) -> {
				final int entityCount = session.getEntityCollectionSize(entityType);
				final int primaryKey = entityCount == 0 ? 0 : faker.random().nextInt(1, entityCount);
				return primaryKey == 0 ? null : primaryKey;
			};
			dataGenerator.generateEntities(
					dataGenerator.getSampleBrandSchema(session),
					randomEntityPicker,
					SEED
				)
				.limit(5)
				.forEach(session::upsertEntity);

			final List<EntityReference> storedCategories = dataGenerator.generateEntities(
					dataGenerator.getSampleCategorySchema(
						session,
						schemaBuilder -> {
							schemaBuilder.withAttribute(ATTRIBUTE_SHORTCUT, Boolean.class, whichIs -> whichIs.filterable());
						}
					),
					randomEntityPicker,
					SEED
				)
				.limit(100)
				.map(session::upsertEntity)
				.toList();

			dataGenerator.generateEntities(
					dataGenerator.getSamplePriceListSchema(session),
					randomEntityPicker,
					SEED
				)
				.limit(4)
				.forEach(session::upsertEntity);

			dataGenerator.generateEntities(
					dataGenerator.getSampleStoreSchema(session),
					randomEntityPicker,
					SEED
				)
				.limit(12)
				.forEach(session::upsertEntity);

			final List<EntityReference> storedProducts = dataGenerator.generateEntities(
					dataGenerator.getSampleProductSchema(
						session,
						schemaBuilder -> {
							schemaBuilder
								.withAttribute(ATTRIBUTE_CODE, String.class, whichIs -> whichIs.unique().sortable())
								.withAttribute(ATTRIBUTE_QUANTITY, BigDecimal.class, whichIs -> whichIs.filterable().sortable().indexDecimalPlaces(2))
								.withAttribute(ATTRIBUTE_PRIORITY, Long.class, whichIs -> whichIs.sortable().filterable())
								.withReferenceToEntity(
									Entities.CATEGORY,
									Entities.CATEGORY,
									Cardinality.ZERO_OR_MORE,
									whichIs ->
										/* we can specify special attributes on relation */
										whichIs.filterable()
											.withAttribute(ATTRIBUTE_CATEGORY_PRIORITY, Long.class, thatIs -> thatIs.sortable().nullable())
											.withAttribute(ATTRIBUTE_TRANSIENT, Boolean.class, thatIs -> thatIs.filterable())
								)
								.withReferenceToEntity(
									Entities.BRAND,
									Entities.BRAND,
									Cardinality.ZERO_OR_ONE,
									whichIs -> whichIs.filterable()
										.withAttribute(ATTRIBUTE_MARKET_SHARE, BigDecimal.class, thatIs -> thatIs.filterable().sortable())
										.withAttribute(ATTRIBUTE_FOUNDED, OffsetDateTime.class, thatIs -> thatIs.filterable().sortable())
								)
								.withReferenceToEntity(
									Entities.STORE,
									Entities.STORE,
									Cardinality.ZERO_OR_MORE,
									whichIs -> whichIs.withAttribute(ATTRIBUTE_CAPACITY, Long.class, thatIs -> thatIs.filterable().sortable().nullable())
								);
						}
					),
					randomEntityPicker,
					SEED
				)
				.limit(1000)
				.map(session::upsertEntity)
				.toList();

			return new DataCarrier(
				"originalProductEntities",
				storedProducts.stream()
					.map(it -> session.getEntity(it.getType(), it.getPrimaryKey(), attributeContent(), referenceContent(), dataInLocales()).orElseThrow())
					.collect(Collectors.toList()),
				"originalCategoryEntities",
				storedCategories.stream()
					.map(it -> session.getEntity(it.getType(), it.getPrimaryKey(), attributeContent(), referenceContent(), dataInLocales()).orElseThrow())
					.collect(Collectors.toList()),
				"categoryHierarchy",
				dataGenerator.getHierarchy(Entities.CATEGORY)
			);
		});
	}

	@DisplayName("Should return all product linked to any category")
	@UseDataSet(THOUSAND_PRODUCTS)
	@Test
	void shouldReturnAllProductsLinkedToAnyCategory(Evita evita, List<SealedEntity> originalProductEntities) {
		evita.queryCatalog(
			TEST_CATALOG,
			session -> {
				final EvitaResponse<EntityReference> result = session.query(
					query(
						collection(Entities.PRODUCT),
						filterBy(hierarchyWithinRoot(Entities.CATEGORY)),
						require(
							page(1, Integer.MAX_VALUE),
							debug(DebugMode.VERIFY_ALTERNATIVE_INDEX_RESULTS, DebugMode.VERIFY_POSSIBLE_CACHING_TREES)
						)
					),
					EntityReference.class
				);

				assertResultIs(
					originalProductEntities,
					sealedEntity -> !sealedEntity.getReferences(Entities.CATEGORY).isEmpty(),
					result.getRecordData()
				);
				return null;
			}
		);
	}

	@DisplayName("Should return all products in categories except specified category subtrees")
	@UseDataSet(THOUSAND_PRODUCTS)
	@Test
	void shouldReturnAllProductsInCategoriesExceptSpecifiedSubtrees(Evita evita, List<SealedEntity> originalProductEntities, one.edee.oss.pmptt.model.Hierarchy categoryHierarchy) {
		final Set<Integer> excluded = new HashSet<>(Arrays.asList(1, 7, 13, 16, 40, 55));
		evita.queryCatalog(
			TEST_CATALOG,
			session -> {
				final EvitaResponse<EntityReference> result = session.query(
					query(
						collection(Entities.PRODUCT),
						filterBy(hierarchyWithinRoot(Entities.CATEGORY, excluding(entityPrimaryKeyInSet(excluded.toArray(new Integer[0]))))),
						require(
							page(1, Integer.MAX_VALUE),
							debug(DebugMode.VERIFY_ALTERNATIVE_INDEX_RESULTS, DebugMode.VERIFY_POSSIBLE_CACHING_TREES)
						)
					),
					EntityReference.class
				);

				assertResultIs(
					originalProductEntities,
					sealedEntity -> sealedEntity
						.getReferences(Entities.CATEGORY)
						.stream()
						.anyMatch(category -> {
							// is not directly excluded node
							return !excluded.contains(category.getReferenceKey().primaryKey()) &&
								// has no parent node that is in excluded set
								categoryHierarchy.getParentItems(String.valueOf(category.getReferenceKey().primaryKey()))
									.stream()
									.map(it -> Integer.parseInt(it.getCode()))
									.noneMatch(excluded::contains);
						}),
					result.getRecordData()
				);
				return null;
			}
		);
	}

	@DisplayName("Should return all products in categories ignoring relations in specified category subtrees")
	@UseDataSet(THOUSAND_PRODUCTS)
	@Test
	void shouldReturnAllProductsInCategoriesExceptCertainRelationsToSpecifiedSubtrees(Evita evita, List<SealedEntity> originalProductEntities, List<SealedEntity> originalCategoryEntities, one.edee.oss.pmptt.model.Hierarchy categoryHierarchy) {
		final Map<Integer, SealedEntity> categoryIndex = originalCategoryEntities
			.stream()
			.collect(
				Collectors.toMap(
					EntityContract::getPrimaryKey,
					Function.identity()
				)
			);
		evita.queryCatalog(
			TEST_CATALOG,
			session -> {
				final EvitaResponse<EntityReference> result = session.query(
					query(
						collection(Entities.PRODUCT),
						filterBy(
							hierarchyWithinRoot(
								Entities.CATEGORY,
								excluding(
									attributeEqualsTrue(ATTRIBUTE_TRANSIENT),
									entityHaving(
										attributeEqualsTrue(ATTRIBUTE_SHORTCUT)
									)
								)
							)
						),
						require(
							page(1, Integer.MAX_VALUE),
							debug(DebugMode.VERIFY_ALTERNATIVE_INDEX_RESULTS, DebugMode.VERIFY_POSSIBLE_CACHING_TREES)
						)
					),
					EntityReference.class
				);

				assertResultIs(
					originalProductEntities,
					sealedEntity -> sealedEntity
						.getReferences(Entities.CATEGORY)
						.stream()
						.anyMatch(it -> {
							final boolean isTransient = it.getAttribute(ATTRIBUTE_TRANSIENT, Boolean.class);
							final List<SealedEntity> categoryPath = Stream.concat(
									Stream.of(it.getReferencedPrimaryKey()),
									categoryHierarchy.getParentItems(String.valueOf(it.getReferencedPrimaryKey()))
										.stream()
										.map(node -> Integer.parseInt(node.getCode()))
								).map(categoryIndex::get)
								.toList();
							return !isTransient &&
								categoryPath.stream().noneMatch(theCategory -> theCategory.getAttribute(ATTRIBUTE_SHORTCUT, Boolean.class));
						}),
					result.getRecordData()
				);
				return null;
			}
		);
	}

	@DisplayName("Should return products in category")
	@UseDataSet(THOUSAND_PRODUCTS)
	@Test
	void shouldReturnProductsInCategory(Evita evita, List<SealedEntity> originalProductEntities) {
		evita.queryCatalog(
			TEST_CATALOG,
			session -> {
				final EvitaResponse<EntityReference> result = session.query(
					query(
						collection(Entities.PRODUCT),
						filterBy(hierarchyWithin(Entities.CATEGORY, 7, directRelation())),
						require(
							page(1, Integer.MAX_VALUE),
							debug(DebugMode.VERIFY_ALTERNATIVE_INDEX_RESULTS, DebugMode.VERIFY_POSSIBLE_CACHING_TREES)
						)
					),
					EntityReference.class
				);

				assertResultIs(
					originalProductEntities,
					sealedEntity -> sealedEntity
						.getReferences(Entities.CATEGORY)
						.stream()
						.anyMatch(category -> {
							// is directly referencing category 7
							return Objects.equals(category.getReferenceKey().primaryKey(), 7);
						}),
					result.getRecordData()
				);
				return null;
			}
		);
	}

	@DisplayName("Should return products in selected category subtree")
	@UseDataSet(THOUSAND_PRODUCTS)
	@Test
	void shouldReturnProductsInCategorySubtree(Evita evita, List<SealedEntity> originalProductEntities, one.edee.oss.pmptt.model.Hierarchy categoryHierarchy) {
		evita.queryCatalog(
			TEST_CATALOG,
			session -> {
				final EvitaResponse<EntityReference> result = session.query(
					query(
						collection(Entities.PRODUCT),
						filterBy(hierarchyWithin(Entities.CATEGORY, 7)),
						require(
							page(1, Integer.MAX_VALUE),
							debug(DebugMode.VERIFY_ALTERNATIVE_INDEX_RESULTS, DebugMode.VERIFY_POSSIBLE_CACHING_TREES)
						)
					),
					EntityReference.class
				);

				assertResultIs(
					originalProductEntities,
					sealedEntity -> sealedEntity
						.getReferences(Entities.CATEGORY)
						.stream()
						.anyMatch(category -> {
							final String categoryId = String.valueOf(category.getReferenceKey().primaryKey());
							// is either category 7
							return Objects.equals(categoryId, String.valueOf(7)) ||
								// or has parent category 7
								categoryHierarchy.getParentItems(categoryId)
									.stream()
									.anyMatch(it -> Objects.equals(it.getCode(), String.valueOf(7)));
						}),
					result.getRecordData()
				);
				return null;
			}
		);
	}

	@DisplayName("Should return products in selected category subtree except directly related products")
	@UseDataSet(THOUSAND_PRODUCTS)
	@Test
	void shouldReturnProductsInCategorySubtreeExceptDirectlyRelated(Evita evita, List<SealedEntity> originalProductEntities, one.edee.oss.pmptt.model.Hierarchy categoryHierarchy) {
		evita.queryCatalog(
			TEST_CATALOG,
			session -> {
				final EvitaResponse<EntityReference> result = session.query(
					query(
						collection(Entities.PRODUCT),
						filterBy(hierarchyWithin(Entities.CATEGORY, 7, excludingRoot())),
						require(
							page(1, Integer.MAX_VALUE),
							debug(DebugMode.VERIFY_ALTERNATIVE_INDEX_RESULTS, DebugMode.VERIFY_POSSIBLE_CACHING_TREES)
						)
					),
					EntityReference.class
				);

				assertResultIs(
					originalProductEntities,
					sealedEntity -> sealedEntity
						.getReferences(Entities.CATEGORY)
						.stream()
						.anyMatch(category -> {
							final String categoryId = String.valueOf(category.getReferenceKey().primaryKey());
							// is not exactly category 7
							return !Objects.equals(categoryId, String.valueOf(7)) &&
								// but has parent category 7
								categoryHierarchy.getParentItems(categoryId)
									.stream()
									.anyMatch(it -> Objects.equals(it.getCode(), String.valueOf(7)));
						}),
					result.getRecordData()
				);
				return null;
			}
		);
	}

	@DisplayName("Should return products in category subtree except specified subtrees")
	@UseDataSet(THOUSAND_PRODUCTS)
	@Test
	void shouldReturnProductsInCategorySubtreeExceptSpecifiedSubtrees(Evita evita, List<SealedEntity> originalProductEntities, one.edee.oss.pmptt.model.Hierarchy categoryHierarchy) {
		final Set<Integer> excluded = new HashSet<>(Arrays.asList(2, 43, 34, 53));
		evita.queryCatalog(
			TEST_CATALOG,
			session -> {
				final EvitaResponse<EntityReference> result = session.query(
					query(
						collection(Entities.PRODUCT),
						filterBy(hierarchyWithin(Entities.CATEGORY, 1, excluding(entityPrimaryKeyInSet(excluded.toArray(new Integer[0]))))),
						require(
							page(1, Integer.MAX_VALUE),
							debug(DebugMode.VERIFY_ALTERNATIVE_INDEX_RESULTS, DebugMode.VERIFY_POSSIBLE_CACHING_TREES)
						)
					),
					EntityReference.class
				);

				assertResultIs(
					originalProductEntities,
					sealedEntity -> sealedEntity
						.getReferences(Entities.CATEGORY)
						.stream()
						.anyMatch(category -> {
							final int categoryId = category.getReferenceKey().primaryKey();
							final String categoryIdAsString = String.valueOf(categoryId);
							final List<HierarchyItem> parentItems = categoryHierarchy.getParentItems(categoryIdAsString);
							return
								// is not directly excluded node
								!excluded.contains(categoryId) &&
									// has no excluded parent node
									parentItems
										.stream()
										.map(it -> Integer.parseInt(it.getCode()))
										.noneMatch(excluded::contains) &&
									// has parent node 1
									(
										Objects.equals(1, categoryId) ||
											parentItems
												.stream()
												.anyMatch(it -> Objects.equals(String.valueOf(1), it.getCode()))
									);
						}),
					result.getRecordData()
				);
				return null;
			}
		);
	}

	@DisplayName("Should return products in category subtree except specified subtrees and matching attribute filter")
	@UseDataSet(THOUSAND_PRODUCTS)
	@Test
	void shouldReturnProductsInCategorySubtreeExceptSpecifiedSubtreesAndMatchingCertainConstraint(Evita evita, List<SealedEntity> originalProductEntities, one.edee.oss.pmptt.model.Hierarchy categoryHierarchy) {
		final Set<Integer> excluded = new HashSet<>(Arrays.asList(2, 34));
		evita.queryCatalog(
			TEST_CATALOG,
			session -> {
				final EvitaResponse<EntityReference> result = session.query(
					query(
						collection(Entities.PRODUCT),
						filterBy(
							and(
								or(
									attributeLessThan(ATTRIBUTE_PRIORITY, 25000),
									attributeStartsWith(ATTRIBUTE_CODE, "E")
								),
								referenceHaving(
									Entities.BRAND,
									attributeGreaterThan(ATTRIBUTE_MARKET_SHARE, 50)
								),
								referenceHaving(
									Entities.STORE,
									attributeGreaterThan(ATTRIBUTE_CAPACITY, 50000)
								),
								hierarchyWithin(Entities.CATEGORY, 1, excluding(entityPrimaryKeyInSet(excluded.toArray(new Integer[0]))))
							)
						),
						require(
							page(1, Integer.MAX_VALUE),
							debug(DebugMode.VERIFY_ALTERNATIVE_INDEX_RESULTS, DebugMode.VERIFY_POSSIBLE_CACHING_TREES)
						)
					),
					EntityReference.class
				);

				assertResultIs(
					originalProductEntities,
					sealedEntity -> {
						return
							// direct attribute condition matches
							(
								ofNullable(sealedEntity.getAttribute(ATTRIBUTE_CODE)).map(it -> ((String) it).startsWith("E")).orElse(false) ||
									ofNullable(sealedEntity.getAttribute(ATTRIBUTE_PRIORITY)).map(it -> ((Long) it) < 25000).orElse(false)
							) &&
								// query on referenced entity BRAND attribute matches
								(
									sealedEntity.getReferences(Entities.BRAND)
										.stream()
										.anyMatch(brand -> {
											// brand market share is bigger than
											return ofNullable(brand.getAttribute(ATTRIBUTE_MARKET_SHARE))
												.map(it -> ((BigDecimal) it).compareTo(new BigDecimal("50")) > 0)
												.orElse(false);
										})
								) &&
								// query on referenced entity STORE attribute matches
								(
									sealedEntity.getReferences(Entities.STORE)
										.stream()
										.anyMatch(brand -> {
											// brand market share is bigger than
											return ofNullable(brand.getAttribute(ATTRIBUTE_CAPACITY))
												.map(it -> ((Long) it) > 50000L)
												.orElse(false);
										})
								) &&
								// category hierarchy query is fulfilled
								sealedEntity
									.getReferences(Entities.CATEGORY)
									.stream()
									.anyMatch(category -> {
										final int categoryId = category.getReferenceKey().primaryKey();
										final String categoryIdAsString = String.valueOf(categoryId);
										final List<HierarchyItem> parentItems = categoryHierarchy.getParentItems(categoryIdAsString);
										// is not directly excluded node
										return !excluded.contains(categoryId) &&
											// has no excluded parent node
											parentItems
												.stream()
												.map(it -> Integer.parseInt(it.getCode()))
												.noneMatch(excluded::contains) &&
											// has parent node 1
											(
												Objects.equals(1, categoryId) ||
													parentItems
														.stream()
														.anyMatch(it -> Objects.equals(String.valueOf(1), it.getCode()))
											);
									});
					},
					result.getRecordData()
				);
				return null;
			}
		);
	}

<<<<<<< HEAD
=======
	@DisplayName("Should return category parents for returned products when only primary keys are returned")
	@UseDataSet(THOUSAND_PRODUCTS)
	@Test
	void shouldReturnCategoryParentsForReturnedProductsWhenOnlyPrimaryKeysAreReturned(Evita evita, List<SealedEntity> originalProductEntities, one.edee.oss.pmptt.model.Hierarchy categoryHierarchy) {
		evita.queryCatalog(
			TEST_CATALOG,
			session -> {
				final EvitaResponse<EntityReference> result = session.query(
					query(
						collection(Entities.PRODUCT),
						filterBy(hierarchyWithin(Entities.CATEGORY, 94)),
						require(
							page(1, Integer.MAX_VALUE),
							debug(DebugMode.VERIFY_ALTERNATIVE_INDEX_RESULTS, DebugMode.VERIFY_POSSIBLE_CACHING_TREES),
							hierarchyParentsOfReference(Entities.CATEGORY)
						)
					),
					EntityReference.class
				);

				assertFalse(result.getRecordData().isEmpty());

				final HierarchyParents hierarchyParents = result.getExtraResult(HierarchyParents.class);
				assertNotNull(hierarchyParents, "No parents DTO was returned!");
				final ParentsByReference categoryParents = hierarchyParents.ofType(Entities.CATEGORY);

				final Map<Integer, SealedEntity> originalProductIndex = originalProductEntities.stream()
					.collect(
						Collectors.toMap(
							EntityContract::getPrimaryKey,
							Function.identity()
						)
					);

				for (EntityReference entity : result.getRecordData()) {
					final SealedEntity originalEntity = originalProductIndex.get(entity.getPrimaryKey());
					final Collection<ReferenceContract> references = originalEntity.getReferences(Entities.CATEGORY);
					assertFalse(references.isEmpty());
					references.forEach(relatedCategory -> {
						final int referencedCategoryId = relatedCategory.getReferenceKey().primaryKey();
						final Integer[] relatedParentIds = Arrays.stream(categoryParents.getParentsFor(entity.getPrimaryKey(), referencedCategoryId))
							.map(it -> it.getPrimaryKey())
							.toArray(Integer[]::new);
						assertArrayEquals(
							getParentIds(categoryHierarchy, referencedCategoryId),
							relatedParentIds
						);
					});
				}

				return null;
			}
		);
	}

	@DisplayName("Should return category parents for returned products")
	@UseDataSet(THOUSAND_PRODUCTS)
	@Test
	void shouldReturnCategoryParentsForReturnedProducts(Evita evita, one.edee.oss.pmptt.model.Hierarchy categoryHierarchy) {
		evita.queryCatalog(
			TEST_CATALOG,
			session -> {
				final EvitaResponse<SealedEntity> result = session.query(
					query(
						collection(Entities.PRODUCT),
						filterBy(hierarchyWithin(Entities.CATEGORY, 94)),
						require(
							page(1, Integer.MAX_VALUE),
							debug(DebugMode.VERIFY_ALTERNATIVE_INDEX_RESULTS, DebugMode.VERIFY_POSSIBLE_CACHING_TREES),
							entityFetch(
								referenceContent(Entities.CATEGORY)
							),
							hierarchyParentsOfReference(Entities.CATEGORY)
						)
					),
					SealedEntity.class
				);

				assertFalse(result.getRecordData().isEmpty());

				final HierarchyParents hierarchyParents = result.getExtraResult(HierarchyParents.class);
				assertNotNull(hierarchyParents, "No parents DTO was returned!");
				final ParentsByReference categoryParents = hierarchyParents.ofType(Entities.CATEGORY);

				for (SealedEntity entity : result.getRecordData()) {
					final Collection<ReferenceContract> references = entity.getReferences(Entities.CATEGORY);
					assertFalse(references.isEmpty());
					references.forEach(relatedCategory -> {
						final int referencedCategoryId = relatedCategory.getReferenceKey().primaryKey();
						final Integer[] relatedParentIds = Arrays.stream(categoryParents.getParentsFor(entity.getPrimaryKey(), referencedCategoryId))
							.map(it -> it.getPrimaryKey())
							.toArray(Integer[]::new);
						final Integer[] parentIds = getParentIds(categoryHierarchy, referencedCategoryId);
						assertArrayEquals(parentIds, relatedParentIds);
					});
				}

				return null;
			}
		);
	}

	@DisplayName("Should return category parent bodies for returned products")
	@UseDataSet(THOUSAND_PRODUCTS)
	@Test
	void shouldReturnCategoryParentBodiesForReturnedProducts(Evita evita, one.edee.oss.pmptt.model.Hierarchy categoryHierarchy) {
		evita.queryCatalog(
			TEST_CATALOG,
			session -> {
				final EvitaResponse<SealedEntity> result = session.query(
					query(
						collection(Entities.PRODUCT),
						filterBy(hierarchyWithin(Entities.CATEGORY, 94)),
						require(
							page(1, Integer.MAX_VALUE),
							debug(DebugMode.VERIFY_ALTERNATIVE_INDEX_RESULTS, DebugMode.VERIFY_POSSIBLE_CACHING_TREES),
							entityFetch(
								referenceContent(Entities.CATEGORY)
							),
							hierarchyParentsOfReference(Entities.CATEGORY, entityFetch())
						)
					),
					SealedEntity.class
				);

				assertFalse(result.getRecordData().isEmpty());

				final HierarchyParents hierarchyParents = result.getExtraResult(HierarchyParents.class);
				assertNotNull(hierarchyParents, "No parents DTO was returned!");
				final ParentsByReference categoryParents = hierarchyParents.ofType(Entities.CATEGORY);

				// all results should start with same parents when we query by hierarchy
				for (SealedEntity entity : result.getRecordData()) {
					final Collection<ReferenceContract> references = entity.getReferences(Entities.CATEGORY);
					assertFalse(references.isEmpty());
					references.forEach(relatedCategory -> {
						final int referencedCategoryId = relatedCategory.getReferenceKey().primaryKey();
						final EntityClassifier[] relatedParents = categoryParents.getParentsFor(entity.getPrimaryKey(), referencedCategoryId);
						final Integer[] relatedParentIds = Arrays.stream(relatedParents).map(EntityClassifier::getPrimaryKey).toArray(Integer[]::new);
						assertArrayEquals(
							getParentIds(categoryHierarchy, referencedCategoryId),
							relatedParentIds
						);
					});
				}

				return null;
			}
		);
	}

	@DisplayName("Should return cardinalities for products when filter constraint is eliminated")
	@UseDataSet(THOUSAND_PRODUCTS)
	@Test
	void shouldReturnCardinalitiesForProductsWhenFilterConstraintIsEliminated(Evita evita, List<SealedEntity> originalProductEntities, List<SealedEntity> originalCategoryEntities, one.edee.oss.pmptt.model.Hierarchy categoryHierarchy) {
		evita.queryCatalog(
			TEST_CATALOG,
			session -> {
				final EvitaResponse<EntityReference> result = session.query(
					query(
						collection(Entities.PRODUCT),
						filterBy(hierarchyWithin(Entities.CATEGORY, 1)),
						require(
							page(1, Integer.MAX_VALUE),
							debug(DebugMode.VERIFY_ALTERNATIVE_INDEX_RESULTS, DebugMode.VERIFY_POSSIBLE_CACHING_TREES),
							hierarchyOfReference(
								Entities.CATEGORY,
								REMOVE_EMPTY,
								fromRoot(
									"megaMenu",
									entityFetch(attributeContent(), dataInLocales(CZECH_LOCALE))
								)
							)
						)
					),
					EntityReference.class
				);

				final TestHierarchyPredicate languagePredicate = (entity, parentItems) -> entity.getLocales().contains(CZECH_LOCALE);
				final Hierarchy expectedStatistics = computeExpectedStatistics(
					categoryHierarchy, originalProductEntities, originalCategoryEntities,
					entity -> entity.getLocales().contains(CZECH_LOCALE),
					languagePredicate,
					languagePredicate,
					categoryCardinalities -> {
						return new HierarchyStatisticsTuple(
							"megaMenu",
							computeChildren(
								session, null, categoryHierarchy, categoryCardinalities,
								false,
								false, false,
								null
							)
						);
					}
				);

				final Hierarchy statistics = result.getExtraResult(Hierarchy.class);
				assertNotNull(statistics);
				assertEquals(expectedStatistics, statistics);

				return null;
			}
		);
	}

>>>>>>> 98d3aabd
	@DisplayName("Should return cardinalities for products")
	@UseDataSet(THOUSAND_PRODUCTS)
	@ParameterizedTest
	@MethodSource("statisticTypeVariants")
	void shouldReturnCardinalitiesForProducts(EnumSet<StatisticsType> statisticsType, Evita evita, List<SealedEntity> originalProductEntities, List<SealedEntity> originalCategoryEntities, one.edee.oss.pmptt.model.Hierarchy categoryHierarchy) {
		evita.queryCatalog(
			TEST_CATALOG,
			session -> {
				final EvitaResponse<EntityReference> result = session.query(
					query(
						collection(Entities.PRODUCT),
						filterBy(
							and(
								attributeEquals(ATTRIBUTE_ALIAS, true),
								entityLocaleEquals(CZECH_LOCALE)
							)
						),
						require(
							// we don't need the results whatsoever
							page(1, 0),
							debug(DebugMode.VERIFY_ALTERNATIVE_INDEX_RESULTS, DebugMode.VERIFY_POSSIBLE_CACHING_TREES),
							// we need only data about cardinalities
							hierarchyOfReference(
								Entities.CATEGORY,
								fromRoot(
									"megaMenu",
									entityFetch(attributeContent()),
									statisticsType.isEmpty() ? null : statistics(statisticsType.toArray(StatisticsType[]::new))
								)
							)
						)
					),
					EntityReference.class
				);

				final TestHierarchyPredicate languagePredicate = (entity, parentItems) -> entity.getLocales().contains(CZECH_LOCALE);
				final Hierarchy expectedStatistics = computeExpectedStatistics(
					categoryHierarchy, originalProductEntities, originalCategoryEntities,
					entity -> entity.getLocales().contains(CZECH_LOCALE) &&
						ofNullable((Boolean) entity.getAttribute(ATTRIBUTE_ALIAS)).orElse(false),
					languagePredicate,
					languagePredicate,
					categoryCardinalities -> new HierarchyStatisticsTuple(
						"megaMenu",
						computeChildren(
							session, null, categoryHierarchy, categoryCardinalities,
							false,
							statisticsType.contains(StatisticsType.CHILDREN_COUNT),
							statisticsType.contains(StatisticsType.QUERIED_ENTITY_COUNT)
						)
					)
				);

				final Hierarchy statistics = result.getExtraResult(Hierarchy.class);
				assertNotNull(statistics);
				assertEquals(expectedStatistics, statistics);

				return null;
			}
		);
	}

	@DisplayName("Should return cardinalities for products, leaving empty categories")
	@UseDataSet(THOUSAND_PRODUCTS)
	@ParameterizedTest
	@MethodSource("statisticTypeVariants")
	void shouldReturnCardinalitiesForProductsLeavingEmptyCategories(EnumSet<StatisticsType> statisticsType, Evita evita, List<SealedEntity> originalProductEntities, List<SealedEntity> originalCategoryEntities, one.edee.oss.pmptt.model.Hierarchy categoryHierarchy) {
		evita.queryCatalog(
			TEST_CATALOG,
			session -> {
				final EvitaResponse<EntityReference> result = session.query(
					query(
						collection(Entities.PRODUCT),
						filterBy(
							and(
								attributeEquals(ATTRIBUTE_ALIAS, true),
								entityLocaleEquals(CZECH_LOCALE)
							)
						),
						require(
							// we don't need the results whatsoever
							page(1, 0),
							debug(DebugMode.VERIFY_ALTERNATIVE_INDEX_RESULTS, DebugMode.VERIFY_POSSIBLE_CACHING_TREES),
							// we need only data about cardinalities
							hierarchyOfReference(
								Entities.CATEGORY,
								LEAVE_EMPTY,
								fromRoot(
									"megaMenu",
									entityFetch(attributeContent()),
									statisticsType.isEmpty() ? null : statistics(statisticsType.toArray(StatisticsType[]::new))
								)
							)
						)
					),
					EntityReference.class
				);

				final TestHierarchyPredicate languagePredicate = (entity, parentItems) -> entity.getLocales().contains(CZECH_LOCALE);
				final Hierarchy expectedStatistics = computeExpectedStatistics(
					categoryHierarchy, originalProductEntities, originalCategoryEntities,
					entity -> entity.getLocales().contains(CZECH_LOCALE) &&
						ofNullable((Boolean) entity.getAttribute(ATTRIBUTE_ALIAS)).orElse(false),
					languagePredicate,
					languagePredicate,
					LEAVE_EMPTY,
					categoryCardinalities -> new HierarchyStatisticsTuple(
						"megaMenu",
						computeChildren(
							session, null, categoryHierarchy, categoryCardinalities,
							false,
							statisticsType.contains(StatisticsType.CHILDREN_COUNT),
							statisticsType.contains(StatisticsType.QUERIED_ENTITY_COUNT)
						)
					)
				);

				final Hierarchy statistics = result.getExtraResult(Hierarchy.class);
				assertNotNull(statistics);
				assertEquals(expectedStatistics, statistics);

				return null;
			}
		);
	}

	@DisplayName("Should return cardinalities for products in subtree")
	@UseDataSet(THOUSAND_PRODUCTS)
	@ParameterizedTest
	@MethodSource("statisticTypeVariants")
	void shouldReturnCardinalitiesForProductsWhenSubTreeIsRequested(
		EnumSet<StatisticsType> statisticsType,
		Evita evita,
		List<SealedEntity> originalProductEntities,
		List<SealedEntity> originalCategoryEntities,
		one.edee.oss.pmptt.model.Hierarchy categoryHierarchy
	) {
		evita.queryCatalog(
			TEST_CATALOG,
			session -> {
				final EvitaResponse<EntityReference> result = session.query(
					query(
						collection(Entities.PRODUCT),
						filterBy(
							and(
								attributeEquals(ATTRIBUTE_ALIAS, true),
								entityLocaleEquals(CZECH_LOCALE),
								hierarchyWithin(Entities.CATEGORY, 2)
							)
						),
						require(
							// we don't need the results whatsoever
							page(1, 0),
							debug(DebugMode.VERIFY_ALTERNATIVE_INDEX_RESULTS, DebugMode.VERIFY_POSSIBLE_CACHING_TREES),
							// we need only data about cardinalities
							hierarchyOfReference(
								Entities.CATEGORY,
								fromRoot(
									"megaMenu",
									entityFetch(attributeContent()),
									statisticsType.isEmpty() ? null : statistics(statisticsType.toArray(StatisticsType[]::new))
								)
							)
						)
					),
					EntityReference.class
				);

				final TestHierarchyPredicate languagePredicate = (entity, parentItems) -> entity.getLocales().contains(CZECH_LOCALE);
				final Hierarchy expectedStatistics = computeExpectedStatistics(
					categoryHierarchy, originalProductEntities, originalCategoryEntities,
					entity -> entity.getLocales().contains(CZECH_LOCALE) &&
						ofNullable((Boolean) entity.getAttribute(ATTRIBUTE_ALIAS)).orElse(false),
					languagePredicate,
					languagePredicate,
					categoryCardinalities -> new HierarchyStatisticsTuple(
						"megaMenu",
						computeChildren(
							session, null,
							categoryHierarchy, categoryCardinalities,
							false,
							statisticsType.contains(StatisticsType.CHILDREN_COUNT),
							statisticsType.contains(StatisticsType.QUERIED_ENTITY_COUNT)
						)
					)
				);

				final Hierarchy statistics = result.getExtraResult(Hierarchy.class);
				assertNotNull(statistics);
				assertEquals(expectedStatistics, statistics);

				return null;
			}
		);
	}

	@DisplayName("Should return children for sibling categories with all statistics within requested category 2")
	@UseDataSet(THOUSAND_PRODUCTS)
	@ParameterizedTest
	@MethodSource("statisticTypeVariants")
	void shouldReturnCardinalitiesForCategorySiblingsWhenSubTreeIsRequested(
		EnumSet<StatisticsType> statisticsType,
		Evita evita,
		List<SealedEntity> originalProductEntities,
		List<SealedEntity> originalCategoryEntities,
		one.edee.oss.pmptt.model.Hierarchy categoryHierarchy
	) {
		evita.queryCatalog(
			TEST_CATALOG,
			session -> {
				final EvitaResponse<EntityReference> result = session.query(
					query(
						collection(Entities.PRODUCT),
						filterBy(
							and(
								entityLocaleEquals(CZECH_LOCALE),
								hierarchyWithin(Entities.CATEGORY, 6)
							)
						),
						require(
							// we don't need the results whatsoever
							page(1, 0),
							debug(DebugMode.VERIFY_ALTERNATIVE_INDEX_RESULTS, DebugMode.VERIFY_POSSIBLE_CACHING_TREES),
							// we need only data about cardinalities
							hierarchyOfReference(
								Entities.CATEGORY,
								siblings(
									"megaMenu",
									entityFetch(attributeContent()),
									statisticsType.isEmpty() ? null : statistics(statisticsType.toArray(StatisticsType[]::new))
								)
							)
						)
					),
					EntityReference.class
				);

				final TestHierarchyPredicate languagePredicate = (entity, parentItems) -> entity.getLocales().contains(CZECH_LOCALE);
				final TestHierarchyPredicate categoryPredicate = (sealedEntity, parentItems) -> {
					// has parent node 1
					return parentItems.size() == 1 && "1".equals(parentItems.get(0).getCode());
				};
				final Hierarchy expectedStatistics = computeExpectedStatistics(
					categoryHierarchy, originalProductEntities, originalCategoryEntities,
					product -> product.getLocales().contains(CZECH_LOCALE),
					languagePredicate,
					(category, parentItems) -> categoryPredicate.test(category, parentItems) && languagePredicate.test(category, parentItems),
					categoryCardinalities -> new HierarchyStatisticsTuple(
						"megaMenu",
						computeSiblings(
							session, 6, categoryHierarchy,
							categoryCardinalities,
							statisticsType.contains(StatisticsType.CHILDREN_COUNT),
							statisticsType.contains(StatisticsType.QUERIED_ENTITY_COUNT)
						)
					)
				);

				final Hierarchy statistics = result.getExtraResult(Hierarchy.class);
				assertNotNull(statistics);
				assertEquals(expectedStatistics, statistics);

				return null;
			}
		);
	}

	@DisplayName("Should return children for categories with all statistics within category 2")
	@UseDataSet(THOUSAND_PRODUCTS)
	@ParameterizedTest
	@MethodSource("statisticTypeVariants")
	void shouldReturnCardinalitiesForCategoriesOfCertainCategory(
		EnumSet<StatisticsType> statisticsType,
		Evita evita,
		List<SealedEntity> originalProductEntities,
		List<SealedEntity> originalCategoryEntities,
		one.edee.oss.pmptt.model.Hierarchy categoryHierarchy
	) {
		evita.queryCatalog(
			TEST_CATALOG,
			session -> {
				final EvitaResponse<EntityReference> result = session.query(
					query(
						collection(Entities.PRODUCT),
						filterBy(
							and(
								entityLocaleEquals(CZECH_LOCALE),
								hierarchyWithin(Entities.CATEGORY, 6)
							)
						),
						require(
							// we don't need the results whatsoever
							page(1, 0),
							debug(DebugMode.VERIFY_ALTERNATIVE_INDEX_RESULTS, DebugMode.VERIFY_POSSIBLE_CACHING_TREES),
							// we need only data about cardinalities
							hierarchyOfReference(
								Entities.CATEGORY,
								fromNode(
									"megaMenu",
									node(filterBy(entityPrimaryKeyInSet(2))),
									entityFetch(attributeContent()),
									statisticsType.isEmpty() ? null : statistics(statisticsType.toArray(StatisticsType[]::new))
								)
							)
						)
					),
					EntityReference.class
				);

				final TestHierarchyPredicate languagePredicate = (entity, parentItems) -> entity.getLocales().contains(CZECH_LOCALE);
				final TestHierarchyPredicate categoryPredicate = (sealedEntity, parentItems) -> {
					final Integer categoryId = sealedEntity.getPrimaryKey();
					// has parent node 2
					return (
						Objects.equals(2, categoryId) ||
							parentItems
								.stream()
								.anyMatch(it -> Objects.equals(String.valueOf(2), it.getCode()))
					);
				};
				final Hierarchy expectedStatistics = computeExpectedStatistics(
					categoryHierarchy, originalProductEntities, originalCategoryEntities,
					product -> product.getLocales().contains(CZECH_LOCALE),
					languagePredicate,
					(category, parentItems) -> categoryPredicate.test(category, parentItems) && languagePredicate.test(category, parentItems),
					categoryCardinalities -> new HierarchyStatisticsTuple(
						"megaMenu",
						computeChildren(
							session, 2, categoryHierarchy,
							categoryCardinalities, false,
							statisticsType.contains(StatisticsType.CHILDREN_COUNT),
							statisticsType.contains(StatisticsType.QUERIED_ENTITY_COUNT)
						)
					)
				);

				final Hierarchy statistics = result.getExtraResult(Hierarchy.class);
				assertNotNull(statistics);
				assertEquals(expectedStatistics, statistics);

				return null;
			}
		);
	}

	@DisplayName("Should return children for root categories with all statistics in distance 1")
	@UseDataSet(THOUSAND_PRODUCTS)
	@ParameterizedTest
	@MethodSource("statisticTypeVariants")
	void shouldReturnCardinalitiesForRootCategoriesInDistanceOne(
		EnumSet<StatisticsType> statisticsType,
		Evita evita,
		List<SealedEntity> originalProductEntities,
		List<SealedEntity> originalCategoryEntities,
		one.edee.oss.pmptt.model.Hierarchy categoryHierarchy
	) {
		evita.queryCatalog(
			TEST_CATALOG,
			session -> {
				final EvitaResponse<EntityReference> result = session.query(
					query(
						collection(Entities.PRODUCT),
						filterBy(
							and(
								entityLocaleEquals(CZECH_LOCALE),
								hierarchyWithin(Entities.CATEGORY, 2)
							)
						),
						require(
							// we don't need the results whatsoever
							page(1, 0),
							debug(DebugMode.VERIFY_ALTERNATIVE_INDEX_RESULTS, DebugMode.VERIFY_POSSIBLE_CACHING_TREES),
							// we need only data about cardinalities
							hierarchyOfReference(
								Entities.CATEGORY,
								fromRoot(
									"megaMenu",
									entityFetch(attributeContent()),
									stopAt(distance(1)),
									statisticsType.isEmpty() ? null : statistics(statisticsType.toArray(StatisticsType[]::new))
								)
							)
						)
					),
					EntityReference.class
				);

				final TestHierarchyPredicate languagePredicate = (entity, parentItems) -> entity.getLocales().contains(CZECH_LOCALE);
				final TestHierarchyPredicate treePredicate = (sealedEntity, parentItems) -> {
					final int level = parentItems.size() + 1;
					return languagePredicate.test(sealedEntity, parentItems) && (level <= 1);
				};

				final Hierarchy expectedStatistics = computeExpectedStatistics(
					categoryHierarchy, originalProductEntities, originalCategoryEntities,
					product -> product.getLocales().contains(CZECH_LOCALE),
					languagePredicate,
					treePredicate,
					categoryCardinalities -> new HierarchyStatisticsTuple(
						"megaMenu",
						computeChildren(
							session, null, categoryHierarchy,
							categoryCardinalities, false,
							statisticsType.contains(StatisticsType.CHILDREN_COUNT),
							statisticsType.contains(StatisticsType.QUERIED_ENTITY_COUNT)
						)
					)
				);

				final Hierarchy statistics = result.getExtraResult(Hierarchy.class);
				assertNotNull(statistics);
				assertEquals(expectedStatistics, statistics);

				return null;
			}
		);
	}

	@DisplayName("Should return children for requested categories with all statistics in distance 1")
	@UseDataSet(THOUSAND_PRODUCTS)
	@ParameterizedTest
	@MethodSource("statisticTypeVariants")
	void shouldReturnCardinalitiesForRequestedCategoriesInDistanceOne(
		EnumSet<StatisticsType> statisticsType,
		Evita evita,
		List<SealedEntity> originalProductEntities,
		List<SealedEntity> originalCategoryEntities,
		one.edee.oss.pmptt.model.Hierarchy categoryHierarchy
	) {
		evita.queryCatalog(
			TEST_CATALOG,
			session -> {
				final EvitaResponse<EntityReference> result = session.query(
					query(
						collection(Entities.PRODUCT),
						filterBy(
							and(
								entityLocaleEquals(CZECH_LOCALE),
								hierarchyWithin(Entities.CATEGORY, 1)
							)
						),
						require(
							// we don't need the results whatsoever
							page(1, 0),
							debug(DebugMode.VERIFY_ALTERNATIVE_INDEX_RESULTS, DebugMode.VERIFY_POSSIBLE_CACHING_TREES),
							// we need only data about cardinalities
							hierarchyOfReference(
								Entities.CATEGORY,
								children(
									"megaMenu",
									entityFetch(attributeContent()),
									stopAt(distance(1)),
									statisticsType.isEmpty() ? null : statistics(statisticsType.toArray(StatisticsType[]::new))
								)
							)
						)
					),
					EntityReference.class
				);

				final TestHierarchyPredicate languagePredicate = (entity, parentItems) -> entity.getLocales().contains(CZECH_LOCALE);
				final TestHierarchyPredicate treePredicate = (sealedEntity, parentItems) -> {
					final int level = parentItems.size() + 1;
					// has parent node 1
					final boolean hasParentNode = parentItems
						.stream()
						.anyMatch(it -> Objects.equals(String.valueOf(1), it.getCode()));
					return languagePredicate.test(sealedEntity, parentItems) &&
						(sealedEntity.getPrimaryKey() == 1 || hasParentNode) &&
						(level <= 2);
				};

				final Hierarchy expectedStatistics = computeExpectedStatistics(
					categoryHierarchy, originalProductEntities, originalCategoryEntities,
					product -> product.getLocales().contains(CZECH_LOCALE),
					languagePredicate, treePredicate,
					categoryCardinalities -> new HierarchyStatisticsTuple(
						"megaMenu",
						computeChildren(
							session, 1, categoryHierarchy,
							categoryCardinalities, false,
							statisticsType.contains(StatisticsType.CHILDREN_COUNT),
							statisticsType.contains(StatisticsType.QUERIED_ENTITY_COUNT)
						)
					)
				);

				final Hierarchy statistics = result.getExtraResult(Hierarchy.class);
				assertNotNull(statistics);
				assertEquals(expectedStatistics, statistics);

				return null;
			}
		);
	}

	@DisplayName("Should return children for requested category siblings with all statistics in distance 1")
	@UseDataSet(THOUSAND_PRODUCTS)
	@ParameterizedTest
	@MethodSource("statisticTypeVariants")
	void shouldReturnCardinalitiesForRequestedCategorySiblingsInDistanceOne(
		EnumSet<StatisticsType> statisticsType,
		Evita evita,
		List<SealedEntity> originalProductEntities,
		List<SealedEntity> originalCategoryEntities,
		one.edee.oss.pmptt.model.Hierarchy categoryHierarchy
	) {
		evita.queryCatalog(
			TEST_CATALOG,
			session -> {
				final EvitaResponse<EntityReference> result = session.query(
					query(
						collection(Entities.PRODUCT),
						filterBy(
							and(
								entityLocaleEquals(CZECH_LOCALE),
								hierarchyWithin(Entities.CATEGORY, 6)
							)
						),
						require(
							// we don't need the results whatsoever
							page(1, 0),
							debug(DebugMode.VERIFY_ALTERNATIVE_INDEX_RESULTS, DebugMode.VERIFY_POSSIBLE_CACHING_TREES),
							// we need only data about cardinalities
							hierarchyOfReference(
								Entities.CATEGORY,
								siblings(
									"megaMenu",
									entityFetch(attributeContent()),
									stopAt(distance(1)),
									statisticsType.isEmpty() ? null : statistics(statisticsType.toArray(StatisticsType[]::new))
								)
							)
						)
					),
					EntityReference.class
				);

				final TestHierarchyPredicate languagePredicate = (entity, parentItems) -> entity.getLocales().contains(CZECH_LOCALE);
				final TestHierarchyPredicate treePredicate = (sealedEntity, parentItems) -> {
					final int level = parentItems.size() + 1;
					// has parent node 1
					final boolean hasParentNode = parentItems
						.stream()
						.anyMatch(it -> Objects.equals(String.valueOf(1), it.getCode()));
					return languagePredicate.test(sealedEntity, parentItems) &&
						(sealedEntity.getPrimaryKey() == 1 || hasParentNode) &&
						(level <= 2);
				};

				final Hierarchy expectedStatistics = computeExpectedStatistics(
					categoryHierarchy, originalProductEntities, originalCategoryEntities,
					product -> product.getLocales().contains(CZECH_LOCALE),
					languagePredicate, treePredicate,
					categoryCardinalities -> new HierarchyStatisticsTuple(
						"megaMenu",
						computeSiblings(
							session, 6, categoryHierarchy,
							categoryCardinalities,
							statisticsType.contains(StatisticsType.CHILDREN_COUNT),
							statisticsType.contains(StatisticsType.QUERIED_ENTITY_COUNT)
						)
					)
				);

				final Hierarchy statistics = result.getExtraResult(Hierarchy.class);
				assertNotNull(statistics);
				assertEquals(expectedStatistics, statistics);

				return null;
			}
		);
	}

	@DisplayName("Should return children for specified category with all statistics in distance 1")
	@UseDataSet(THOUSAND_PRODUCTS)
	@ParameterizedTest
	@MethodSource("statisticTypeVariants")
	void shouldReturnCardinalitiesForSpecifiedCategoryInDistanceOne(
		EnumSet<StatisticsType> statisticsType,
		Evita evita,
		List<SealedEntity> originalProductEntities,
		List<SealedEntity> originalCategoryEntities,
		one.edee.oss.pmptt.model.Hierarchy categoryHierarchy
	) {
		evita.queryCatalog(
			TEST_CATALOG,
			session -> {
				final EvitaResponse<EntityReference> result = session.query(
					query(
						collection(Entities.PRODUCT),
						filterBy(
							and(
								entityLocaleEquals(CZECH_LOCALE),
								hierarchyWithin(Entities.CATEGORY, 6)
							)
						),
						require(
							// we don't need the results whatsoever
							page(1, 0),
							debug(DebugMode.VERIFY_ALTERNATIVE_INDEX_RESULTS, DebugMode.VERIFY_POSSIBLE_CACHING_TREES),
							// we need only data about cardinalities
							hierarchyOfReference(
								Entities.CATEGORY,
								fromNode(
									"megaMenu",
									node(filterBy(entityPrimaryKeyInSet(1))),
									entityFetch(attributeContent()),
									stopAt(distance(1)),
									statisticsType.isEmpty() ? null : statistics(statisticsType.toArray(StatisticsType[]::new))
								)
							)
						)
					),
					EntityReference.class
				);

				final TestHierarchyPredicate languagePredicate = (entity, parentItems) -> entity.getLocales().contains(CZECH_LOCALE);
				final TestHierarchyPredicate treePredicate = (sealedEntity, parentItems) -> {
					final int level = parentItems.size() + 1;
					// has parent node 1
					final boolean hasParentNode = parentItems
						.stream()
						.anyMatch(it -> Objects.equals(String.valueOf(1), it.getCode()));
					return languagePredicate.test(sealedEntity, parentItems) &&
						(sealedEntity.getPrimaryKey() == 1 || hasParentNode) && (level <= 2);
				};

				final Hierarchy expectedStatistics = computeExpectedStatistics(
					categoryHierarchy, originalProductEntities, originalCategoryEntities,
					product -> product.getLocales().contains(CZECH_LOCALE),
					languagePredicate, treePredicate,
					categoryCardinalities -> new HierarchyStatisticsTuple(
						"megaMenu",
						computeChildren(
							session, 1, categoryHierarchy,
							categoryCardinalities, false,
							statisticsType.contains(StatisticsType.CHILDREN_COUNT),
							statisticsType.contains(StatisticsType.QUERIED_ENTITY_COUNT)
						)
					)
				);

				final Hierarchy statistics = result.getExtraResult(Hierarchy.class);
				assertNotNull(statistics);
				assertEquals(expectedStatistics, statistics);

				return null;
			}
		);
	}

	@DisplayName("Should return root children for categories with all statistics in distance 1 within when no filtering constraint is specified")
	@UseDataSet(THOUSAND_PRODUCTS)
	@ParameterizedTest
	@MethodSource("statisticTypeVariants")
	void shouldReturnCardinalitiesForWithinCategoryInDistanceOne(
		EnumSet<StatisticsType> statisticsType,
		Evita evita,
		List<SealedEntity> originalProductEntities,
		List<SealedEntity> originalCategoryEntities,
		one.edee.oss.pmptt.model.Hierarchy categoryHierarchy
	) {
		evita.queryCatalog(
			TEST_CATALOG,
			session -> {
				final EvitaResponse<EntityReference> result = session.query(
					query(
						collection(Entities.PRODUCT),
						filterBy(
							and(
								entityLocaleEquals(CZECH_LOCALE)
							)
						),
						require(
							// we don't need the results whatsoever
							page(1, 0),
							debug(DebugMode.VERIFY_ALTERNATIVE_INDEX_RESULTS, DebugMode.VERIFY_POSSIBLE_CACHING_TREES),
							// we need only data about cardinalities
							hierarchyOfReference(
								Entities.CATEGORY,
								children(
									"megaMenu",
									entityFetch(attributeContent()),
									stopAt(distance(1)),
									statisticsType.isEmpty() ? null : statistics(statisticsType.toArray(StatisticsType[]::new))
								)
							)
						)
					),
					EntityReference.class
				);

				final TestHierarchyPredicate languagePredicate = (entity, parentItems) -> entity.getLocales().contains(CZECH_LOCALE);
				final TestHierarchyPredicate treePredicate = (sealedEntity, parentItems) -> {
					final int level = parentItems.size() + 1;
					return languagePredicate.test(sealedEntity, parentItems) && (level <= 1);
				};

				final Hierarchy expectedStatistics = computeExpectedStatistics(
					categoryHierarchy, originalProductEntities, originalCategoryEntities,
					product -> product.getLocales().contains(CZECH_LOCALE),
					languagePredicate, treePredicate,
					categoryCardinalities -> new HierarchyStatisticsTuple(
						"megaMenu",
						computeChildren(
							session, null, categoryHierarchy,
							categoryCardinalities, true,
							statisticsType.contains(StatisticsType.CHILDREN_COUNT),
							statisticsType.contains(StatisticsType.QUERIED_ENTITY_COUNT)
						)
					)
				);

				final Hierarchy statistics = result.getExtraResult(Hierarchy.class);
				assertNotNull(statistics);
				assertEquals(expectedStatistics, statistics);

				return null;
			}
		);
	}

	@DisplayName("Should return children for root categories with all statistics until shortcut category is reached")
	@UseDataSet(THOUSAND_PRODUCTS)
	@ParameterizedTest
	@MethodSource("statisticTypeVariants")
	void shouldReturnCardinalitiesForRootCategoriesAndStopAtShortCuts(
		EnumSet<StatisticsType> statisticsType,
		Evita evita,
		List<SealedEntity> originalProductEntities,
		List<SealedEntity> originalCategoryEntities,
		one.edee.oss.pmptt.model.Hierarchy categoryHierarchy
	) {
		evita.queryCatalog(
			TEST_CATALOG,
			session -> {
				final EvitaResponse<EntityReference> result = session.query(
					query(
						collection(Entities.PRODUCT),
						filterBy(
							and(
								entityLocaleEquals(CZECH_LOCALE)
							)
						),
						require(
							// we don't need the results whatsoever
							page(1, 0),
							debug(DebugMode.VERIFY_ALTERNATIVE_INDEX_RESULTS, DebugMode.VERIFY_POSSIBLE_CACHING_TREES),
							// we need only data about cardinalities
							hierarchyOfReference(
								Entities.CATEGORY,
								fromRoot(
									"megaMenu",
									entityFetch(attributeContent()),
									stopAt(node(filterBy(attributeEqualsFalse(ATTRIBUTE_SHORTCUT)))),
									statisticsType.isEmpty() ? null : statistics(statisticsType.toArray(StatisticsType[]::new))
								)
							)
						)
					),
					EntityReference.class
				);

				final TestHierarchyPredicate languagePredicate = (entity, parentItems) -> entity.getLocales().contains(CZECH_LOCALE);
				final TestHierarchyPredicate treePredicate = (sealedEntity, parentItems) -> languagePredicate.test(sealedEntity, parentItems) && !sealedEntity.getAttribute(ATTRIBUTE_SHORTCUT, Boolean.class);

				final Hierarchy expectedStatistics = computeExpectedStatistics(
					categoryHierarchy, originalProductEntities, originalCategoryEntities,
					product -> product.getLocales().contains(CZECH_LOCALE),
					languagePredicate, treePredicate,
					categoryCardinalities -> new HierarchyStatisticsTuple(
						"megaMenu",
						computeChildren(
							session, null, categoryHierarchy,
							categoryCardinalities, false,
							statisticsType.contains(StatisticsType.CHILDREN_COUNT),
							statisticsType.contains(StatisticsType.QUERIED_ENTITY_COUNT)
						)
					)
				);

				final Hierarchy statistics = result.getExtraResult(Hierarchy.class);
				assertNotNull(statistics);
				assertEquals(expectedStatistics, statistics);

				return null;
			}
		);
	}

	@DisplayName("Should return children for categories with all statistics until shortcut category is reached within category 1")
	@UseDataSet(THOUSAND_PRODUCTS)
	@ParameterizedTest
	@MethodSource("statisticTypeVariants")
	void shouldReturnCardinalitiesForCategoriesWhenSubTreeIsRequestedAndStopAtShortCuts(
		EnumSet<StatisticsType> statisticsType,
		Evita evita,
		List<SealedEntity> originalProductEntities,
		List<SealedEntity> originalCategoryEntities,
		one.edee.oss.pmptt.model.Hierarchy categoryHierarchy
	) {
		evita.queryCatalog(
			TEST_CATALOG,
			session -> {
				final EvitaResponse<EntityReference> result = session.query(
					query(
						collection(Entities.PRODUCT),
						filterBy(
							and(
								entityLocaleEquals(CZECH_LOCALE)
							)
						),
						require(
							// we don't need the results whatsoever
							page(1, 0),
							debug(DebugMode.VERIFY_ALTERNATIVE_INDEX_RESULTS, DebugMode.VERIFY_POSSIBLE_CACHING_TREES),
							// we need only data about cardinalities
							hierarchyOfReference(
								Entities.CATEGORY,
								fromNode(
									"megaMenu",
									node(filterBy(entityPrimaryKeyInSet(1))),
									entityFetch(attributeContent()),
									stopAt(node(filterBy(attributeEqualsFalse(ATTRIBUTE_SHORTCUT)))),
									statisticsType.isEmpty() ? null : statistics(statisticsType.toArray(StatisticsType[]::new))
								)
							)
						)
					),
					EntityReference.class
				);

				final TestHierarchyPredicate languagePredicate = (entity, parentItems) -> entity.getLocales().contains(CZECH_LOCALE);
				final TestHierarchyPredicate treePredicate = (sealedEntity, parentItems) -> {
					final boolean withinCategory1 = Objects.equals(1, sealedEntity.getPrimaryKey()) ||
						parentItems
							.stream()
							.anyMatch(it -> Objects.equals(String.valueOf(1), it.getCode()));
					return languagePredicate.test(sealedEntity, parentItems) && withinCategory1 &&
						!sealedEntity.getAttribute(ATTRIBUTE_SHORTCUT, Boolean.class);
				};

				final Hierarchy expectedStatistics = computeExpectedStatistics(
					categoryHierarchy, originalProductEntities, originalCategoryEntities,
					product -> product.getLocales().contains(CZECH_LOCALE),
					languagePredicate, treePredicate,
					categoryCardinalities -> new HierarchyStatisticsTuple(
						"megaMenu",
						computeChildren(
							session, 1, categoryHierarchy,
							categoryCardinalities, false,
							statisticsType.contains(StatisticsType.CHILDREN_COUNT),
							statisticsType.contains(StatisticsType.QUERIED_ENTITY_COUNT)
						)
					)
				);

				final Hierarchy statistics = result.getExtraResult(Hierarchy.class);
				assertNotNull(statistics);
				assertEquals(expectedStatistics, statistics);

				return null;
			}
		);
	}

	@DisplayName("Should return children for categories with all statistics until shortcut category is reached within requested category 1")
	@UseDataSet(THOUSAND_PRODUCTS)
	@ParameterizedTest
	@MethodSource("statisticTypeVariants")
	void shouldReturnCardinalitiesForRequestedCategoryAndStopAtShortCuts(
		EnumSet<StatisticsType> statisticsType,
		Evita evita,
		List<SealedEntity> originalProductEntities,
		List<SealedEntity> originalCategoryEntities,
		one.edee.oss.pmptt.model.Hierarchy categoryHierarchy
	) {
		evita.queryCatalog(
			TEST_CATALOG,
			session -> {
				final EvitaResponse<EntityReference> result = session.query(
					query(
						collection(Entities.PRODUCT),
						filterBy(
							and(
								entityLocaleEquals(CZECH_LOCALE),
								hierarchyWithin(Entities.CATEGORY, 1)
							)
						),
						require(
							// we don't need the results whatsoever
							page(1, 0),
							debug(DebugMode.VERIFY_ALTERNATIVE_INDEX_RESULTS, DebugMode.VERIFY_POSSIBLE_CACHING_TREES),
							// we need only data about cardinalities
							hierarchyOfReference(
								Entities.CATEGORY,
								children(
									"megaMenu",
									entityFetch(attributeContent()),
									stopAt(node(filterBy(attributeEqualsFalse(ATTRIBUTE_SHORTCUT)))),
									statisticsType.isEmpty() ? null : statistics(statisticsType.toArray(StatisticsType[]::new))
								)
							)
						)
					),
					EntityReference.class
				);

				final TestHierarchyPredicate languagePredicate = (entity, parentItems) -> entity.getLocales().contains(CZECH_LOCALE);
				final TestHierarchyPredicate treePredicate = (sealedEntity, parentItems) -> {
					final int level = parentItems.size() + 1;
					final boolean withinCategory1 = Objects.equals(1, sealedEntity.getPrimaryKey()) ||
						parentItems
							.stream()
							.anyMatch(it -> Objects.equals(String.valueOf(1), it.getCode()));
					return languagePredicate.test(sealedEntity, parentItems) && withinCategory1 &&
						!sealedEntity.getAttribute(ATTRIBUTE_SHORTCUT, Boolean.class) &&
						level <= 2;
				};

				final Hierarchy expectedStatistics = computeExpectedStatistics(
					categoryHierarchy, originalProductEntities, originalCategoryEntities,
					product -> product.getLocales().contains(CZECH_LOCALE),
					languagePredicate, treePredicate,
					categoryCardinalities -> new HierarchyStatisticsTuple(
						"megaMenu",
						computeChildren(
							session, 1, categoryHierarchy,
							categoryCardinalities, false,
							statisticsType.contains(StatisticsType.CHILDREN_COUNT),
							statisticsType.contains(StatisticsType.QUERIED_ENTITY_COUNT)
						)
					)
				);

				final Hierarchy statistics = result.getExtraResult(Hierarchy.class);
				assertNotNull(statistics);
				assertEquals(expectedStatistics, statistics);

				return null;
			}
		);
	}

	@DisplayName("Should return siblings for categories with all statistics until shortcut category is reached within requested category 6")
	@UseDataSet(THOUSAND_PRODUCTS)
	@ParameterizedTest
	@MethodSource("statisticTypeVariants")
	void shouldReturnSiblingsCardinalitiesForRequestedCategoryAndStopAtShortCuts(
		EnumSet<StatisticsType> statisticsType,
		Evita evita,
		List<SealedEntity> originalProductEntities,
		List<SealedEntity> originalCategoryEntities,
		one.edee.oss.pmptt.model.Hierarchy categoryHierarchy
	) {
		evita.queryCatalog(
			TEST_CATALOG,
			session -> {
				final EvitaResponse<EntityReference> result = session.query(
					query(
						collection(Entities.PRODUCT),
						filterBy(
							and(
								entityLocaleEquals(CZECH_LOCALE),
								hierarchyWithin(Entities.CATEGORY, 6)
							)
						),
						require(
							// we don't need the results whatsoever
							page(1, 0),
							debug(DebugMode.VERIFY_ALTERNATIVE_INDEX_RESULTS, DebugMode.VERIFY_POSSIBLE_CACHING_TREES),
							// we need only data about cardinalities
							hierarchyOfReference(
								Entities.CATEGORY,
								siblings(
									"megaMenu",
									entityFetch(attributeContent()),
									stopAt(node(filterBy(attributeEqualsFalse(ATTRIBUTE_SHORTCUT)))),
									statisticsType.isEmpty() ? null : statistics(statisticsType.toArray(StatisticsType[]::new))
								)
							)
						)
					),
					EntityReference.class
				);

				final TestHierarchyPredicate languagePredicate = (entity, parentItems) -> entity.getLocales().contains(CZECH_LOCALE);
				final TestHierarchyPredicate treePredicate = (sealedEntity, parentItems) -> {
					final int level = parentItems.size() + 1;
					final boolean withinCategory1 = Objects.equals(1, sealedEntity.getPrimaryKey()) ||
						parentItems
							.stream()
							.anyMatch(it -> Objects.equals(String.valueOf(1), it.getCode()));
					return languagePredicate.test(sealedEntity, parentItems) && withinCategory1 &&
						!sealedEntity.getAttribute(ATTRIBUTE_SHORTCUT, Boolean.class) &&
						level <= 2;
				};

				final Hierarchy expectedStatistics = computeExpectedStatistics(
					categoryHierarchy, originalProductEntities, originalCategoryEntities,
					product -> product.getLocales().contains(CZECH_LOCALE),
					languagePredicate, treePredicate,
					categoryCardinalities -> new HierarchyStatisticsTuple(
						"megaMenu",
						computeSiblings(
							session, 6, categoryHierarchy,
							categoryCardinalities,
							statisticsType.contains(StatisticsType.CHILDREN_COUNT),
							statisticsType.contains(StatisticsType.QUERIED_ENTITY_COUNT)
						)
					)
				);

				final Hierarchy statistics = result.getExtraResult(Hierarchy.class);
				assertNotNull(statistics);
				assertEquals(expectedStatistics, statistics);

				return null;
			}
		);
	}

	@DisplayName("Should return children for categories with all statistics except shortcut categories")
	@UseDataSet(THOUSAND_PRODUCTS)
	@ParameterizedTest
	@MethodSource("statisticTypeVariants")
	void shouldReturnCardinalitiesForCategoriesExceptShortCuts(
		EnumSet<StatisticsType> statisticsType,
		Evita evita,
		List<SealedEntity> originalProductEntities,
		List<SealedEntity> originalCategoryEntities,
		one.edee.oss.pmptt.model.Hierarchy categoryHierarchy
	) {
		evita.queryCatalog(
			TEST_CATALOG,
			session -> {
				final EvitaResponse<EntityReference> result = session.query(
					query(
						collection(Entities.PRODUCT),
						filterBy(
							and(
								entityLocaleEquals(CZECH_LOCALE),
								hierarchyWithinRoot(
									Entities.CATEGORY,
									excluding(
										entityHaving(
											attributeEqualsTrue(ATTRIBUTE_SHORTCUT)
										)
									)
								)
							)
						),
						require(
							// we don't need the results whatsoever
							page(1, 0),
							debug(DebugMode.VERIFY_ALTERNATIVE_INDEX_RESULTS, DebugMode.VERIFY_POSSIBLE_CACHING_TREES),
							// we need only data about cardinalities
							hierarchyOfReference(
								Entities.CATEGORY,
								fromRoot(
									"megaMenu",
									entityFetch(attributeContent()),
									statisticsType.isEmpty() ? null : statistics(statisticsType.toArray(StatisticsType[]::new))
								)
							)
						)
					),
					EntityReference.class
				);

				final TestHierarchyPredicate languagePredicate =
					(entity, parentItems) -> entity.getLocales().contains(CZECH_LOCALE) &&
						!entity.getAttribute(ATTRIBUTE_SHORTCUT, Boolean.class);

				final Hierarchy expectedStatistics = computeExpectedStatistics(
					categoryHierarchy, originalProductEntities, originalCategoryEntities,
					product -> product.getLocales().contains(CZECH_LOCALE),
					languagePredicate, languagePredicate,
					categoryCardinalities -> new HierarchyStatisticsTuple(
						"megaMenu",
						computeChildren(
							session, null, categoryHierarchy,
							categoryCardinalities, false,
							statisticsType.contains(StatisticsType.CHILDREN_COUNT),
							statisticsType.contains(StatisticsType.QUERIED_ENTITY_COUNT)
						)
					)
				);

				final Hierarchy statistics = result.getExtraResult(Hierarchy.class);
				assertNotNull(statistics);
				assertEquals(expectedStatistics, statistics);

				return null;
			}
		);
	}

	@DisplayName("Should return children for categories with all statistics except shortcut categories within category 1")
	@UseDataSet(THOUSAND_PRODUCTS)
	@ParameterizedTest
	@MethodSource("statisticTypeVariants")
	void shouldReturnCardinalitiesForCategoriesWhenSubTreeIsRequestedExceptShortCuts(
		EnumSet<StatisticsType> statisticsType,
		Evita evita,
		List<SealedEntity> originalProductEntities,
		List<SealedEntity> originalCategoryEntities,
		one.edee.oss.pmptt.model.Hierarchy categoryHierarchy
	) {
		evita.queryCatalog(
			TEST_CATALOG,
			session -> {
				final EvitaResponse<EntityReference> result = session.query(
					query(
						collection(Entities.PRODUCT),
						filterBy(
							and(
								entityLocaleEquals(CZECH_LOCALE),
								hierarchyWithin(
									Entities.CATEGORY, 1,
									excluding(
										entityHaving(
											attributeEqualsTrue(ATTRIBUTE_SHORTCUT)
										)
									)
								)
							)
						),
						require(
							// we don't need the results whatsoever
							page(1, 0),
							debug(DebugMode.VERIFY_ALTERNATIVE_INDEX_RESULTS, DebugMode.VERIFY_POSSIBLE_CACHING_TREES),
							// we need only data about cardinalities
							hierarchyOfReference(
								Entities.CATEGORY,
								children(
									"megaMenu",
									entityFetch(attributeContent()),
									statisticsType.isEmpty() ? null : statistics(statisticsType.toArray(StatisticsType[]::new))
								)
							)
						)
					),
					EntityReference.class
				);

				final TestHierarchyPredicate languagePredicate =
					(sealedEntity, parentItems) -> sealedEntity.getLocales().contains(CZECH_LOCALE) &&
						!sealedEntity.getAttribute(ATTRIBUTE_SHORTCUT, Boolean.class);
				final TestHierarchyPredicate treePredicate = (sealedEntity, parentItems) -> {
					final boolean withinCategory1 = Objects.equals(1, sealedEntity.getPrimaryKey()) ||
						parentItems
							.stream()
							.anyMatch(it -> Objects.equals(String.valueOf(1), it.getCode()));
					return languagePredicate.test(sealedEntity, parentItems) && withinCategory1;
				};

				final Hierarchy expectedStatistics = computeExpectedStatistics(
					categoryHierarchy, originalProductEntities, originalCategoryEntities,
					product -> product.getLocales().contains(CZECH_LOCALE),
					languagePredicate, treePredicate,
					categoryCardinalities -> new HierarchyStatisticsTuple(
						"megaMenu",
						computeChildren(
							session, 1, categoryHierarchy,
							categoryCardinalities, false,
							statisticsType.contains(StatisticsType.CHILDREN_COUNT),
							statisticsType.contains(StatisticsType.QUERIED_ENTITY_COUNT)
						)
					)
				);

				final Hierarchy statistics = result.getExtraResult(Hierarchy.class);
				assertNotNull(statistics);
				assertEquals(expectedStatistics, statistics);

				return null;
			}
		);
	}

	@DisplayName("Should return children categories with all statistics except shortcut categories for siblings of category 6")
	@UseDataSet(THOUSAND_PRODUCTS)
	@ParameterizedTest
	@MethodSource("statisticTypeVariants")
	void shouldReturnSiblingCardinalitiesForCategoriesWhenSubTreeIsRequestedExceptShortCuts(
		EnumSet<StatisticsType> statisticsType,
		Evita evita,
		List<SealedEntity> originalProductEntities,
		List<SealedEntity> originalCategoryEntities,
		one.edee.oss.pmptt.model.Hierarchy categoryHierarchy
	) {
		evita.queryCatalog(
			TEST_CATALOG,
			session -> {
				final EvitaResponse<EntityReference> result = session.query(
					query(
						collection(Entities.PRODUCT),
						filterBy(
							and(
								entityLocaleEquals(CZECH_LOCALE),
								hierarchyWithin(
									Entities.CATEGORY, 16,
									excluding(
										entityHaving(
											attributeEqualsTrue(ATTRIBUTE_SHORTCUT)
										)
									)
								)
							)
						),
						require(
							// we don't need the results whatsoever
							page(1, 0),
							debug(DebugMode.VERIFY_ALTERNATIVE_INDEX_RESULTS, DebugMode.VERIFY_POSSIBLE_CACHING_TREES),
							// we need only data about cardinalities
							hierarchyOfReference(
								Entities.CATEGORY,
								siblings(
									"megaMenu",
									entityFetch(attributeContent()),
									statisticsType.isEmpty() ? null : statistics(statisticsType.toArray(StatisticsType[]::new))
								)
							)
						)
					),
					EntityReference.class
				);

				final TestHierarchyPredicate languagePredicate =
					(sealedEntity, parentItems) -> sealedEntity.getLocales().contains(CZECH_LOCALE) &&
						!sealedEntity.getAttribute(ATTRIBUTE_SHORTCUT, Boolean.class);
				final TestHierarchyPredicate treePredicate = (sealedEntity, parentItems) -> {
					final boolean withinCategory1 = Objects.equals(1, sealedEntity.getPrimaryKey()) ||
						parentItems
							.stream()
							.anyMatch(it -> Objects.equals(String.valueOf(1), it.getCode()));
					return languagePredicate.test(sealedEntity, parentItems) && withinCategory1;
				};

				final Hierarchy expectedStatistics = computeExpectedStatistics(
					categoryHierarchy, originalProductEntities, originalCategoryEntities,
					product -> product.getLocales().contains(CZECH_LOCALE),
					languagePredicate, treePredicate,
					categoryCardinalities -> new HierarchyStatisticsTuple(
						"megaMenu",
						computeSiblings(
							session, 16, categoryHierarchy,
							categoryCardinalities,
							statisticsType.contains(StatisticsType.CHILDREN_COUNT),
							statisticsType.contains(StatisticsType.QUERIED_ENTITY_COUNT)
						)
					)
				);

				final Hierarchy statistics = result.getExtraResult(Hierarchy.class);
				assertNotNull(statistics);
				assertEquals(expectedStatistics, statistics);

				return null;
			}
		);
	}

	@DisplayName("Should return children for categories with all statistics except shortcut categories for category 1")
	@UseDataSet(THOUSAND_PRODUCTS)
	@ParameterizedTest
	@MethodSource("statisticTypeVariants")
	void shouldReturnCardinalitiesForCategoriesForRequestedSubTreeExceptShortCuts(
		EnumSet<StatisticsType> statisticsType,
		Evita evita,
		List<SealedEntity> originalProductEntities,
		List<SealedEntity> originalCategoryEntities,
		one.edee.oss.pmptt.model.Hierarchy categoryHierarchy
	) {
		evita.queryCatalog(
			TEST_CATALOG,
			session -> {
				final EvitaResponse<EntityReference> result = session.query(
					query(
						collection(Entities.PRODUCT),
						filterBy(
							and(
								entityLocaleEquals(CZECH_LOCALE),
								hierarchyWithin(
									Entities.CATEGORY, 16,
									excluding(
										entityHaving(
											attributeEqualsTrue(ATTRIBUTE_SHORTCUT)
										)
									)
								)
							)
						),
						require(
							// we don't need the results whatsoever
							page(1, 0),
							debug(DebugMode.VERIFY_ALTERNATIVE_INDEX_RESULTS, DebugMode.VERIFY_POSSIBLE_CACHING_TREES),
							// we need only data about cardinalities
							hierarchyOfReference(
								Entities.CATEGORY,
								fromNode(
									"megaMenu",
									node(filterBy(entityPrimaryKeyInSet(1))),
									entityFetch(attributeContent()),
									statisticsType.isEmpty() ? null : statistics(statisticsType.toArray(StatisticsType[]::new))
								)
							)
						)
					),
					EntityReference.class
				);

				final TestHierarchyPredicate languagePredicate =
					(sealedEntity, parentItems) -> sealedEntity.getLocales().contains(CZECH_LOCALE) &&
						!sealedEntity.getAttribute(ATTRIBUTE_SHORTCUT, Boolean.class);
				final TestHierarchyPredicate treePredicate = (sealedEntity, parentItems) -> {
					final boolean withinCategory1 = Objects.equals(1, sealedEntity.getPrimaryKey()) ||
						parentItems
							.stream()
							.anyMatch(it -> Objects.equals(String.valueOf(1), it.getCode()));
					return languagePredicate.test(sealedEntity, parentItems) && withinCategory1;
				};

				final Hierarchy expectedStatistics = computeExpectedStatistics(
					categoryHierarchy, originalProductEntities, originalCategoryEntities,
					product -> product.getLocales().contains(CZECH_LOCALE),
					languagePredicate, treePredicate,
					categoryCardinalities -> new HierarchyStatisticsTuple(
						"megaMenu",
						computeChildren(
							session, 1, categoryHierarchy,
							categoryCardinalities, false,
							statisticsType.contains(StatisticsType.CHILDREN_COUNT),
							statisticsType.contains(StatisticsType.QUERIED_ENTITY_COUNT)
						)
					)
				);

				final Hierarchy statistics = result.getExtraResult(Hierarchy.class);
				assertNotNull(statistics);
				assertEquals(expectedStatistics, statistics);

				return null;
			}
		);
	}

	@DisplayName("Should return children for categories with all statistics until level 2")
	@UseDataSet(THOUSAND_PRODUCTS)
	@ParameterizedTest
	@MethodSource("statisticTypeVariants")
	void shouldReturnCardinalitiesForCategoriesUntilLevelTwo(
		EnumSet<StatisticsType> statisticsType,
		Evita evita,
		List<SealedEntity> originalProductEntities,
		List<SealedEntity> originalCategoryEntities,
		one.edee.oss.pmptt.model.Hierarchy categoryHierarchy
	) {
		evita.queryCatalog(
			TEST_CATALOG,
			session -> {
				final EvitaResponse<EntityReference> result = session.query(
					query(
						collection(Entities.PRODUCT),
						filterBy(
							and(
								entityLocaleEquals(CZECH_LOCALE)
							)
						),
						require(
							// we don't need the results whatsoever
							page(1, 0),
							debug(DebugMode.VERIFY_ALTERNATIVE_INDEX_RESULTS, DebugMode.VERIFY_POSSIBLE_CACHING_TREES),
							// we need only data about cardinalities
							hierarchyOfReference(
								Entities.CATEGORY,
								fromRoot(
									"megaMenu",
									entityFetch(attributeContent()),
									stopAt(level(2)),
									statisticsType.isEmpty() ? null : statistics(statisticsType.toArray(StatisticsType[]::new))
								)
							)
						)
					),
					EntityReference.class
				);

				final TestHierarchyPredicate languagePredicate = (entity, parentItems) -> entity.getLocales().contains(CZECH_LOCALE);
				final TestHierarchyPredicate treePredicate = (sealedEntity, parentItems) -> {
					final int level = parentItems.size() + 1;
					return languagePredicate.test(sealedEntity, parentItems) && level <= 2;
				};

				final Hierarchy expectedStatistics = computeExpectedStatistics(
					categoryHierarchy, originalProductEntities, originalCategoryEntities,
					product -> product.getLocales().contains(CZECH_LOCALE),
					languagePredicate, treePredicate,
					categoryCardinalities -> new HierarchyStatisticsTuple(
						"megaMenu",
						computeChildren(
							session, null, categoryHierarchy,
							categoryCardinalities, false,
							statisticsType.contains(StatisticsType.CHILDREN_COUNT),
							statisticsType.contains(StatisticsType.QUERIED_ENTITY_COUNT)
						)
					)
				);

				final Hierarchy statistics = result.getExtraResult(Hierarchy.class);
				assertNotNull(statistics);
				assertEquals(expectedStatistics, statistics);

				return null;
			}
		);
	}

	@DisplayName("Should return children for categories with all statistics in category 1 until level two")
	@UseDataSet(THOUSAND_PRODUCTS)
	@ParameterizedTest
	@MethodSource("statisticTypeVariants")
	void shouldReturnCardinalitiesForCategoriesWhenSubTreeIsRequestedUntilLevelTwo(
		EnumSet<StatisticsType> statisticsType,
		Evita evita,
		List<SealedEntity> originalProductEntities,
		List<SealedEntity> originalCategoryEntities,
		one.edee.oss.pmptt.model.Hierarchy categoryHierarchy
	) {
		evita.queryCatalog(
			TEST_CATALOG,
			session -> {
				final EvitaResponse<EntityReference> result = session.query(
					query(
						collection(Entities.PRODUCT),
						filterBy(
							and(
								entityLocaleEquals(CZECH_LOCALE),
								hierarchyWithin(Entities.CATEGORY, 1)
							)
						),
						require(
							// we don't need the results whatsoever
							page(1, 0),
							debug(DebugMode.VERIFY_ALTERNATIVE_INDEX_RESULTS, DebugMode.VERIFY_POSSIBLE_CACHING_TREES),
							// we need only data about cardinalities
							hierarchyOfReference(
								Entities.CATEGORY,
								children(
									"megaMenu",
									entityFetch(attributeContent()),
									stopAt(level(2)),
									statisticsType.isEmpty() ? null : statistics(statisticsType.toArray(StatisticsType[]::new))
								)
							)
						)
					),
					EntityReference.class
				);

				final TestHierarchyPredicate languagePredicate = (entity, parentItems) -> entity.getLocales().contains(CZECH_LOCALE);
				final TestHierarchyPredicate treePredicate = (sealedEntity, parentItems) -> {
					final int level = parentItems.size() + 1;
					final boolean withinCategory1 = Objects.equals(1, sealedEntity.getPrimaryKey()) ||
						parentItems
							.stream()
							.anyMatch(it -> Objects.equals(String.valueOf(1), it.getCode()));
					return languagePredicate.test(sealedEntity, parentItems) && withinCategory1 && level <= 2;
				};

				final Hierarchy expectedStatistics = computeExpectedStatistics(
					categoryHierarchy, originalProductEntities, originalCategoryEntities,
					product -> product.getLocales().contains(CZECH_LOCALE),
					languagePredicate, treePredicate,
					categoryCardinalities -> new HierarchyStatisticsTuple(
						"megaMenu",
						computeChildren(
							session, 1, categoryHierarchy,
							categoryCardinalities, false,
							statisticsType.contains(StatisticsType.CHILDREN_COUNT),
							statisticsType.contains(StatisticsType.QUERIED_ENTITY_COUNT)
						)
					)
				);

				final Hierarchy statistics = result.getExtraResult(Hierarchy.class);
				assertNotNull(statistics);
				assertEquals(expectedStatistics, statistics);

				return null;
			}
		);
	}

	@DisplayName("Should return children for categories with all statistics in category 1 until level two")
	@UseDataSet(THOUSAND_PRODUCTS)
	@ParameterizedTest
	@MethodSource("statisticTypeVariants")
	void shouldReturnCardinalitiesForCategoriesForSelectedSubTreeUntilLevelTwo(
		EnumSet<StatisticsType> statisticsType,
		Evita evita,
		List<SealedEntity> originalProductEntities,
		List<SealedEntity> originalCategoryEntities,
		one.edee.oss.pmptt.model.Hierarchy categoryHierarchy
	) {
		evita.queryCatalog(
			TEST_CATALOG,
			session -> {
				final EvitaResponse<EntityReference> result = session.query(
					query(
						collection(Entities.PRODUCT),
						filterBy(
							and(
								entityLocaleEquals(CZECH_LOCALE),
								hierarchyWithin(Entities.CATEGORY, 6)
							)
						),
						require(
							// we don't need the results whatsoever
							page(1, 0),
							debug(DebugMode.VERIFY_ALTERNATIVE_INDEX_RESULTS, DebugMode.VERIFY_POSSIBLE_CACHING_TREES),
							// we need only data about cardinalities
							hierarchyOfReference(
								Entities.CATEGORY,
								fromNode(
									"megaMenu",
									node(filterBy(entityPrimaryKeyInSet(1))),
									entityFetch(attributeContent()),
									stopAt(level(2)),
									statisticsType.isEmpty() ? null : statistics(statisticsType.toArray(StatisticsType[]::new))
								)
							)
						)
					),
					EntityReference.class
				);

				final TestHierarchyPredicate languagePredicate = (entity, parentItems) -> entity.getLocales().contains(CZECH_LOCALE);
				final TestHierarchyPredicate treePredicate = (sealedEntity, parentItems) -> {
					final int level = parentItems.size() + 1;
					final boolean withinCategory1 = Objects.equals(1, sealedEntity.getPrimaryKey()) ||
						parentItems
							.stream()
							.anyMatch(it -> Objects.equals(String.valueOf(1), it.getCode()));
					return languagePredicate.test(sealedEntity, parentItems) && withinCategory1 && level <= 2;
				};

				final Hierarchy expectedStatistics = computeExpectedStatistics(
					categoryHierarchy, originalProductEntities, originalCategoryEntities,
					product -> product.getLocales().contains(CZECH_LOCALE),
					languagePredicate, treePredicate,
					categoryCardinalities -> new HierarchyStatisticsTuple(
						"megaMenu",
						computeChildren(
							session, 1, categoryHierarchy,
							categoryCardinalities, false,
							statisticsType.contains(StatisticsType.CHILDREN_COUNT),
							statisticsType.contains(StatisticsType.QUERIED_ENTITY_COUNT)
						)
					)
				);

				final Hierarchy statistics = result.getExtraResult(Hierarchy.class);
				assertNotNull(statistics);
				assertEquals(expectedStatistics, statistics);

				return null;
			}
		);
	}

	@DisplayName("Should return sorted children for categories with all statistics until level two")
	@UseDataSet(THOUSAND_PRODUCTS)
	@ParameterizedTest
	@MethodSource("statisticTypeVariants")
	void shouldReturnSortedCardinalitiesUntilLevelTwo(
		EnumSet<StatisticsType> statisticsType,
		Evita evita,
		List<SealedEntity> originalProductEntities,
		List<SealedEntity> originalCategoryEntities,
		one.edee.oss.pmptt.model.Hierarchy categoryHierarchy
	) {
		evita.queryCatalog(
			TEST_CATALOG,
			session -> {
				final EvitaResponse<EntityReference> result = session.query(
					query(
						collection(Entities.PRODUCT),
						filterBy(
							and(
								entityLocaleEquals(CZECH_LOCALE),
								hierarchyWithinRoot(Entities.CATEGORY)
							)
						),
						require(
							// we don't need the results whatsoever
							page(1, 0),
							debug(DebugMode.VERIFY_ALTERNATIVE_INDEX_RESULTS, DebugMode.VERIFY_POSSIBLE_CACHING_TREES),
							// we need only data about cardinalities
							hierarchyOfReference(
								Entities.CATEGORY,
								orderBy(
									attributeNatural(ATTRIBUTE_NAME, OrderDirection.ASC)
								),
								fromRoot(
									"megaMenu",
									entityFetch(attributeContent()),
									stopAt(level(2)),
									statisticsType.isEmpty() ? null : statistics(statisticsType.toArray(StatisticsType[]::new))
								)
							)
						)
					),
					EntityReference.class
				);

				final TestHierarchyPredicate languagePredicate = (entity, parentItems) -> entity.getLocales().contains(CZECH_LOCALE);
				final TestHierarchyPredicate treePredicate = (sealedEntity, parentItems) -> {
					final int level = parentItems.size() + 1;
					return languagePredicate.test(sealedEntity, parentItems) && level <= 2;
				};

				final Hierarchy expectedStatistics = computeExpectedStatistics(
					categoryHierarchy, originalProductEntities, originalCategoryEntities,
					product -> product.getLocales().contains(CZECH_LOCALE),
					languagePredicate, treePredicate,
					categoryCardinalities -> new HierarchyStatisticsTuple(
						"megaMenu",
						computeChildren(
							session, null, categoryHierarchy,
							categoryCardinalities, false,
							statisticsType.contains(StatisticsType.CHILDREN_COUNT),
							statisticsType.contains(StatisticsType.QUERIED_ENTITY_COUNT),
							Comparator.comparing(o -> o.getAttribute(ATTRIBUTE_NAME, CZECH_LOCALE, String.class))
						)
					)
				);

				final Hierarchy statistics = result.getExtraResult(Hierarchy.class);
				assertNotNull(statistics);
				assertEquals(expectedStatistics, statistics);

				return null;
			}
		);
	}

	@DisplayName("Should return children for all categories until level three on different filter base")
	@UseDataSet(THOUSAND_PRODUCTS)
	@ParameterizedTest
	@MethodSource({"statisticTypeAndBaseVariants"})
	void shouldReturnChildrenToLevelThreeFroDifferentFilterBase(
		EnumSet<StatisticsType> statisticsType,
		StatisticsBase base,
		Evita evita,
		List<SealedEntity> originalProductEntities,
		List<SealedEntity> originalCategoryEntities,
		one.edee.oss.pmptt.model.Hierarchy categoryHierarchy
	) {
		evita.queryCatalog(
			TEST_CATALOG,
			session -> {
				final EvitaResponse<EntityReference> result = session.query(
					query(
						collection(Entities.PRODUCT),
						filterBy(
							and(
								entityLocaleEquals(CZECH_LOCALE),
								userFilter(
									attributeEqualsFalse(ATTRIBUTE_ALIAS)
								),
								hierarchyWithinRoot(Entities.CATEGORY)
							)
						),
						require(
							// we don't need the results whatsoever
							page(1, 0),
							debug(DebugMode.VERIFY_ALTERNATIVE_INDEX_RESULTS, DebugMode.VERIFY_POSSIBLE_CACHING_TREES),
							// we need only data about cardinalities
							hierarchyOfReference(
								Entities.CATEGORY,
								fromRoot(
									"megaMenu",
									entityFetch(attributeContent()),
									stopAt(level(3)),
									statisticsType.isEmpty() ? new io.evitadb.api.query.require.HierarchyStatistics(base) :
										new io.evitadb.api.query.require.HierarchyStatistics(base, statisticsType.toArray(StatisticsType[]::new))
								)
							)
						)
					),
					EntityReference.class
				);

				final Predicate<SealedEntity> filterPredicate;
				if (base == StatisticsBase.COMPLETE_FILTER) {
					filterPredicate = (sealedEntity) -> sealedEntity.getLocales().contains(CZECH_LOCALE)
						&& !sealedEntity.getAttribute(ATTRIBUTE_ALIAS, Boolean.class);
				} else {
					filterPredicate = (entity) -> entity.getLocales().contains(CZECH_LOCALE);
				}
				final TestHierarchyPredicate treeFilterPredicate = (sealedEntity, parentItems) -> sealedEntity.getLocales().contains(CZECH_LOCALE);
				final TestHierarchyPredicate scopePredicate = (sealedEntity, parentItems) -> {
					final int level = parentItems.size() + 1;
					return treeFilterPredicate.test(sealedEntity, parentItems) && level <= 3;
				};

				final Hierarchy expectedStatistics = computeExpectedStatistics(
					categoryHierarchy, originalProductEntities, originalCategoryEntities,
					filterPredicate,
					treeFilterPredicate, scopePredicate,
					categoryCardinalities -> new HierarchyStatisticsTuple(
						"megaMenu",
						computeChildren(
							session, null, categoryHierarchy,
							categoryCardinalities, false,
							statisticsType.contains(StatisticsType.CHILDREN_COUNT),
							statisticsType.contains(StatisticsType.QUERIED_ENTITY_COUNT)
						)
					)
				);

				final Hierarchy statistics = result.getExtraResult(Hierarchy.class);
				assertNotNull(statistics);
				assertEquals(expectedStatistics, statistics);

				return null;
			}
		);
	}

	@Nonnull
	private Integer[] getParentIds(one.edee.oss.pmptt.model.Hierarchy categoryHierarchy, int categoryId) {
		return Stream.concat(
				categoryHierarchy
					.getParentItems(String.valueOf(categoryId))
					.stream()
					.map(it -> Integer.parseInt(it.getCode())),
				Stream.of(categoryId)
			)
			.toArray(Integer[]::new);
	}

	@Nonnull
	private CardinalityProvider computeCardinalities(
		one.edee.oss.pmptt.model.Hierarchy categoryHierarchy,
		List<SealedEntity> allProducts,
		List<SealedEntity> allCategories,
		Predicate<SealedEntity> filterPredicate,
		TestHierarchyPredicate treeFilterPredicate,
		TestHierarchyPredicate scopePredicate,
		EmptyHierarchicalEntityBehaviour emptyHierarchicalEntityBehaviour
	) {
		final Map<Integer, SealedEntity> categoryIndex = allCategories
			.stream()
			.collect(Collectors.toMap(EntityContract::getPrimaryKey, Function.identity()));

		final Set<Integer> categoriesWithValidPath = new HashSet<>();
		for (SealedEntity category : allCategories) {
			final List<HierarchyItem> parentItems = categoryHierarchy.getParentItems(String.valueOf(category.getPrimaryKey()));
			if (scopePredicate.test(category, parentItems)) {
				categoriesWithValidPath.add(category.getPrimaryKey());
			}
		}
		final Collection<SealedEntity> filteredProducts = allProducts.stream()
			.filter(filterPredicate)
			.toList();
		final Cardinalities categoryCardinalities = new Cardinalities();

		final Set<List<Integer>> emptyCategories = new HashSet<>();
		for (SealedEntity category : allCategories) {
			final int categoryId = category.getPrimaryKey();
			final List<HierarchyItem> parentItems = categoryHierarchy.getParentItems(String.valueOf(categoryId));
			final List<Integer> categoryPath = Stream.concat(
				parentItems
					.stream()
					.map(it -> Integer.parseInt(it.getCode())),
				Stream.of(categoryId)
			).toList();

			if (categoryPath.stream().allMatch(cid -> treeFilterPredicate.test(categoryIndex.get(cid), parentItems))) {
				int cid = categoryPath.get(categoryPath.size() - 1);
				final int[] productIds = filteredProducts
					.stream()
					.filter(it -> it.getReference(Entities.CATEGORY, cid).isPresent())
					.mapToInt(EntityContract::getPrimaryKey)
					.toArray();
				if (emptyHierarchicalEntityBehaviour == REMOVE_EMPTY && ArrayUtils.isEmpty(productIds)) {
					emptyCategories.add(categoryPath);
				} else {
					categoryCardinalities.record(categoryPath, productIds, categoriesWithValidPath::contains);
					for (int i = categoryPath.size() - 1; i > 0; i--) {
						final List<Integer> parentPath = categoryPath.subList(0, i);
						if (emptyCategories.contains(parentPath)) {
							if (parentPath.size() > 1) {
								categoryCardinalities.recordCategoryVisible(parentPath.get(parentPath.size() - 2));
							}
							emptyCategories.remove(parentPath);
						} else {
							break;
						}
					}
				}
			}
		}
		return categoryCardinalities;
	}

	@Nonnull
	private Hierarchy computeExpectedStatistics(
		one.edee.oss.pmptt.model.Hierarchy categoryHierarchy,
		List<SealedEntity> allProducts,
		List<SealedEntity> allCategories,
		Predicate<SealedEntity> filterPredicate,
		TestHierarchyPredicate treeFilterPredicate,
		TestHierarchyPredicate scopePredicate,
		Function<CardinalityProvider, HierarchyStatisticsTuple> statisticsComputer
	) {
		return computeExpectedStatistics(
			categoryHierarchy, allProducts, allCategories, filterPredicate, treeFilterPredicate, scopePredicate,
			REMOVE_EMPTY, statisticsComputer
		);
	}

	@Nonnull
	private Hierarchy computeExpectedStatistics(
		one.edee.oss.pmptt.model.Hierarchy categoryHierarchy,
		List<SealedEntity> allProducts,
		List<SealedEntity> allCategories,
		Predicate<SealedEntity> filterPredicate,
		TestHierarchyPredicate treeFilterPredicate,
		TestHierarchyPredicate scopePredicate,
		EmptyHierarchicalEntityBehaviour emptyHierarchicalEntityBehaviour,
		Function<CardinalityProvider, HierarchyStatisticsTuple> statisticsComputer
	) {
		final CardinalityProvider categoryCardinalities = computeCardinalities(
			categoryHierarchy, allProducts, allCategories, filterPredicate,
			treeFilterPredicate, scopePredicate, emptyHierarchicalEntityBehaviour
		);
		final HierarchyStatisticsTuple result = statisticsComputer.apply(categoryCardinalities);
		final Map<String, List<LevelInfo>> theResults = Map.of(
			result.name(), result.levelInfos()
		);
		return new Hierarchy(
			Collections.emptyMap(),
			Collections.singletonMap(Entities.CATEGORY, theResults)
		);
	}

	private static class Cardinalities implements CardinalityProvider {
		private final Map<Integer, Bitmap> itemCardinality = new HashMap<>(32);
		private final Map<Integer, Integer> childrenItemCount = new HashMap<>(32);
		private final EmptyHierarchicalEntityBehaviour emptyBehaviour = REMOVE_EMPTY;

		public void recordCategoryVisible(int categoryId) {
			childrenItemCount.merge(categoryId, 1, Integer::sum);
		}

		public void record(@Nonnull List<Integer> categoryPath, int[] productIds, @Nonnull IntPredicate categoryValid) {
			if (categoryPath.size() > 1) {
				final Integer cid = categoryPath.get(categoryPath.size() - 2);
				if (categoryValid.test(cid)) {
					recordCategoryVisible(cid);
				}
			}
			categoryPath
				.stream()
				.filter(categoryValid::test)
				.forEach(it -> itemCardinality.merge(
					it, new BaseBitmap(productIds),
					(pIds, pIds2) -> new BaseBitmap(
						RoaringBitmap.or(
							RoaringBitmapBackedBitmap.getRoaringBitmap(pIds),
							RoaringBitmapBackedBitmap.getRoaringBitmap(pIds2)
						)
					)
				));
		}

		public boolean isValid(int categoryId) {
			return emptyBehaviour == LEAVE_EMPTY || itemCardinality.containsKey(categoryId);
		}

		@Override
		public int getCardinality(int categoryId) {
			return ofNullable(itemCardinality.get(categoryId)).map(Bitmap::size).orElse(0);
		}

		@Override
		public int getChildrenCount(int categoryId) {
			return ofNullable(childrenItemCount.get(categoryId)).orElse(0);
		}
	}

}<|MERGE_RESOLUTION|>--- conflicted
+++ resolved
@@ -35,15 +35,12 @@
 import io.evitadb.api.requestResponse.data.ReferenceContract;
 import io.evitadb.api.requestResponse.data.SealedEntity;
 import io.evitadb.api.requestResponse.data.structure.EntityReference;
-<<<<<<< HEAD
 import io.evitadb.api.requestResponse.extraResult.HierarchyStatistics;
 import io.evitadb.api.requestResponse.extraResult.HierarchyStatistics.LevelInfo;
-=======
 import io.evitadb.api.requestResponse.extraResult.Hierarchy;
 import io.evitadb.api.requestResponse.extraResult.Hierarchy.LevelInfo;
 import io.evitadb.api.requestResponse.extraResult.HierarchyParents;
 import io.evitadb.api.requestResponse.extraResult.HierarchyParents.ParentsByReference;
->>>>>>> 98d3aabd
 import io.evitadb.api.requestResponse.schema.Cardinality;
 import io.evitadb.core.Evita;
 import io.evitadb.index.bitmap.BaseBitmap;
@@ -651,159 +648,6 @@
 		);
 	}
 
-<<<<<<< HEAD
-=======
-	@DisplayName("Should return category parents for returned products when only primary keys are returned")
-	@UseDataSet(THOUSAND_PRODUCTS)
-	@Test
-	void shouldReturnCategoryParentsForReturnedProductsWhenOnlyPrimaryKeysAreReturned(Evita evita, List<SealedEntity> originalProductEntities, one.edee.oss.pmptt.model.Hierarchy categoryHierarchy) {
-		evita.queryCatalog(
-			TEST_CATALOG,
-			session -> {
-				final EvitaResponse<EntityReference> result = session.query(
-					query(
-						collection(Entities.PRODUCT),
-						filterBy(hierarchyWithin(Entities.CATEGORY, 94)),
-						require(
-							page(1, Integer.MAX_VALUE),
-							debug(DebugMode.VERIFY_ALTERNATIVE_INDEX_RESULTS, DebugMode.VERIFY_POSSIBLE_CACHING_TREES),
-							hierarchyParentsOfReference(Entities.CATEGORY)
-						)
-					),
-					EntityReference.class
-				);
-
-				assertFalse(result.getRecordData().isEmpty());
-
-				final HierarchyParents hierarchyParents = result.getExtraResult(HierarchyParents.class);
-				assertNotNull(hierarchyParents, "No parents DTO was returned!");
-				final ParentsByReference categoryParents = hierarchyParents.ofType(Entities.CATEGORY);
-
-				final Map<Integer, SealedEntity> originalProductIndex = originalProductEntities.stream()
-					.collect(
-						Collectors.toMap(
-							EntityContract::getPrimaryKey,
-							Function.identity()
-						)
-					);
-
-				for (EntityReference entity : result.getRecordData()) {
-					final SealedEntity originalEntity = originalProductIndex.get(entity.getPrimaryKey());
-					final Collection<ReferenceContract> references = originalEntity.getReferences(Entities.CATEGORY);
-					assertFalse(references.isEmpty());
-					references.forEach(relatedCategory -> {
-						final int referencedCategoryId = relatedCategory.getReferenceKey().primaryKey();
-						final Integer[] relatedParentIds = Arrays.stream(categoryParents.getParentsFor(entity.getPrimaryKey(), referencedCategoryId))
-							.map(it -> it.getPrimaryKey())
-							.toArray(Integer[]::new);
-						assertArrayEquals(
-							getParentIds(categoryHierarchy, referencedCategoryId),
-							relatedParentIds
-						);
-					});
-				}
-
-				return null;
-			}
-		);
-	}
-
-	@DisplayName("Should return category parents for returned products")
-	@UseDataSet(THOUSAND_PRODUCTS)
-	@Test
-	void shouldReturnCategoryParentsForReturnedProducts(Evita evita, one.edee.oss.pmptt.model.Hierarchy categoryHierarchy) {
-		evita.queryCatalog(
-			TEST_CATALOG,
-			session -> {
-				final EvitaResponse<SealedEntity> result = session.query(
-					query(
-						collection(Entities.PRODUCT),
-						filterBy(hierarchyWithin(Entities.CATEGORY, 94)),
-						require(
-							page(1, Integer.MAX_VALUE),
-							debug(DebugMode.VERIFY_ALTERNATIVE_INDEX_RESULTS, DebugMode.VERIFY_POSSIBLE_CACHING_TREES),
-							entityFetch(
-								referenceContent(Entities.CATEGORY)
-							),
-							hierarchyParentsOfReference(Entities.CATEGORY)
-						)
-					),
-					SealedEntity.class
-				);
-
-				assertFalse(result.getRecordData().isEmpty());
-
-				final HierarchyParents hierarchyParents = result.getExtraResult(HierarchyParents.class);
-				assertNotNull(hierarchyParents, "No parents DTO was returned!");
-				final ParentsByReference categoryParents = hierarchyParents.ofType(Entities.CATEGORY);
-
-				for (SealedEntity entity : result.getRecordData()) {
-					final Collection<ReferenceContract> references = entity.getReferences(Entities.CATEGORY);
-					assertFalse(references.isEmpty());
-					references.forEach(relatedCategory -> {
-						final int referencedCategoryId = relatedCategory.getReferenceKey().primaryKey();
-						final Integer[] relatedParentIds = Arrays.stream(categoryParents.getParentsFor(entity.getPrimaryKey(), referencedCategoryId))
-							.map(it -> it.getPrimaryKey())
-							.toArray(Integer[]::new);
-						final Integer[] parentIds = getParentIds(categoryHierarchy, referencedCategoryId);
-						assertArrayEquals(parentIds, relatedParentIds);
-					});
-				}
-
-				return null;
-			}
-		);
-	}
-
-	@DisplayName("Should return category parent bodies for returned products")
-	@UseDataSet(THOUSAND_PRODUCTS)
-	@Test
-	void shouldReturnCategoryParentBodiesForReturnedProducts(Evita evita, one.edee.oss.pmptt.model.Hierarchy categoryHierarchy) {
-		evita.queryCatalog(
-			TEST_CATALOG,
-			session -> {
-				final EvitaResponse<SealedEntity> result = session.query(
-					query(
-						collection(Entities.PRODUCT),
-						filterBy(hierarchyWithin(Entities.CATEGORY, 94)),
-						require(
-							page(1, Integer.MAX_VALUE),
-							debug(DebugMode.VERIFY_ALTERNATIVE_INDEX_RESULTS, DebugMode.VERIFY_POSSIBLE_CACHING_TREES),
-							entityFetch(
-								referenceContent(Entities.CATEGORY)
-							),
-							hierarchyParentsOfReference(Entities.CATEGORY, entityFetch())
-						)
-					),
-					SealedEntity.class
-				);
-
-				assertFalse(result.getRecordData().isEmpty());
-
-				final HierarchyParents hierarchyParents = result.getExtraResult(HierarchyParents.class);
-				assertNotNull(hierarchyParents, "No parents DTO was returned!");
-				final ParentsByReference categoryParents = hierarchyParents.ofType(Entities.CATEGORY);
-
-				// all results should start with same parents when we query by hierarchy
-				for (SealedEntity entity : result.getRecordData()) {
-					final Collection<ReferenceContract> references = entity.getReferences(Entities.CATEGORY);
-					assertFalse(references.isEmpty());
-					references.forEach(relatedCategory -> {
-						final int referencedCategoryId = relatedCategory.getReferenceKey().primaryKey();
-						final EntityClassifier[] relatedParents = categoryParents.getParentsFor(entity.getPrimaryKey(), referencedCategoryId);
-						final Integer[] relatedParentIds = Arrays.stream(relatedParents).map(EntityClassifier::getPrimaryKey).toArray(Integer[]::new);
-						assertArrayEquals(
-							getParentIds(categoryHierarchy, referencedCategoryId),
-							relatedParentIds
-						);
-					});
-				}
-
-				return null;
-			}
-		);
-	}
-
 	@DisplayName("Should return cardinalities for products when filter constraint is eliminated")
 	@UseDataSet(THOUSAND_PRODUCTS)
 	@Test
@@ -859,7 +703,6 @@
 		);
 	}
 
->>>>>>> 98d3aabd
 	@DisplayName("Should return cardinalities for products")
 	@UseDataSet(THOUSAND_PRODUCTS)
 	@ParameterizedTest
