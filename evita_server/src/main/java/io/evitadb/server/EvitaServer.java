/*
 *
 *                         _ _        ____  ____
 *               _____   _(_) |_ __ _|  _ \| __ )
 *              / _ \ \ / / | __/ _` | | | |  _ \
 *             |  __/\ V /| | || (_| | |_| | |_) |
 *              \___| \_/ |_|\__\__,_|____/|____/
 *
 *   Copyright (c) 2023
 *
 *   Licensed under the Business Source License, Version 1.1 (the "License");
 *   you may not use this file except in compliance with the License.
 *   You may obtain a copy of the License at
 *
 *   https://github.com/FgForrest/evitaDB/blob/main/LICENSE
 *
 *   Unless required by applicable law or agreed to in writing, software
 *   distributed under the License is distributed on an "AS IS" BASIS,
 *   WITHOUT WARRANTIES OR CONDITIONS OF ANY KIND, either express or implied.
 *   See the License for the specific language governing permissions and
 *   limitations under the License.
 */

package io.evitadb.server;

import ch.qos.logback.classic.util.ContextInitializer;
import ch.qos.logback.core.Context;
import ch.qos.logback.core.ContextBase;
import ch.qos.logback.core.spi.ContextAwareBase;
import com.fasterxml.jackson.databind.ObjectMapper;
import com.fasterxml.jackson.databind.module.SimpleModule;
import com.fasterxml.jackson.dataformat.yaml.YAMLFactory;
import com.fasterxml.jackson.module.paramnames.ParameterNamesModule;
import io.evitadb.api.configuration.EvitaConfiguration;
import io.evitadb.core.Evita;
import io.evitadb.externalApi.configuration.AbstractApiConfiguration;
import io.evitadb.externalApi.configuration.ApiOptions;
import io.evitadb.externalApi.http.ExternalApiProviderRegistrar;
import io.evitadb.externalApi.http.ExternalApiServer;
import io.evitadb.server.configuration.EvitaServerConfiguration;
import io.evitadb.server.exception.ConfigurationParseException;
import io.evitadb.server.yaml.AbstractClassDeserializer;
import io.evitadb.server.yaml.EvitaConstructor;
import io.evitadb.utils.CollectionUtils;
import io.evitadb.utils.ConsoleWriter;
import io.evitadb.utils.ConsoleWriter.ConsoleColor;
import io.evitadb.utils.ConsoleWriter.ConsoleDecoration;
import io.evitadb.utils.VersionUtils;
import lombok.Getter;
import org.apache.commons.text.StringSubstitutor;
import org.apache.commons.text.io.StringSubstitutorReader;
import org.apache.commons.text.lookup.StringLookupFactory;
import org.slf4j.Logger;
import org.slf4j.LoggerFactory;
import org.yaml.snakeyaml.Yaml;

import javax.annotation.Nonnull;
import javax.annotation.Nullable;
import java.io.BufferedInputStream;
import java.io.File;
import java.io.FileInputStream;
import java.io.IOException;
import java.io.InputStreamReader;
import java.io.Reader;
import java.nio.charset.StandardCharsets;
import java.nio.file.Path;
import java.nio.file.Paths;
import java.time.OffsetDateTime;
import java.time.format.DateTimeFormatter;
import java.util.Collection;
import java.util.Map;
import java.util.Map.Entry;
import java.util.TimeZone;
import java.util.concurrent.atomic.AtomicReference;
import java.util.regex.Matcher;
import java.util.regex.Pattern;

import static java.util.Optional.ofNullable;

/**
 * EvitaServer implementation allows to run evitaDB in standalone Java application (process) that opens HTTP endpoints
 * that can be used by clients to communicate with the evitaDB instance.
 *
 * As of time being we support three API formats:
 *
 * - gRPC: fastest, not so user-friendly - recommended for driver implementation and microservices architecture
 * - graphQL: web friendly JSON API optimized for direct consumption from browsers or JavaScript based server implementations
 * - REST: web friendly JSON API
 *
 * We use two different web servers - Netty for gRPC and Undertow for graphQL and REST APIs. We plan to unify all APIs
 * under Undertow 3.x version that's going to be based on Netty instead of XNIO. Currently, we at least to try reusing
 * single executor service so that there are not so many threads competing for the limited amount of CPUs.
 *
 * @author Jan Novotný (novotny@fg.cz), FG Forrest a.s. (c) 2022
 */
public class EvitaServer {
	/**
	 * Name of the argument for specification of evita configuration file path.
	 */
	public static final String OPTION_EVITA_CONFIGURATION_FILE = "configFile";
	/**
	 * Default name of the evita configuration file relative to the "working directory".
	 */
	public static final String DEFAULT_EVITA_CONFIGURATION_FILE = "evita-configuration.yaml";
	/**
	 * Pattern for matching Java arguments `-Dname=value`
	 */
	private static final Pattern OPTION_JAVA_ARGUMENT = Pattern.compile("-D(\\S+)=(\\S+)");
	/**
	 * Pattern for matching Unix like arguments `--name=value`
	 */
	private static final Pattern OPTION_GNU_ARGUMENT = Pattern.compile("--(\\S+)=(\\S+)");
	/**
	 * Logger.
	 */
	private static Logger log;
	/**
	 * Instance of the {@link EvitaConfiguration} initialized from the evita configuration file.
	 */
	private final EvitaConfiguration evitaConfiguration;
	/**
	 * Instance of the {@link ApiOptions} initialized from the evita configuration file.
	 */
	private final ApiOptions apiOptions;
	/**
	 * List of external API providers indexed by their {@link ExternalApiProviderRegistrar#getExternalApiCode()}.
	 */
	@SuppressWarnings("rawtypes")
	private final Collection<ExternalApiProviderRegistrar> externalApiProviders;
	/**
	 * Instance of the evitaDB.
	 */
	@Getter private Evita evita;
	/**
	 * Instance of the web server providing the HTTP endpoints.
	 */
	@Getter private ExternalApiServer externalApiServer;

	/**
	 * Rock'n'Roll.
	 */
	public static void main(String[] args) {
		final Map<String, String> options = parseOptions(args);
		// somehow the -D arguments are not propagated to system properties, so we need to do it manually
		for (Entry<String, String> argEntry : options.entrySet()) {
			System.setProperty(argEntry.getKey(), argEntry.getValue());
		}

		final String logMsg = initLog();

<<<<<<< HEAD
		ConsoleWriter.write(
			"""
				\n\n            _ _        ____  ____ \s
				  _____   _(_) |_ __ _|  _ \\| __ )\s
				 / _ \\ \\ / / | __/ _` | | | |  _ \\\s
				|  __/\\ V /| | || (_| | |_| | |_) |
				 \\___| \\_/ |_|\\__\\__,_|____/|____/\s\n\n""",
			ConsoleColor.DARK_GREEN
		);
		ConsoleWriter.write("alpha build %s (keep calm and report bugs 😉)", new Object[]{VersionUtils.readVersion()}, ConsoleColor.LIGHT_GRAY);
		ConsoleWriter.write("\n", ConsoleColor.WHITE);
		ConsoleWriter.write("Visit us at: ");
		ConsoleWriter.write("https://evitadb.io", ConsoleColor.DARK_BLUE, ConsoleDecoration.UNDERLINE);
		ConsoleWriter.write("\n\n", ConsoleColor.WHITE);
		ConsoleWriter.write("Log config used: " + System.getProperty(ContextInitializer.CONFIG_FILE_PROPERTY) + ofNullable(logMsg).map(it -> " (" + it + ")").orElse("") + "", ConsoleColor.DARK_GRAY);
		ConsoleWriter.write("Timezone property:\n" + System.getProperty("user.timezone"), ConsoleColor.WHITE);
		ConsoleWriter.write("Timezone seen:\n" + TimeZone.getDefault().toString(), ConsoleColor.WHITE);
		ConsoleWriter.write("Now:\n" + OffsetDateTime.now().format(DateTimeFormatter.ISO_OFFSET_DATE_TIME), ConsoleColor.WHITE);
		ConsoleWriter.write("\n", ConsoleColor.WHITE);

=======
>>>>>>> 4825011d
		final Path configFilePath = ofNullable(options.get(OPTION_EVITA_CONFIGURATION_FILE))
			.map(it -> Paths.get("").resolve(it))
			.orElseGet(() -> Paths.get("").resolve(DEFAULT_EVITA_CONFIGURATION_FILE));

		final EvitaServer evitaServer = new EvitaServer(configFilePath, logMsg, options);
		final ShutdownSequence shutdownSequence = new ShutdownSequence(evitaServer);
		Runtime.getRuntime().addShutdownHook(new Thread(shutdownSequence));
		evitaServer.run();
	}

	/**
	 * Initializes the file from the specified location.
	 */
	private static String initLog() {
		String logMsg;
		if (System.getProperty(ContextInitializer.CONFIG_FILE_PROPERTY) == null) {
			System.setProperty(ContextInitializer.CONFIG_FILE_PROPERTY, "META-INF/logback.xml");
			logMsg = null;
		} else {
			final String originalFilePath = System.getProperty(ContextInitializer.CONFIG_FILE_PROPERTY);
			final File logFile = new File(originalFilePath);
			if (!logFile.exists() || !logFile.isFile()) {
				logMsg = "original file `" + originalFilePath + "` doesn't exist";
				System.setProperty(ContextInitializer.CONFIG_FILE_PROPERTY, "META-INF/logback.xml");
			} else {
				logMsg = null;
			}
		}
		// and then initialize logger so that `logback.configurationFile` argument might apply
		getLog();
		return logMsg;
	}

	/**
	 * Method parses the options from the command line and creates a key-value map from them.
	 */
	private static Map<String, String> parseOptions(String[] args) {
		final Map<String, String> map = CollectionUtils.createHashMap(args.length);
		for (String arg : args) {
			final Matcher javaArgMatcher = OPTION_JAVA_ARGUMENT.matcher(arg.trim());
			final Matcher gnuArgMatcher = OPTION_GNU_ARGUMENT.matcher(arg.trim());
			if (javaArgMatcher.matches()) {
				map.put(javaArgMatcher.group(1), javaArgMatcher.group(2));
			} else if (gnuArgMatcher.matches()) {
				map.put(gnuArgMatcher.group(1), gnuArgMatcher.group(2));
			}
		}
		return map;
	}

	/**
	 * Creates Apache Commons {@link StringSubstitutor} that allows substitution of the variables from the system
	 * environment variables and the program invocation arguments.
	 */
	@Nonnull
	private static StringSubstitutor createStringSubstitutor(@Nonnull Map<String, String> arguments) {
		final StringSubstitutor stringSubstitutor = new StringSubstitutor(
			StringLookupFactory.INSTANCE.functionStringLookup(
				variable -> ofNullable(arguments.get(variable))
					.orElseGet(
						() -> ofNullable(System.getProperty(variable))
							.orElseGet(() -> System.getenv(variable))
					)
			)
		);
		stringSubstitutor.setEnableSubstitutionInVariables(false);
		stringSubstitutor.setEnableUndefinedVariableException(false);
		stringSubstitutor.setValueDelimiter(':');
		return stringSubstitutor;
	}

	/**
	 * Returns and lazily initializes logger.
	 */
	@Nonnull
	private static Logger getLog() {
		if (log == null) {
			log = LoggerFactory.getLogger(EvitaServer.class);
		}
		return log;
	}

	/**
	 * Constructor that initializes the EvitaServer.
	 */
	public EvitaServer(@Nonnull Path configFileLocation, @Nonnull Map<String, String> arguments) {
		this(configFileLocation, null, arguments);
	}

	/**
	 * Constructor that initializes the EvitaServer.
	 */
	public EvitaServer(@Nonnull Path configFileLocation, @Nullable String logInitializationStatus, @Nonnull Map<String, String> arguments) {
		this.externalApiProviders = ExternalApiServer.gatherExternalApiProviders();
		final EvitaServerConfiguration evitaServerConfig = parseConfiguration(configFileLocation, arguments);
		this.evitaConfiguration = new EvitaConfiguration(
			evitaServerConfig.name(),
			evitaServerConfig.server(),
			evitaServerConfig.storage(),
			evitaServerConfig.cache()
		);
		this.apiOptions = evitaServerConfig.api();

		if (this.evitaConfiguration.server().quiet()) {
			ConsoleWriter.setQuiet(true);
		}

		ConsoleWriter.write(
			"""
				\n\n            _ _        ____  ____ \s
				  _____   _(_) |_ __ _|  _ \\| __ )\s
				 / _ \\ \\ / / | __/ _` | | | |  _ \\\s
				|  __/\\ V /| | || (_| | |_| | |_) |
				 \\___| \\_/ |_|\\__\\__,_|____/|____/\s\n\n""",
			ConsoleColor.DARK_GREEN
		);
		ConsoleWriter.write("alpha build %s (keep calm and report bugs 😉)", new Object[]{VersionUtils.readVersion()}, ConsoleColor.LIGHT_GRAY);
		ConsoleWriter.write("\n", ConsoleColor.WHITE);
		ConsoleWriter.write("Visit us at: ");
		ConsoleWriter.write("https://evitadb.io", ConsoleColor.DARK_BLUE, ConsoleDecoration.UNDERLINE);
		ConsoleWriter.write("\n\n", ConsoleColor.WHITE);
		ConsoleWriter.write("Log config used: " + System.getProperty(ContextInitializer.CONFIG_FILE_PROPERTY) + ofNullable(logInitializationStatus).map(it -> " (" + it + ")").orElse("") + "", ConsoleColor.DARK_GRAY);
		ConsoleWriter.write("\n", ConsoleColor.WHITE);

		ConsoleWriter.write("Server name: ", ConsoleColor.WHITE);
		ConsoleWriter.write(this.evitaConfiguration.name(), ConsoleColor.BRIGHT_YELLOW);
		ConsoleWriter.write("\n", ConsoleColor.WHITE);
	}

	/**
	 * Constructor that initializes EvitaServer on top of existing and running Evita server.
	 */
	public EvitaServer(@Nonnull Evita evita, @Nonnull ApiOptions apiOptions) {
		this.externalApiProviders = ExternalApiServer.gatherExternalApiProviders();
		this.evita = evita;
		this.evitaConfiguration = evita.getConfiguration();
		this.apiOptions = apiOptions;
	}

	/**
	 * Method starts the {@link ExternalApiServer} and opens ports for all web APIs.
	 */
	public void run() {
		if (this.evita == null) {
			this.evita = new Evita(evitaConfiguration);
		}
		this.externalApiServer = new ExternalApiServer(
			this.evita, this.apiOptions, this.externalApiProviders
		);
		externalApiServer.start();
	}

	/**
	 * Method stops {@link ExternalApiServer} and closes all opened ports.
	 */
	public void stop() {
		if (externalApiServer != null) {
			externalApiServer.close();
		}
		ConsoleWriter.write("Server stopped, bye.\n\n");
	}

	/**
	 * Method parses contents of `configFileLocation` YAML file using `arguments` for variable replacement and returns
	 * the loaded configuration as a result.
	 */
	@Nonnull
	private EvitaServerConfiguration parseConfiguration(@Nonnull Path configFileLocation, @Nonnull Map<String, String> arguments) throws ConfigurationParseException {
		final StringSubstitutor stringSubstitutor = createStringSubstitutor(arguments);

		final AtomicReference<Yaml> yamlParser = new AtomicReference<>();
		yamlParser.set(new Yaml(new EvitaConstructor(yamlParser, stringSubstitutor, configFileLocation)));

		final ObjectMapper yamlMapper = new ObjectMapper(new YAMLFactory());
		yamlMapper.registerModule(createAbstractApiConfigModule());
		yamlMapper.registerModule(new ParameterNamesModule());
		yamlMapper.addHandler(new SpecialConfigInputFormatsHandler());

		final EvitaServerConfiguration evitaServerConfig;
		try (
			final Reader reader = new StringSubstitutorReader(
				new InputStreamReader(
					new BufferedInputStream(
						new FileInputStream(
							configFileLocation.toFile()
						)
					), StandardCharsets.UTF_8
				),
				stringSubstitutor
			)
		) {
			final Map<String, Object> parsedYaml = yamlParser.get().load(reader);
			evitaServerConfig = yamlMapper.convertValue(parsedYaml, EvitaServerConfiguration.class);
		} catch (IOException e) {
			throw new ConfigurationParseException(
				"Failed to parse configuration file `" + configFileLocation + "` due to: " + e.getMessage() + ".",
				"Failed to parse configuration file.", e
			);
		}
		return evitaServerConfig;
	}

	/**
	 * Method creates instance of {@link AbstractClassDeserializer} that allows deserialization of upfront unknownd
	 * configuration files based on the presence of {@link ExternalApiProviderRegistrar} on the classpath.
	 */
	@Nonnull
	private SimpleModule createAbstractApiConfigModule() {
		final SimpleModule module = new SimpleModule();
		final AbstractClassDeserializer<AbstractApiConfiguration> deserializer = new AbstractClassDeserializer<>(AbstractApiConfiguration.class);
		for (ExternalApiProviderRegistrar<?> apiProviderRegistrar : this.externalApiProviders) {
			deserializer.registerConcreteClass(
				apiProviderRegistrar.getExternalApiCode(),
				apiProviderRegistrar.getConfigurationClass()
			);
		}
		module.addDeserializer(AbstractApiConfiguration.class, deserializer);
		return module;
	}

	/**
	 * The shutdown sequence first stops the {@link EvitaServer} and then it shuts down logger instance correctly.
	 */
	static class ShutdownSequence extends ContextAwareBase implements Runnable {
		private final EvitaServer evitaServer;

		public ShutdownSequence(@Nonnull EvitaServer evitaServer) {
			this.evitaServer = evitaServer;
			this.setContext((Context) LoggerFactory.getILoggerFactory());
		}

		@Override
		public void run() {
			evitaServer.stop();
			stop();
		}

		protected void stop() {
			this.addInfo("Logback context being closed via shutdown hook");
			final Context hookContext = this.getContext();
			if (hookContext instanceof ContextBase theContext) {
				theContext.stop();
			}

		}

	}

}<|MERGE_RESOLUTION|>--- conflicted
+++ resolved
@@ -148,29 +148,6 @@
 
 		final String logMsg = initLog();
 
-<<<<<<< HEAD
-		ConsoleWriter.write(
-			"""
-				\n\n            _ _        ____  ____ \s
-				  _____   _(_) |_ __ _|  _ \\| __ )\s
-				 / _ \\ \\ / / | __/ _` | | | |  _ \\\s
-				|  __/\\ V /| | || (_| | |_| | |_) |
-				 \\___| \\_/ |_|\\__\\__,_|____/|____/\s\n\n""",
-			ConsoleColor.DARK_GREEN
-		);
-		ConsoleWriter.write("alpha build %s (keep calm and report bugs 😉)", new Object[]{VersionUtils.readVersion()}, ConsoleColor.LIGHT_GRAY);
-		ConsoleWriter.write("\n", ConsoleColor.WHITE);
-		ConsoleWriter.write("Visit us at: ");
-		ConsoleWriter.write("https://evitadb.io", ConsoleColor.DARK_BLUE, ConsoleDecoration.UNDERLINE);
-		ConsoleWriter.write("\n\n", ConsoleColor.WHITE);
-		ConsoleWriter.write("Log config used: " + System.getProperty(ContextInitializer.CONFIG_FILE_PROPERTY) + ofNullable(logMsg).map(it -> " (" + it + ")").orElse("") + "", ConsoleColor.DARK_GRAY);
-		ConsoleWriter.write("Timezone property:\n" + System.getProperty("user.timezone"), ConsoleColor.WHITE);
-		ConsoleWriter.write("Timezone seen:\n" + TimeZone.getDefault().toString(), ConsoleColor.WHITE);
-		ConsoleWriter.write("Now:\n" + OffsetDateTime.now().format(DateTimeFormatter.ISO_OFFSET_DATE_TIME), ConsoleColor.WHITE);
-		ConsoleWriter.write("\n", ConsoleColor.WHITE);
-
-=======
->>>>>>> 4825011d
 		final Path configFilePath = ofNullable(options.get(OPTION_EVITA_CONFIGURATION_FILE))
 			.map(it -> Paths.get("").resolve(it))
 			.orElseGet(() -> Paths.get("").resolve(DEFAULT_EVITA_CONFIGURATION_FILE));
