/*
 *
 *                         _ _        ____  ____
 *               _____   _(_) |_ __ _|  _ \| __ )
 *              / _ \ \ / / | __/ _` | | | |  _ \
 *             |  __/\ V /| | || (_| | |_| | |_) |
 *              \___| \_/ |_|\__\__,_|____/|____/
 *
 *   Copyright (c) 2023
 *
 *   Licensed under the Business Source License, Version 1.1 (the "License");
 *   you may not use this file except in compliance with the License.
 *   You may obtain a copy of the License at
 *
 *   https://github.com/FgForrest/evitaDB/blob/main/LICENSE
 *
 *   Unless required by applicable law or agreed to in writing, software
 *   distributed under the License is distributed on an "AS IS" BASIS,
 *   WITHOUT WARRANTIES OR CONDITIONS OF ANY KIND, either express or implied.
 *   See the License for the specific language governing permissions and
 *   limitations under the License.
 */

package io.evitadb.core.query.extraResult.translator.hierarchyStatistics;

import io.evitadb.api.exception.TargetEntityIsNotHierarchicalException;
import io.evitadb.api.query.RequireConstraint;
import io.evitadb.api.query.filter.FilterBy;
import io.evitadb.api.query.filter.HierarchyFilterConstraint;
import io.evitadb.api.query.require.HierarchyOfReference;
import io.evitadb.api.query.require.HierarchyOfSelf;
import io.evitadb.api.query.require.StatisticsBase;
import io.evitadb.api.requestResponse.EvitaRequest;
import io.evitadb.api.requestResponse.data.mutation.reference.ReferenceKey;
import io.evitadb.api.requestResponse.schema.EntitySchemaContract;
import io.evitadb.api.requestResponse.schema.ReferenceSchemaContract;
import io.evitadb.core.query.algebra.base.EmptyFormula;
import io.evitadb.core.query.common.translator.SelfTraversingTranslator;
import io.evitadb.core.query.extraResult.ExtraResultPlanningVisitor;
import io.evitadb.core.query.extraResult.ExtraResultProducer;
import io.evitadb.core.query.extraResult.translator.RequireConstraintTranslator;
import io.evitadb.core.query.extraResult.translator.hierarchyStatistics.producer.HierarchyStatisticsProducer;
import io.evitadb.core.query.sort.Sorter;
import io.evitadb.index.EntityIndex;
import io.evitadb.index.EntityIndexKey;
import io.evitadb.index.EntityIndexType;
import io.evitadb.utils.Assert;

import javax.annotation.Nonnull;
import java.util.List;

import static java.util.Optional.ofNullable;

/**
 * This implementation of {@link RequireConstraintTranslator} converts {@link HierarchyOfSelf} to
 * {@link HierarchyStatisticsProducer}. The producer instance has all pointer necessary to compute result.
 * All operations in this translator are relatively cheap comparing to final result computation, that is deferred to
 * {@link ExtraResultProducer#fabricate(List)} method.
 *
 * @author Jan Novotný (novotny@fg.cz), FG Forrest a.s. (c) 2022
 */
public class HierarchyOfReferenceTranslator
	extends AbstractHierarchyTranslator
	implements RequireConstraintTranslator<HierarchyOfReference>, SelfTraversingTranslator {

	@Nonnull
	private static EntityIndexKey createReferencedHierarchyIndexKey(@Nonnull String referenceName, int hierarchyNodeId) {
		return new EntityIndexKey(EntityIndexType.REFERENCED_HIERARCHY_NODE, new ReferenceKey(referenceName, hierarchyNodeId));
	}

	@Override
	public ExtraResultProducer apply(HierarchyOfReference hierarchyOfReference, ExtraResultPlanningVisitor extraResultPlanner) {
		// prepare shared data from the context
		final EvitaRequest evitaRequest = extraResultPlanner.getEvitaRequest();
		final String queriedEntityType = extraResultPlanner.getSchema().getName();
		// retrieve existing producer or create new one
		final HierarchyStatisticsProducer hierarchyStatisticsProducer = getHierarchyStatisticsProducer(extraResultPlanner);
		// we need to register producer prematurely
		extraResultPlanner.registerProducer(hierarchyStatisticsProducer);

		for (String referenceName : hierarchyOfReference.getReferenceNames()) {
			final ReferenceSchemaContract referenceSchema = extraResultPlanner.getSchema()
				.getReferenceOrThrowException(referenceName);
			final String entityType = referenceSchema.getReferencedEntityType();

			// verify that requested entityType is hierarchical
			final EntitySchemaContract entitySchema = extraResultPlanner.getSchema(entityType);
			Assert.isTrue(
				entitySchema.isWithHierarchy(),
				() -> new TargetEntityIsNotHierarchicalException(referenceName, entityType));

			final HierarchyFilterConstraint hierarchyWithin = evitaRequest.getHierarchyWithin(referenceName);
			final EntityIndex globalIndex = extraResultPlanner.getGlobalEntityIndex(entityType);
			final Sorter sorter = hierarchyOfReference.getOrderBy()
				.map(
					it -> extraResultPlanner.createSorter(
						it, globalIndex,
						() -> "Hierarchy statistics of `" + entitySchema.getName() + "`: " + it
					)
				)
				.orElse(null);

			// the request is more complex
			hierarchyStatisticsProducer.interpret(
				entitySchema,
				referenceSchema,
				extraResultPlanner.getAttributeSchemaAccessor().withReferenceSchemaAccessor(referenceName),
				hierarchyWithin,
				globalIndex,
				null,
				// we need to access EntityIndexType.REFERENCED_HIERARCHY_NODE of the queried type to access
				// entity primary keys that are referencing the hierarchy entity
				(nodeId, statisticsBase) ->
					ofNullable(extraResultPlanner.getIndex(queriedEntityType, createReferencedHierarchyIndexKey(referenceName, nodeId)))
						.map(hierarchyIndex -> {
							final FilterBy filter = statisticsBase == StatisticsBase.COMPLETE_FILTER ?
								extraResultPlanner.getFilterByWithoutHierarchyFilter(referenceSchema) :
								extraResultPlanner.getFilterByWithoutHierarchyAndUserFilter(referenceSchema);
<<<<<<< HEAD
							return createFilterFormula(
								extraResultPlanner.getQueryContext(),
								filter, hierarchyIndex,
								extraResultPlanner.getAttributeSchemaAccessor()
							);
=======
							if (filter == null || !filter.isApplicable()) {
								return hierarchyIndex.getAllPrimaryKeysFormula();
							} else {
								return createFilterFormula(
									extraResultPlanner.getQueryContext(),
									filter, hierarchyIndex
								);
							}
>>>>>>> 691b0d33
						})
						.orElse(EmptyFormula.INSTANCE),
				null,
				hierarchyOfReference.getEmptyHierarchicalEntityBehaviour(),
				sorter,
				() -> {
					for (RequireConstraint child : hierarchyOfReference) {
						child.accept(extraResultPlanner);
					}
				}
			);
		}
		return hierarchyStatisticsProducer;
	}

}<|MERGE_RESOLUTION|>--- conflicted
+++ resolved
@@ -116,13 +116,6 @@
 							final FilterBy filter = statisticsBase == StatisticsBase.COMPLETE_FILTER ?
 								extraResultPlanner.getFilterByWithoutHierarchyFilter(referenceSchema) :
 								extraResultPlanner.getFilterByWithoutHierarchyAndUserFilter(referenceSchema);
-<<<<<<< HEAD
-							return createFilterFormula(
-								extraResultPlanner.getQueryContext(),
-								filter, hierarchyIndex,
-								extraResultPlanner.getAttributeSchemaAccessor()
-							);
-=======
 							if (filter == null || !filter.isApplicable()) {
 								return hierarchyIndex.getAllPrimaryKeysFormula();
 							} else {
@@ -131,7 +124,6 @@
 									filter, hierarchyIndex
 								);
 							}
->>>>>>> 691b0d33
 						})
 						.orElse(EmptyFormula.INSTANCE),
 				null,
