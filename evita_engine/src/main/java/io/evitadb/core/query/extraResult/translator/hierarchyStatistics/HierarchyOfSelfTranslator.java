--- conflicted
+++ resolved
@@ -100,21 +100,6 @@
 				final FilterBy filter = statisticsBase == StatisticsBase.COMPLETE_FILTER ?
 					extraResultPlanner.getFilterByWithoutHierarchyFilter(null) :
 					extraResultPlanner.getFilterByWithoutHierarchyAndUserFilter(null);
-<<<<<<< HEAD
-				final Formula baseFormula = extraResultPlanner.computeOnlyOnce(
-					filter,
-					() -> createFilterFormula(
-						extraResultPlanner.getQueryContext(),
-						filter, globalIndex,
-						extraResultPlanner.getAttributeSchemaAccessor()
-					)
-				);
-
-				return FormulaFactory.and(
-					baseFormula,
-					globalIndex.getHierarchyNodesForParentFormula(nodeId)
-				);
-=======
 				if (filter == null || !filter.isApplicable()) {
 					return globalIndex.getHierarchyNodesForParentFormula(nodeId);
 				} else {
@@ -130,25 +115,11 @@
 						globalIndex.getHierarchyNodesForParentFormula(nodeId)
 					);
 				}
->>>>>>> 691b0d33
 			},
 			statisticsBase -> {
 				final FilterBy filter = statisticsBase == StatisticsBase.COMPLETE_FILTER ?
 					extraResultPlanner.getFilterByWithoutHierarchyFilter(null) :
 					extraResultPlanner.getFilterByWithoutHierarchyAndUserFilter(null);
-<<<<<<< HEAD
-				final Formula baseFormula = extraResultPlanner.computeOnlyOnce(
-					filter,
-					() -> createFilterFormula(
-						extraResultPlanner.getQueryContext(),
-						filter, globalIndex,
-						extraResultPlanner.getAttributeSchemaAccessor()
-					)
-				);
-				return new FilteringFormulaHierarchyEntityPredicate(
-					filter, baseFormula
-				);
-=======
 				if (filter == null || !filter.isApplicable()) {
 					return HierarchyFilteringPredicate.ACCEPT_ALL_NODES_PREDICATE;
 				} else {
@@ -163,7 +134,6 @@
 						filter, baseFormula
 					);
 				}
->>>>>>> 691b0d33
 			},
 			EmptyHierarchicalEntityBehaviour.LEAVE_EMPTY,
 			sorter,
