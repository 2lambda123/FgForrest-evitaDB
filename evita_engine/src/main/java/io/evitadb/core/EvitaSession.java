--- conflicted
+++ resolved
@@ -328,17 +328,18 @@
 
 	@Nonnull
 	@Override
-<<<<<<< HEAD
 	public ChangeCapturePublisher<ChangeCatalogCapture> registerChangeCatalogCapture(@Nonnull ChangeCatalogCaptureRequest request) {
 		return getCatalog().registerChangeCatalogCapture(request);
-=======
+	}
+
+	@Nonnull
+	@Override
 	public EntitySchemaBuilder defineEntitySchema(@Nonnull String entityType) {
 		assertActive();
 		return executeInTransactionIfPossible(session -> {
 			final EntityCollectionContract collection = getCatalog().createCollectionForEntity(entityType, session);
 			return collection.getSchema().openForWrite();
 		});
->>>>>>> 621037e0
 	}
 
 	@Nonnull
